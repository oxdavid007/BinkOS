lockfileVersion: '9.0'

settings:
  autoInstallPeers: true
  excludeLinksFromLockfile: false

importers:

  .:
    devDependencies:
      '@commitlint/cli':
        specifier: ^19.7.1
        version: 19.7.1(@types/node@22.7.5)(typescript@5.7.3)
      '@commitlint/config-conventional':
        specifier: ^19.7.1
        version: 19.7.1
      husky:
        specifier: ^9.1.7
        version: 9.1.7
      lerna:
        specifier: ^8.1.9
        version: 8.1.9(encoding@0.1.13)
      lint-staged:
        specifier: ^15.4.3
        version: 15.4.3
      prettier:
        specifier: ^3.5.1
        version: 3.5.1
      typescript:
        specifier: ^5.7.3
        version: 5.7.3

  examples/basic:
    dependencies:
      '@binkai/birdeye-provider':
        specifier: workspace:*
        version: link:../../packages/providers/birdeye
      '@binkai/bridge-plugin':
        specifier: workspace:*
        version: link:../../packages/plugins/bridge
      '@binkai/core':
        specifier: workspace:*
        version: link:../../packages/core
      '@binkai/debridge-provider':
        specifier: workspace:*
        version: link:../../packages/providers/deBridge
      '@binkai/okx-provider':
        specifier: workspace:*
        version: link:../../packages/providers/okx
      '@binkai/pancakeswap-provider':
        specifier: workspace:*
        version: link:../../packages/providers/pancakeswap
      '@binkai/postgres-adapter':
        specifier: workspace:*
        version: link:../../packages/adapters/postgres
      '@binkai/swap-plugin':
        specifier: workspace:*
        version: link:../../packages/plugins/swap
      '@binkai/token-plugin':
        specifier: workspace:*
        version: link:../../packages/plugins/token
<<<<<<< HEAD
      '@coral-xyz/anchor':
        specifier: ^0.30.1
        version: 0.30.1(bufferutil@4.0.9)(encoding@0.1.13)(utf-8-validate@5.0.10)
=======
      '@langchain/core':
        specifier: ^0.3.32
        version: 0.3.32(openai@4.79.3(encoding@0.1.13)(ws@8.18.0(bufferutil@4.0.9)(utf-8-validate@5.0.10))(zod@3.24.1))
>>>>>>> 58b3ff10
      '@pancakeswap/sdk':
        specifier: ^5.7.7
        version: 5.8.10(bufferutil@4.0.9)(typescript@5.7.3)(utf-8-validate@5.0.10)(zod@3.24.1)
      axios:
        specifier: ^1.6.7
        version: 1.7.9(debug@4.4.0)
      bip39:
        specifier: ^3.1.0
        version: 3.1.0
      ethers:
        specifier: ^6.11.1
        version: 6.13.5(bufferutil@4.0.9)(utf-8-validate@5.0.10)
    devDependencies:
      ts-node:
        specifier: ^10.9.2
        version: 10.9.2(@types/node@22.7.5)(typescript@5.7.3)
      typescript:
        specifier: ^5.7.3
        version: 5.7.3

  packages/adapters/postgres:
    dependencies:
      '@binkai/core':
        specifier: workspace:*
        version: link:../../core
      '@types/pg':
        specifier: 8.11.10
        version: 8.11.10
      pg:
        specifier: 8.13.1
        version: 8.13.1
      uuid:
        specifier: ^9.0.0
        version: 9.0.1
    devDependencies:
      '@types/jest':
        specifier: ^29.5.14
        version: 29.5.14
      '@types/uuid':
        specifier: ^10.0.0
        version: 10.0.0
      jest:
        specifier: ^29.0.0
        version: 29.7.0(@types/node@20.17.14)(ts-node@10.9.2(@types/node@20.17.14)(typescript@5.7.3))
      ts-jest:
        specifier: ^29.2.5
        version: 29.2.5(@babel/core@7.26.0)(@jest/transform@29.7.0)(@jest/types@29.6.3)(babel-jest@29.7.0(@babel/core@7.26.0))(esbuild@0.24.2)(jest@29.7.0(@types/node@20.17.14)(ts-node@10.9.2(@types/node@20.17.14)(typescript@5.7.3)))(typescript@5.7.3)
      tsup:
        specifier: 8.3.5
        version: 8.3.5(jiti@2.4.2)(typescript@5.7.3)(yaml@2.7.0)

  packages/core:
    dependencies:
      '@langchain/community':
        specifier: ^0.3.26
        version: 0.3.26(@browserbasehq/sdk@2.0.0(encoding@0.1.13))(@browserbasehq/stagehand@1.10.0(@playwright/test@1.49.1)(bufferutil@4.0.9)(deepmerge@4.3.1)(dotenv@16.4.7)(encoding@0.1.13)(openai@4.79.3(encoding@0.1.13)(ws@7.5.10(bufferutil@4.0.9)(utf-8-validate@5.0.10))(zod@3.24.1))(utf-8-validate@5.0.10)(zod@3.24.1))(@ibm-cloud/watsonx-ai@1.3.2(@langchain/core@0.3.32(openai@4.79.3(encoding@0.1.13)(ws@7.5.10(bufferutil@4.0.9)(utf-8-validate@5.0.10))(zod@3.24.1))))(@langchain/core@0.3.32(openai@4.79.3(encoding@0.1.13)(ws@7.5.10(bufferutil@4.0.9)(utf-8-validate@5.0.10))(zod@3.24.1)))(axios@1.7.9)(crypto-js@4.2.0)(encoding@0.1.13)(handlebars@4.7.8)(ibm-cloud-sdk-core@5.1.3)(ignore@5.3.2)(jsonwebtoken@9.0.2)(lodash@4.17.21)(openai@4.79.3(encoding@0.1.13)(ws@7.5.10(bufferutil@4.0.9)(utf-8-validate@5.0.10))(zod@3.24.1))(pg@8.13.1)(playwright@1.49.1)(ws@7.5.10(bufferutil@4.0.9)(utf-8-validate@5.0.10))
      '@langchain/core':
        specifier: ^0.3.32
        version: 0.3.32(openai@4.79.3(encoding@0.1.13)(ws@7.5.10(bufferutil@4.0.9)(utf-8-validate@5.0.10))(zod@3.24.1))
      '@langchain/openai':
        specifier: ^0.3.17
        version: 0.3.17(@langchain/core@0.3.32(openai@4.79.3(encoding@0.1.13)(ws@7.5.10(bufferutil@4.0.9)(utf-8-validate@5.0.10))(zod@3.24.1)))(encoding@0.1.13)(ws@7.5.10(bufferutil@4.0.9)(utf-8-validate@5.0.10))
      '@solana/web3.js':
        specifier: ^1.98.0
        version: 1.98.0(bufferutil@4.0.9)(encoding@0.1.13)(utf-8-validate@5.0.10)
      bip39:
        specifier: ^3.1.0
        version: 3.1.0
      bs58:
        specifier: ^6.0.0
        version: 6.0.0
      dotenv:
        specifier: ^16.4.7
        version: 16.4.7
      ed25519-hd-key:
        specifier: ^1.3.0
        version: 1.3.0
      ethers:
        specifier: ^6.13.5
        version: 6.13.5(bufferutil@4.0.9)(utf-8-validate@5.0.10)
      langchain:
        specifier: ^0.3.12
        version: 0.3.12(@langchain/core@0.3.32(openai@4.79.3(encoding@0.1.13)(ws@7.5.10(bufferutil@4.0.9)(utf-8-validate@5.0.10))(zod@3.24.1)))(axios@1.7.9)(encoding@0.1.13)(handlebars@4.7.8)(openai@4.79.3(encoding@0.1.13)(ws@7.5.10(bufferutil@4.0.9)(utf-8-validate@5.0.10))(zod@3.24.1))(ws@7.5.10(bufferutil@4.0.9)(utf-8-validate@5.0.10))
      tweetnacl:
        specifier: ^1.0.3
        version: 1.0.3
      zod:
        specifier: ^3.24.1
        version: 3.24.1
    devDependencies:
      '@types/bs58':
        specifier: ^4.0.4
        version: 4.0.4
      '@types/dotenv':
        specifier: ^8.2.0
        version: 8.2.3
      '@types/jest':
        specifier: ^29.5.14
        version: 29.5.14
      '@types/node':
        specifier: ^20.17.12
        version: 20.17.14
      '@types/uuid':
        specifier: ^10.0.0
        version: 10.0.0
      jest:
        specifier: ^29.7.0
        version: 29.7.0(@types/node@20.17.14)(ts-node@10.9.2(@types/node@20.17.14)(typescript@5.7.3))
      ts-jest:
        specifier: ^29.1.1
        version: 29.2.5(@babel/core@7.26.0)(@jest/transform@29.7.0)(@jest/types@29.6.3)(babel-jest@29.7.0(@babel/core@7.26.0))(esbuild@0.24.2)(jest@29.7.0(@types/node@20.17.14)(ts-node@10.9.2(@types/node@20.17.14)(typescript@5.7.3)))(typescript@5.7.3)
      typescript:
        specifier: ^5.7.3
        version: 5.7.3

  packages/plugins/bridge:
    dependencies:
      '@binkai/core':
        specifier: workspace:*
        version: link:../../core
      '@langchain/core':
        specifier: ^0.3.32
        version: 0.3.40(openai@4.85.2(encoding@0.1.13)(ws@8.18.0(bufferutil@4.0.9)(utf-8-validate@5.0.10))(zod@3.24.2))
      '@solana/web3.js':
        specifier: ^1.98.0
        version: 1.98.0(bufferutil@4.0.9)(encoding@0.1.13)(utf-8-validate@5.0.10)
      ethers:
        specifier: ^6.0.0
        version: 6.13.5(bufferutil@4.0.9)(utf-8-validate@5.0.10)
      zod:
        specifier: ^3.22.4
        version: 3.24.2
    devDependencies:
      '@types/node':
        specifier: ^20.0.0
        version: 20.17.19
      rimraf:
        specifier: ^5.0.0
        version: 5.0.10
      typescript:
        specifier: ^5.0.0
        version: 5.7.3

  packages/plugins/swap:
    dependencies:
      '@binkai/core':
        specifier: workspace:*
        version: link:../../core
      '@langchain/core':
        specifier: ^0.3.32
        version: 0.3.32(openai@4.79.3(encoding@0.1.13)(ws@8.18.0(bufferutil@4.0.9)(utf-8-validate@5.0.10))(zod@3.24.1))
      ethers:
        specifier: ^6.0.0
        version: 6.13.5(bufferutil@4.0.9)(utf-8-validate@5.0.10)
      zod:
        specifier: ^3.22.4
        version: 3.24.1
    devDependencies:
      '@types/node':
        specifier: ^20.0.0
        version: 20.17.14
      rimraf:
        specifier: ^5.0.0
        version: 5.0.10
      typescript:
        specifier: ^5.0.0
        version: 5.7.3

  packages/plugins/token:
    dependencies:
      '@binkai/core':
        specifier: workspace:*
        version: link:../../core
      '@langchain/core':
        specifier: ^0.3.32
        version: 0.3.32(openai@4.79.3(encoding@0.1.13)(ws@8.18.0(bufferutil@4.0.9)(utf-8-validate@5.0.10))(zod@3.24.1))
      zod:
        specifier: ^3.22.4
        version: 3.24.1
    devDependencies:
      rimraf:
        specifier: ^5.0.0
        version: 5.0.10
      typescript:
        specifier: ^5.0.0
        version: 5.7.3

  packages/providers/birdeye:
    dependencies:
      '@binkai/core':
        specifier: workspace:*
        version: link:../../core
      '@binkai/token-plugin':
        specifier: workspace:*
        version: link:../../plugins/token
      axios:
        specifier: ^1.6.7
        version: 1.7.9(debug@4.4.0)
      zod:
        specifier: ^3.22.4
        version: 3.24.1
    devDependencies:
      rimraf:
        specifier: ^5.0.0
        version: 5.0.10
      typescript:
        specifier: ^5.0.0
        version: 5.7.3

  packages/providers/deBridge:
    dependencies:
      '@binkai/bridge-plugin':
        specifier: workspace:*
        version: link:../../plugins/bridge
      axios:
        specifier: ^1.7.9
        version: 1.7.9(debug@4.4.0)
      ethers:
        specifier: ^6.0.0
        version: 6.13.5(bufferutil@4.0.9)(utf-8-validate@5.0.10)
      graphql-request:
        specifier: 5.0.0
        version: 5.0.0(encoding@0.1.13)(graphql@16.10.0)
      viem:
        specifier: '1'
        version: 1.21.4(bufferutil@4.0.9)(typescript@5.7.3)(utf-8-validate@5.0.10)(zod@3.24.2)
    devDependencies:
      '@types/node':
        specifier: ^20.0.0
        version: 20.17.19
      rimraf:
        specifier: ^5.0.0
        version: 5.0.10
      typescript:
        specifier: ^5.0.0
        version: 5.7.3

  packages/providers/okx:
    dependencies:
      '@binkai/swap-plugin':
        specifier: workspace:*
        version: link:../../plugins/swap
      crypto-js:
        specifier: ^4.1.1
        version: 4.2.0
      ethers:
        specifier: ^6.0.0
        version: 6.13.5(bufferutil@4.0.9)(utf-8-validate@5.0.10)
    devDependencies:
      '@types/crypto-js':
        specifier: ^4.2.2
        version: 4.2.2
      '@types/node':
        specifier: ^20.0.0
        version: 20.17.14
      rimraf:
        specifier: ^5.0.0
        version: 5.0.10
      typescript:
        specifier: ^5.0.0
        version: 5.7.3

  packages/providers/pancakeswap:
    dependencies:
      '@binkai/swap-plugin':
        specifier: workspace:*
        version: link:../../plugins/swap
      '@pancakeswap/sdk':
        specifier: ^5.8.10
        version: 5.8.10(bufferutil@4.0.9)(typescript@5.7.3)(utf-8-validate@5.0.10)(zod@3.24.1)
      '@pancakeswap/smart-router':
        specifier: ^7.0.2
        version: 7.0.2(bufferutil@4.0.9)(encoding@0.1.13)(typescript@5.7.3)(utf-8-validate@5.0.10)
      '@pancakeswap/universal-router-sdk':
        specifier: ^1.0.42
        version: 1.0.42(bufferutil@4.0.9)(encoding@0.1.13)(typescript@5.7.3)(utf-8-validate@5.0.10)(zod@3.24.1)
      '@uniswap/permit2-sdk':
        specifier: ^1.3.0
        version: 1.3.0(bufferutil@4.0.9)(utf-8-validate@5.0.10)
      ethers:
        specifier: ^6.0.0
        version: 6.13.5(bufferutil@4.0.9)(utf-8-validate@5.0.10)
      graphql-request:
        specifier: 5.0.0
        version: 5.0.0(encoding@0.1.13)(graphql@16.10.0)
      viem:
        specifier: ^2.22.11
        version: 2.22.11(bufferutil@4.0.9)(typescript@5.7.3)(utf-8-validate@5.0.10)(zod@3.24.1)
    devDependencies:
      '@types/node':
        specifier: ^20.0.0
        version: 20.17.14
      rimraf:
        specifier: ^5.0.0
        version: 5.0.10
      typescript:
        specifier: ^5.0.0
        version: 5.7.3

packages:

  '@adraffy/ens-normalize@1.10.0':
    resolution: {integrity: sha512-nA9XHtlAkYfJxY7bce8DcN7eKxWWCWkU+1GR9d+U6MbNpfwQp8TI7vqOsBsMcHoT4mBu2kypKoSKnghEzOOq5Q==}

  '@adraffy/ens-normalize@1.10.1':
    resolution: {integrity: sha512-96Z2IP3mYmF1Xg2cDm8f1gWGf/HUVedQ3FMifV4kG/PQ4yEP51xDtRAEfhVNt5f/uzpNkZHwWQuUcu6D6K+Ekw==}

  '@ampproject/remapping@2.3.0':
    resolution: {integrity: sha512-30iZtAPgz+LTIYoeivqYo853f02jBYSd5uGnGpkFV0M3xOt9aN73erkgYAmZU43x4VfqcnLxW9Kpg3R5LC4YYw==}
    engines: {node: '>=6.0.0'}

  '@anthropic-ai/sdk@0.27.3':
    resolution: {integrity: sha512-IjLt0gd3L4jlOfilxVXTifn42FnVffMgDC04RJK1KDZpmkBWLv0XC92MVVmkxrFZNS/7l3xWgP/I3nqtX1sQHw==}

  '@babel/code-frame@7.26.2':
    resolution: {integrity: sha512-RJlIHRueQgwWitWgF8OdFYGZX328Ax5BCemNGlqHfplnRT9ESi8JkFlvaVYbS+UubVY6dpv87Fs2u5M29iNFVQ==}
    engines: {node: '>=6.9.0'}

  '@babel/compat-data@7.26.5':
    resolution: {integrity: sha512-XvcZi1KWf88RVbF9wn8MN6tYFloU5qX8KjuF3E1PVBmJ9eypXfs4GRiJwLuTZL0iSnJUKn1BFPa5BPZZJyFzPg==}
    engines: {node: '>=6.9.0'}

  '@babel/core@7.26.0':
    resolution: {integrity: sha512-i1SLeK+DzNnQ3LL/CswPCa/E5u4lh1k6IAEphON8F+cXt0t9euTshDru0q7/IqMa1PMPz5RnHuHscF8/ZJsStg==}
    engines: {node: '>=6.9.0'}

  '@babel/generator@7.26.5':
    resolution: {integrity: sha512-2caSP6fN9I7HOe6nqhtft7V4g7/V/gfDsC3Ag4W7kEzzvRGKqiv0pu0HogPiZ3KaVSoNDhUws6IJjDjpfmYIXw==}
    engines: {node: '>=6.9.0'}

  '@babel/helper-compilation-targets@7.26.5':
    resolution: {integrity: sha512-IXuyn5EkouFJscIDuFF5EsiSolseme1s0CZB+QxVugqJLYmKdxI1VfIBOst0SUu4rnk2Z7kqTwmoO1lp3HIfnA==}
    engines: {node: '>=6.9.0'}

  '@babel/helper-module-imports@7.25.9':
    resolution: {integrity: sha512-tnUA4RsrmflIM6W6RFTLFSXITtl0wKjgpnLgXyowocVPrbYrLUXSBXDgTs8BlbmIzIdlBySRQjINYs2BAkiLtw==}
    engines: {node: '>=6.9.0'}

  '@babel/helper-module-transforms@7.26.0':
    resolution: {integrity: sha512-xO+xu6B5K2czEnQye6BHA7DolFFmS3LB7stHZFaOLb1pAwO1HWLS8fXA+eh0A2yIvltPVmx3eNNDBJA2SLHXFw==}
    engines: {node: '>=6.9.0'}
    peerDependencies:
      '@babel/core': ^7.0.0

  '@babel/helper-plugin-utils@7.26.5':
    resolution: {integrity: sha512-RS+jZcRdZdRFzMyr+wcsaqOmld1/EqTghfaBGQQd/WnRdzdlvSZ//kF7U8VQTxf1ynZ4cjUcYgjVGx13ewNPMg==}
    engines: {node: '>=6.9.0'}

  '@babel/helper-string-parser@7.25.9':
    resolution: {integrity: sha512-4A/SCr/2KLd5jrtOMFzaKjVtAei3+2r/NChoBNoZ3EyP/+GlhoaEGoWOZUmFmoITP7zOJyHIMm+DYRd8o3PvHA==}
    engines: {node: '>=6.9.0'}

  '@babel/helper-validator-identifier@7.25.9':
    resolution: {integrity: sha512-Ed61U6XJc3CVRfkERJWDz4dJwKe7iLmmJsbOGu9wSloNSFttHV0I8g6UAgb7qnK5ly5bGLPd4oXZlxCdANBOWQ==}
    engines: {node: '>=6.9.0'}

  '@babel/helper-validator-option@7.25.9':
    resolution: {integrity: sha512-e/zv1co8pp55dNdEcCynfj9X7nyUKUXoUEwfXqaZt0omVOmDe9oOTdKStH4GmAw6zxMFs50ZayuMfHDKlO7Tfw==}
    engines: {node: '>=6.9.0'}

  '@babel/helpers@7.26.0':
    resolution: {integrity: sha512-tbhNuIxNcVb21pInl3ZSjksLCvgdZy9KwJ8brv993QtIVKJBBkYXz4q4ZbAv31GdnC+R90np23L5FbEBlthAEw==}
    engines: {node: '>=6.9.0'}

  '@babel/parser@7.26.5':
    resolution: {integrity: sha512-SRJ4jYmXRqV1/Xc+TIVG84WjHBXKlxO9sHQnA2Pf12QQEAp1LOh6kDzNHXcUnbH1QI0FDoPPVOt+vyUDucxpaw==}
    engines: {node: '>=6.0.0'}
    hasBin: true

  '@babel/plugin-syntax-async-generators@7.8.4':
    resolution: {integrity: sha512-tycmZxkGfZaxhMRbXlPXuVFpdWlXpir2W4AMhSJgRKzk/eDlIXOhb2LHWoLpDF7TEHylV5zNhykX6KAgHJmTNw==}
    peerDependencies:
      '@babel/core': ^7.0.0-0

  '@babel/plugin-syntax-bigint@7.8.3':
    resolution: {integrity: sha512-wnTnFlG+YxQm3vDxpGE57Pj0srRU4sHE/mDkt1qv2YJJSeUAec2ma4WLUnUPeKjyrfntVwe/N6dCXpU+zL3Npg==}
    peerDependencies:
      '@babel/core': ^7.0.0-0

  '@babel/plugin-syntax-class-properties@7.12.13':
    resolution: {integrity: sha512-fm4idjKla0YahUNgFNLCB0qySdsoPiZP3iQE3rky0mBUtMZ23yDJ9SJdg6dXTSDnulOVqiF3Hgr9nbXvXTQZYA==}
    peerDependencies:
      '@babel/core': ^7.0.0-0

  '@babel/plugin-syntax-class-static-block@7.14.5':
    resolution: {integrity: sha512-b+YyPmr6ldyNnM6sqYeMWE+bgJcJpO6yS4QD7ymxgH34GBPNDM/THBh8iunyvKIZztiwLH4CJZ0RxTk9emgpjw==}
    engines: {node: '>=6.9.0'}
    peerDependencies:
      '@babel/core': ^7.0.0-0

  '@babel/plugin-syntax-import-attributes@7.26.0':
    resolution: {integrity: sha512-e2dttdsJ1ZTpi3B9UYGLw41hifAubg19AtCu/2I/F1QNVclOBr1dYpTdmdyZ84Xiz43BS/tCUkMAZNLv12Pi+A==}
    engines: {node: '>=6.9.0'}
    peerDependencies:
      '@babel/core': ^7.0.0-0

  '@babel/plugin-syntax-import-meta@7.10.4':
    resolution: {integrity: sha512-Yqfm+XDx0+Prh3VSeEQCPU81yC+JWZ2pDPFSS4ZdpfZhp4MkFMaDC1UqseovEKwSUpnIL7+vK+Clp7bfh0iD7g==}
    peerDependencies:
      '@babel/core': ^7.0.0-0

  '@babel/plugin-syntax-json-strings@7.8.3':
    resolution: {integrity: sha512-lY6kdGpWHvjoe2vk4WrAapEuBR69EMxZl+RoGRhrFGNYVK8mOPAW8VfbT/ZgrFbXlDNiiaxQnAtgVCZ6jv30EA==}
    peerDependencies:
      '@babel/core': ^7.0.0-0

  '@babel/plugin-syntax-jsx@7.25.9':
    resolution: {integrity: sha512-ld6oezHQMZsZfp6pWtbjaNDF2tiiCYYDqQszHt5VV437lewP9aSi2Of99CK0D0XB21k7FLgnLcmQKyKzynfeAA==}
    engines: {node: '>=6.9.0'}
    peerDependencies:
      '@babel/core': ^7.0.0-0

  '@babel/plugin-syntax-logical-assignment-operators@7.10.4':
    resolution: {integrity: sha512-d8waShlpFDinQ5MtvGU9xDAOzKH47+FFoney2baFIoMr952hKOLp1HR7VszoZvOsV/4+RRszNY7D17ba0te0ig==}
    peerDependencies:
      '@babel/core': ^7.0.0-0

  '@babel/plugin-syntax-nullish-coalescing-operator@7.8.3':
    resolution: {integrity: sha512-aSff4zPII1u2QD7y+F8oDsz19ew4IGEJg9SVW+bqwpwtfFleiQDMdzA/R+UlWDzfnHFCxxleFT0PMIrR36XLNQ==}
    peerDependencies:
      '@babel/core': ^7.0.0-0

  '@babel/plugin-syntax-numeric-separator@7.10.4':
    resolution: {integrity: sha512-9H6YdfkcK/uOnY/K7/aA2xpzaAgkQn37yzWUMRK7OaPOqOpGS1+n0H5hxT9AUw9EsSjPW8SVyMJwYRtWs3X3ug==}
    peerDependencies:
      '@babel/core': ^7.0.0-0

  '@babel/plugin-syntax-object-rest-spread@7.8.3':
    resolution: {integrity: sha512-XoqMijGZb9y3y2XskN+P1wUGiVwWZ5JmoDRwx5+3GmEplNyVM2s2Dg8ILFQm8rWM48orGy5YpI5Bl8U1y7ydlA==}
    peerDependencies:
      '@babel/core': ^7.0.0-0

  '@babel/plugin-syntax-optional-catch-binding@7.8.3':
    resolution: {integrity: sha512-6VPD0Pc1lpTqw0aKoeRTMiB+kWhAoT24PA+ksWSBrFtl5SIRVpZlwN3NNPQjehA2E/91FV3RjLWoVTglWcSV3Q==}
    peerDependencies:
      '@babel/core': ^7.0.0-0

  '@babel/plugin-syntax-optional-chaining@7.8.3':
    resolution: {integrity: sha512-KoK9ErH1MBlCPxV0VANkXW2/dw4vlbGDrFgz8bmUsBGYkFRcbRwMh6cIJubdPrkxRwuGdtCk0v/wPTKbQgBjkg==}
    peerDependencies:
      '@babel/core': ^7.0.0-0

  '@babel/plugin-syntax-private-property-in-object@7.14.5':
    resolution: {integrity: sha512-0wVnp9dxJ72ZUJDV27ZfbSj6iHLoytYZmh3rFcxNnvsJF3ktkzLDZPy/mA17HGsaQT3/DQsWYX1f1QGWkCoVUg==}
    engines: {node: '>=6.9.0'}
    peerDependencies:
      '@babel/core': ^7.0.0-0

  '@babel/plugin-syntax-top-level-await@7.14.5':
    resolution: {integrity: sha512-hx++upLv5U1rgYfwe1xBQUhRmU41NEvpUvrp8jkrSCdvGSnM5/qdRMtylJ6PG5OFkBaHkbTAKTnd3/YyESRHFw==}
    engines: {node: '>=6.9.0'}
    peerDependencies:
      '@babel/core': ^7.0.0-0

  '@babel/plugin-syntax-typescript@7.25.9':
    resolution: {integrity: sha512-hjMgRy5hb8uJJjUcdWunWVcoi9bGpJp8p5Ol1229PoN6aytsLwNMgmdftO23wnCLMfVmTwZDWMPNq/D1SY60JQ==}
    engines: {node: '>=6.9.0'}
    peerDependencies:
      '@babel/core': ^7.0.0-0

  '@babel/runtime@7.26.0':
    resolution: {integrity: sha512-FDSOghenHTiToteC/QRlv2q3DhPZ/oOXTBoirfWNx1Cx3TMVcGWQtMMmQcSvb/JjpNeGzx8Pq/b4fKEJuWm1sw==}
    engines: {node: '>=6.9.0'}

  '@babel/template@7.25.9':
    resolution: {integrity: sha512-9DGttpmPvIxBb/2uwpVo3dqJ+O6RooAFOS+lB+xDqoE2PVCE8nfoHMdZLpfCQRLwvohzXISPZcgxt80xLfsuwg==}
    engines: {node: '>=6.9.0'}

  '@babel/traverse@7.26.5':
    resolution: {integrity: sha512-rkOSPOw+AXbgtwUga3U4u8RpoK9FEFWBNAlTpcnkLFjL5CT+oyHNuUUC/xx6XefEJ16r38r8Bc/lfp6rYuHeJQ==}
    engines: {node: '>=6.9.0'}

  '@babel/types@7.26.5':
    resolution: {integrity: sha512-L6mZmwFDK6Cjh1nRCLXpa6no13ZIioJDz7mdkzHv399pThrTa/k0nUlNaenOeh2kWu/iaOQYElEpKPUswUa9Vg==}
    engines: {node: '>=6.9.0'}

  '@bcoe/v8-coverage@0.2.3':
    resolution: {integrity: sha512-0hYQ8SB4Db5zvZB4axdMHGwEaQjkZzFjQiN9LVYvIFB2nSUHW9tYpxWriPrWDASIxiaXax83REcLxuSdnGPZtw==}

  '@browserbasehq/sdk@2.0.0':
    resolution: {integrity: sha512-BdPlZyn0dpXlL70gNK4acpqWIRB+edo2z0/GalQdWghRq8iQjySd9fVIF3evKH1p2wCYekZJRK6tm29YfXB67g==}

  '@browserbasehq/stagehand@1.10.0':
    resolution: {integrity: sha512-lOWfdyWsvjb6iCx1IPMjKrBRGh8yB5YCD027r01fCuxUoiudrwx4WkqZ3o+MOmSpMhmM5X9V5PE3v4nmxp9juA==}
    peerDependencies:
      '@playwright/test': ^1.42.1
      deepmerge: ^4.3.1
      dotenv: ^16.4.5
      openai: ^4.62.1
      zod: ^3.23.8

  '@cfworker/json-schema@4.1.0':
    resolution: {integrity: sha512-/vYKi/qMxwNsuIJ9WGWwM2rflY40ZenK3Kh4uR5vB9/Nz12Y7IUN/Xf4wDA7vzPfw0VNh3b/jz4+MjcVgARKJg==}

  '@commitlint/cli@19.7.1':
    resolution: {integrity: sha512-iObGjR1tE/PfDtDTEfd+tnRkB3/HJzpQqRTyofS2MPPkDn1mp3DBC8SoPDayokfAy+xKhF8+bwRCJO25Nea0YQ==}
    engines: {node: '>=v18'}
    hasBin: true

  '@commitlint/config-conventional@19.7.1':
    resolution: {integrity: sha512-fsEIF8zgiI/FIWSnykdQNj/0JE4av08MudLTyYHm4FlLWemKoQvPNUYU2M/3tktWcCEyq7aOkDDgtjrmgWFbvg==}
    engines: {node: '>=v18'}

  '@commitlint/config-validator@19.5.0':
    resolution: {integrity: sha512-CHtj92H5rdhKt17RmgALhfQt95VayrUo2tSqY9g2w+laAXyk7K/Ef6uPm9tn5qSIwSmrLjKaXK9eiNuxmQrDBw==}
    engines: {node: '>=v18'}

  '@commitlint/ensure@19.5.0':
    resolution: {integrity: sha512-Kv0pYZeMrdg48bHFEU5KKcccRfKmISSm9MvgIgkpI6m+ohFTB55qZlBW6eYqh/XDfRuIO0x4zSmvBjmOwWTwkg==}
    engines: {node: '>=v18'}

  '@commitlint/execute-rule@19.5.0':
    resolution: {integrity: sha512-aqyGgytXhl2ejlk+/rfgtwpPexYyri4t8/n4ku6rRJoRhGZpLFMqrZ+YaubeGysCP6oz4mMA34YSTaSOKEeNrg==}
    engines: {node: '>=v18'}

  '@commitlint/format@19.5.0':
    resolution: {integrity: sha512-yNy088miE52stCI3dhG/vvxFo9e4jFkU1Mj3xECfzp/bIS/JUay4491huAlVcffOoMK1cd296q0W92NlER6r3A==}
    engines: {node: '>=v18'}

  '@commitlint/is-ignored@19.7.1':
    resolution: {integrity: sha512-3IaOc6HVg2hAoGleRK3r9vL9zZ3XY0rf1RsUf6jdQLuaD46ZHnXBiOPTyQ004C4IvYjSWqJwlh0/u2P73aIE3g==}
    engines: {node: '>=v18'}

  '@commitlint/lint@19.7.1':
    resolution: {integrity: sha512-LhcPfVjcOcOZA7LEuBBeO00o3MeZa+tWrX9Xyl1r9PMd5FWsEoZI9IgnGqTKZ0lZt5pO3ZlstgnRyY1CJJc9Xg==}
    engines: {node: '>=v18'}

  '@commitlint/load@19.6.1':
    resolution: {integrity: sha512-kE4mRKWWNju2QpsCWt428XBvUH55OET2N4QKQ0bF85qS/XbsRGG1MiTByDNlEVpEPceMkDr46LNH95DtRwcsfA==}
    engines: {node: '>=v18'}

  '@commitlint/message@19.5.0':
    resolution: {integrity: sha512-R7AM4YnbxN1Joj1tMfCyBryOC5aNJBdxadTZkuqtWi3Xj0kMdutq16XQwuoGbIzL2Pk62TALV1fZDCv36+JhTQ==}
    engines: {node: '>=v18'}

  '@commitlint/parse@19.5.0':
    resolution: {integrity: sha512-cZ/IxfAlfWYhAQV0TwcbdR1Oc0/r0Ik1GEessDJ3Lbuma/MRO8FRQX76eurcXtmhJC//rj52ZSZuXUg0oIX0Fw==}
    engines: {node: '>=v18'}

  '@commitlint/read@19.5.0':
    resolution: {integrity: sha512-TjS3HLPsLsxFPQj6jou8/CZFAmOP2y+6V4PGYt3ihbQKTY1Jnv0QG28WRKl/d1ha6zLODPZqsxLEov52dhR9BQ==}
    engines: {node: '>=v18'}

  '@commitlint/resolve-extends@19.5.0':
    resolution: {integrity: sha512-CU/GscZhCUsJwcKTJS9Ndh3AKGZTNFIOoQB2n8CmFnizE0VnEuJoum+COW+C1lNABEeqk6ssfc1Kkalm4bDklA==}
    engines: {node: '>=v18'}

  '@commitlint/rules@19.6.0':
    resolution: {integrity: sha512-1f2reW7lbrI0X0ozZMesS/WZxgPa4/wi56vFuJENBmed6mWq5KsheN/nxqnl/C23ioxpPO/PL6tXpiiFy5Bhjw==}
    engines: {node: '>=v18'}

  '@commitlint/to-lines@19.5.0':
    resolution: {integrity: sha512-R772oj3NHPkodOSRZ9bBVNq224DOxQtNef5Pl8l2M8ZnkkzQfeSTr4uxawV2Sd3ui05dUVzvLNnzenDBO1KBeQ==}
    engines: {node: '>=v18'}

  '@commitlint/top-level@19.5.0':
    resolution: {integrity: sha512-IP1YLmGAk0yWrImPRRc578I3dDUI5A2UBJx9FbSOjxe9sTlzFiwVJ+zeMLgAtHMtGZsC8LUnzmW1qRemkFU4ng==}
    engines: {node: '>=v18'}

  '@commitlint/types@19.5.0':
    resolution: {integrity: sha512-DSHae2obMSMkAtTBSOulg5X7/z+rGLxcXQIkg3OmWvY6wifojge5uVMydfhUvs7yQj+V7jNmRZ2Xzl8GJyqRgg==}
    engines: {node: '>=v18'}

  '@coral-xyz/anchor-errors@0.30.1':
    resolution: {integrity: sha512-9Mkradf5yS5xiLWrl9WrpjqOrAV+/W2RQHDlbnAZBivoGpOs1ECjoDCkVk4aRG8ZdiFiB8zQEVlxf+8fKkmSfQ==}
    engines: {node: '>=10'}

  '@coral-xyz/anchor@0.30.1':
    resolution: {integrity: sha512-gDXFoF5oHgpriXAaLpxyWBHdCs8Awgf/gLHIo6crv7Aqm937CNdY+x+6hoj7QR5vaJV7MxWSQ0NGFzL3kPbWEQ==}
    engines: {node: '>=11'}

  '@coral-xyz/borsh@0.30.1':
    resolution: {integrity: sha512-aaxswpPrCFKl8vZTbxLssA2RvwX2zmKLlRCIktJOwW+VpVwYtXRtlWiIP+c2pPRKneiTiWCN2GEMSH9j1zTlWQ==}
    engines: {node: '>=10'}
    peerDependencies:
      '@solana/web3.js': ^1.68.0

  '@cspotcode/source-map-support@0.8.1':
    resolution: {integrity: sha512-IchNf6dN4tHoMFIn/7OE8LWZ19Y6q/67Bmf6vnGREv8RSbBVb9LPJxEcnwrcwX6ixSvaiGoomAUvu4YSxXrVgw==}
    engines: {node: '>=12'}

  '@emnapi/core@1.3.1':
    resolution: {integrity: sha512-pVGjBIt1Y6gg3EJN8jTcfpP/+uuRksIo055oE/OBkDNcjZqVbfkWCksG1Jp4yZnj3iKWyWX8fdG/j6UDYPbFog==}

  '@emnapi/runtime@1.3.1':
    resolution: {integrity: sha512-kEBmG8KyqtxJZv+ygbEim+KCGtIq1fC22Ms3S4ziXmYKm8uyoLX0MHONVKwp+9opg390VaKRNt4a7A9NwmpNhw==}

  '@emnapi/wasi-threads@1.0.1':
    resolution: {integrity: sha512-iIBu7mwkq4UQGeMEM8bLwNK962nXdhodeScX4slfQnRhEMMzvYivHhutCIk8uojvmASXXPC2WNEjwxFWk72Oqw==}

  '@esbuild/aix-ppc64@0.24.2':
    resolution: {integrity: sha512-thpVCb/rhxE/BnMLQ7GReQLLN8q9qbHmI55F4489/ByVg2aQaQ6kbcLb6FHkocZzQhxc4gx0sCk0tJkKBFzDhA==}
    engines: {node: '>=18'}
    cpu: [ppc64]
    os: [aix]

  '@esbuild/android-arm64@0.24.2':
    resolution: {integrity: sha512-cNLgeqCqV8WxfcTIOeL4OAtSmL8JjcN6m09XIgro1Wi7cF4t/THaWEa7eL5CMoMBdjoHOTh/vwTO/o2TRXIyzg==}
    engines: {node: '>=18'}
    cpu: [arm64]
    os: [android]

  '@esbuild/android-arm@0.24.2':
    resolution: {integrity: sha512-tmwl4hJkCfNHwFB3nBa8z1Uy3ypZpxqxfTQOcHX+xRByyYgunVbZ9MzUUfb0RxaHIMnbHagwAxuTL+tnNM+1/Q==}
    engines: {node: '>=18'}
    cpu: [arm]
    os: [android]

  '@esbuild/android-x64@0.24.2':
    resolution: {integrity: sha512-B6Q0YQDqMx9D7rvIcsXfmJfvUYLoP722bgfBlO5cGvNVb5V/+Y7nhBE3mHV9OpxBf4eAS2S68KZztiPaWq4XYw==}
    engines: {node: '>=18'}
    cpu: [x64]
    os: [android]

  '@esbuild/darwin-arm64@0.24.2':
    resolution: {integrity: sha512-kj3AnYWc+CekmZnS5IPu9D+HWtUI49hbnyqk0FLEJDbzCIQt7hg7ucF1SQAilhtYpIujfaHr6O0UHlzzSPdOeA==}
    engines: {node: '>=18'}
    cpu: [arm64]
    os: [darwin]

  '@esbuild/darwin-x64@0.24.2':
    resolution: {integrity: sha512-WeSrmwwHaPkNR5H3yYfowhZcbriGqooyu3zI/3GGpF8AyUdsrrP0X6KumITGA9WOyiJavnGZUwPGvxvwfWPHIA==}
    engines: {node: '>=18'}
    cpu: [x64]
    os: [darwin]

  '@esbuild/freebsd-arm64@0.24.2':
    resolution: {integrity: sha512-UN8HXjtJ0k/Mj6a9+5u6+2eZ2ERD7Edt1Q9IZiB5UZAIdPnVKDoG7mdTVGhHJIeEml60JteamR3qhsr1r8gXvg==}
    engines: {node: '>=18'}
    cpu: [arm64]
    os: [freebsd]

  '@esbuild/freebsd-x64@0.24.2':
    resolution: {integrity: sha512-TvW7wE/89PYW+IevEJXZ5sF6gJRDY/14hyIGFXdIucxCsbRmLUcjseQu1SyTko+2idmCw94TgyaEZi9HUSOe3Q==}
    engines: {node: '>=18'}
    cpu: [x64]
    os: [freebsd]

  '@esbuild/linux-arm64@0.24.2':
    resolution: {integrity: sha512-7HnAD6074BW43YvvUmE/35Id9/NB7BeX5EoNkK9obndmZBUk8xmJJeU7DwmUeN7tkysslb2eSl6CTrYz6oEMQg==}
    engines: {node: '>=18'}
    cpu: [arm64]
    os: [linux]

  '@esbuild/linux-arm@0.24.2':
    resolution: {integrity: sha512-n0WRM/gWIdU29J57hJyUdIsk0WarGd6To0s+Y+LwvlC55wt+GT/OgkwoXCXvIue1i1sSNWblHEig00GBWiJgfA==}
    engines: {node: '>=18'}
    cpu: [arm]
    os: [linux]

  '@esbuild/linux-ia32@0.24.2':
    resolution: {integrity: sha512-sfv0tGPQhcZOgTKO3oBE9xpHuUqguHvSo4jl+wjnKwFpapx+vUDcawbwPNuBIAYdRAvIDBfZVvXprIj3HA+Ugw==}
    engines: {node: '>=18'}
    cpu: [ia32]
    os: [linux]

  '@esbuild/linux-loong64@0.24.2':
    resolution: {integrity: sha512-CN9AZr8kEndGooS35ntToZLTQLHEjtVB5n7dl8ZcTZMonJ7CCfStrYhrzF97eAecqVbVJ7APOEe18RPI4KLhwQ==}
    engines: {node: '>=18'}
    cpu: [loong64]
    os: [linux]

  '@esbuild/linux-mips64el@0.24.2':
    resolution: {integrity: sha512-iMkk7qr/wl3exJATwkISxI7kTcmHKE+BlymIAbHO8xanq/TjHaaVThFF6ipWzPHryoFsesNQJPE/3wFJw4+huw==}
    engines: {node: '>=18'}
    cpu: [mips64el]
    os: [linux]

  '@esbuild/linux-ppc64@0.24.2':
    resolution: {integrity: sha512-shsVrgCZ57Vr2L8mm39kO5PPIb+843FStGt7sGGoqiiWYconSxwTiuswC1VJZLCjNiMLAMh34jg4VSEQb+iEbw==}
    engines: {node: '>=18'}
    cpu: [ppc64]
    os: [linux]

  '@esbuild/linux-riscv64@0.24.2':
    resolution: {integrity: sha512-4eSFWnU9Hhd68fW16GD0TINewo1L6dRrB+oLNNbYyMUAeOD2yCK5KXGK1GH4qD/kT+bTEXjsyTCiJGHPZ3eM9Q==}
    engines: {node: '>=18'}
    cpu: [riscv64]
    os: [linux]

  '@esbuild/linux-s390x@0.24.2':
    resolution: {integrity: sha512-S0Bh0A53b0YHL2XEXC20bHLuGMOhFDO6GN4b3YjRLK//Ep3ql3erpNcPlEFed93hsQAjAQDNsvcK+hV90FubSw==}
    engines: {node: '>=18'}
    cpu: [s390x]
    os: [linux]

  '@esbuild/linux-x64@0.24.2':
    resolution: {integrity: sha512-8Qi4nQcCTbLnK9WoMjdC9NiTG6/E38RNICU6sUNqK0QFxCYgoARqVqxdFmWkdonVsvGqWhmm7MO0jyTqLqwj0Q==}
    engines: {node: '>=18'}
    cpu: [x64]
    os: [linux]

  '@esbuild/netbsd-arm64@0.24.2':
    resolution: {integrity: sha512-wuLK/VztRRpMt9zyHSazyCVdCXlpHkKm34WUyinD2lzK07FAHTq0KQvZZlXikNWkDGoT6x3TD51jKQ7gMVpopw==}
    engines: {node: '>=18'}
    cpu: [arm64]
    os: [netbsd]

  '@esbuild/netbsd-x64@0.24.2':
    resolution: {integrity: sha512-VefFaQUc4FMmJuAxmIHgUmfNiLXY438XrL4GDNV1Y1H/RW3qow68xTwjZKfj/+Plp9NANmzbH5R40Meudu8mmw==}
    engines: {node: '>=18'}
    cpu: [x64]
    os: [netbsd]

  '@esbuild/openbsd-arm64@0.24.2':
    resolution: {integrity: sha512-YQbi46SBct6iKnszhSvdluqDmxCJA+Pu280Av9WICNwQmMxV7nLRHZfjQzwbPs3jeWnuAhE9Jy0NrnJ12Oz+0A==}
    engines: {node: '>=18'}
    cpu: [arm64]
    os: [openbsd]

  '@esbuild/openbsd-x64@0.24.2':
    resolution: {integrity: sha512-+iDS6zpNM6EnJyWv0bMGLWSWeXGN/HTaF/LXHXHwejGsVi+ooqDfMCCTerNFxEkM3wYVcExkeGXNqshc9iMaOA==}
    engines: {node: '>=18'}
    cpu: [x64]
    os: [openbsd]

  '@esbuild/sunos-x64@0.24.2':
    resolution: {integrity: sha512-hTdsW27jcktEvpwNHJU4ZwWFGkz2zRJUz8pvddmXPtXDzVKTTINmlmga3ZzwcuMpUvLw7JkLy9QLKyGpD2Yxig==}
    engines: {node: '>=18'}
    cpu: [x64]
    os: [sunos]

  '@esbuild/win32-arm64@0.24.2':
    resolution: {integrity: sha512-LihEQ2BBKVFLOC9ZItT9iFprsE9tqjDjnbulhHoFxYQtQfai7qfluVODIYxt1PgdoyQkz23+01rzwNwYfutxUQ==}
    engines: {node: '>=18'}
    cpu: [arm64]
    os: [win32]

  '@esbuild/win32-ia32@0.24.2':
    resolution: {integrity: sha512-q+iGUwfs8tncmFC9pcnD5IvRHAzmbwQ3GPS5/ceCyHdjXubwQWI12MKWSNSMYLJMq23/IUCvJMS76PDqXe1fxA==}
    engines: {node: '>=18'}
    cpu: [ia32]
    os: [win32]

  '@esbuild/win32-x64@0.24.2':
    resolution: {integrity: sha512-7VTgWzgMGvup6aSqDPLiW5zHaxYJGTO4OokMjIlrCtf+VpEL+cXKtCvg723iguPYI5oaUNdS+/V7OU2gvXVWEg==}
    engines: {node: '>=18'}
    cpu: [x64]
    os: [win32]

  '@ethersproject/abi@5.7.0':
    resolution: {integrity: sha512-351ktp42TiRcYB3H1OP8yajPeAQstMW/yCFokj/AthP9bLHzQFPlOrxOcwYEDkUAICmOHljvN4K39OMTMUa9RA==}

  '@ethersproject/abstract-provider@5.7.0':
    resolution: {integrity: sha512-R41c9UkchKCpAqStMYUpdunjo3pkEvZC3FAwZn5S5MGbXoMQOHIdHItezTETxAO5bevtMApSyEhn9+CHcDsWBw==}

  '@ethersproject/abstract-signer@5.7.0':
    resolution: {integrity: sha512-a16V8bq1/Cz+TGCkE2OPMTOUDLS3grCpdjoJCYNnVBbdYEMSgKrU0+B90s8b6H+ByYTBZN7a3g76jdIJi7UfKQ==}

  '@ethersproject/address@5.7.0':
    resolution: {integrity: sha512-9wYhYt7aghVGo758POM5nqcOMaE168Q6aRLJZwUmiqSrAungkG74gSSeKEIR7ukixesdRZGPgVqme6vmxs1fkA==}

  '@ethersproject/base64@5.7.0':
    resolution: {integrity: sha512-Dr8tcHt2mEbsZr/mwTPIQAf3Ai0Bks/7gTw9dSqk1mQvhW3XvRlmDJr/4n+wg1JmCl16NZue17CDh8xb/vZ0sQ==}

  '@ethersproject/basex@5.7.0':
    resolution: {integrity: sha512-ywlh43GwZLv2Voc2gQVTKBoVQ1mti3d8HK5aMxsfu/nRDnMmNqaSJ3r3n85HBByT8OpoY96SXM1FogC533T4zw==}

  '@ethersproject/bignumber@5.7.0':
    resolution: {integrity: sha512-n1CAdIHRWjSucQO3MC1zPSVgV/6dy/fjL9pMrPP9peL+QxEg9wOsVqwD4+818B6LUEtaXzVHQiuivzRoxPxUGw==}

  '@ethersproject/bytes@5.7.0':
    resolution: {integrity: sha512-nsbxwgFXWh9NyYWo+U8atvmMsSdKJprTcICAkvbBffT75qDocbuggBU0SJiVK2MuTrp0q+xvLkTnGMPK1+uA9A==}

  '@ethersproject/constants@5.7.0':
    resolution: {integrity: sha512-DHI+y5dBNvkpYUMiRQyxRBYBefZkJfo70VUkUAsRjcPs47muV9evftfZ0PJVCXYbAiCgght0DtcF9srFQmIgWA==}

  '@ethersproject/contracts@5.7.0':
    resolution: {integrity: sha512-5GJbzEU3X+d33CdfPhcyS+z8MzsTrBGk/sc+G+59+tPa9yFkl6HQ9D6L0QMgNTA9q8dT0XKxxkyp883XsQvbbg==}

  '@ethersproject/hash@5.7.0':
    resolution: {integrity: sha512-qX5WrQfnah1EFnO5zJv1v46a8HW0+E5xuBBDTwMFZLuVTx0tbU2kkx15NqdjxecrLGatQN9FGQKpb1FKdHCt+g==}

  '@ethersproject/hdnode@5.7.0':
    resolution: {integrity: sha512-OmyYo9EENBPPf4ERhR7oj6uAtUAhYGqOnIS+jE5pTXvdKBS99ikzq1E7Iv0ZQZ5V36Lqx1qZLeak0Ra16qpeOg==}

  '@ethersproject/json-wallets@5.7.0':
    resolution: {integrity: sha512-8oee5Xgu6+RKgJTkvEMl2wDgSPSAQ9MB/3JYjFV9jlKvcYHUXZC+cQp0njgmxdHkYWn8s6/IqIZYm0YWCjO/0g==}

  '@ethersproject/keccak256@5.7.0':
    resolution: {integrity: sha512-2UcPboeL/iW+pSg6vZ6ydF8tCnv3Iu/8tUmLLzWWGzxWKFFqOBQFLo6uLUv6BDrLgCDfN28RJ/wtByx+jZ4KBg==}

  '@ethersproject/logger@5.7.0':
    resolution: {integrity: sha512-0odtFdXu/XHtjQXJYA3u9G0G8btm0ND5Cu8M7i5vhEcE8/HmF4Lbdqanwyv4uQTr2tx6b7fQRmgLrsnpQlmnig==}

  '@ethersproject/networks@5.7.1':
    resolution: {integrity: sha512-n/MufjFYv3yFcUyfhnXotyDlNdFb7onmkSy8aQERi2PjNcnWQ66xXxa3XlS8nCcA8aJKJjIIMNJTC7tu80GwpQ==}

  '@ethersproject/pbkdf2@5.7.0':
    resolution: {integrity: sha512-oR/dBRZR6GTyaofd86DehG72hY6NpAjhabkhxgr3X2FpJtJuodEl2auADWBZfhDHgVCbu3/H/Ocq2uC6dpNjjw==}

  '@ethersproject/properties@5.7.0':
    resolution: {integrity: sha512-J87jy8suntrAkIZtecpxEPxY//szqr1mlBaYlQ0r4RCaiD2hjheqF9s1LVE8vVuJCXisjIP+JgtK/Do54ej4Sw==}

  '@ethersproject/providers@5.7.2':
    resolution: {integrity: sha512-g34EWZ1WWAVgr4aptGlVBF8mhl3VWjv+8hoAnzStu8Ah22VHBsuGzP17eb6xDVRzw895G4W7vvx60lFFur/1Rg==}

  '@ethersproject/random@5.7.0':
    resolution: {integrity: sha512-19WjScqRA8IIeWclFme75VMXSBvi4e6InrUNuaR4s5pTF2qNhcGdCUwdxUVGtDDqC00sDLCO93jPQoDUH4HVmQ==}

  '@ethersproject/rlp@5.7.0':
    resolution: {integrity: sha512-rBxzX2vK8mVF7b0Tol44t5Tb8gomOHkj5guL+HhzQ1yBh/ydjGnpw6at+X6Iw0Kp3OzzzkcKp8N9r0W4kYSs9w==}

  '@ethersproject/sha2@5.7.0':
    resolution: {integrity: sha512-gKlH42riwb3KYp0reLsFTokByAKoJdgFCwI+CCiX/k+Jm2mbNs6oOaCjYQSlI1+XBVejwH2KrmCbMAT/GnRDQw==}

  '@ethersproject/signing-key@5.7.0':
    resolution: {integrity: sha512-MZdy2nL3wO0u7gkB4nA/pEf8lu1TlFswPNmy8AiYkfKTdO6eXBJyUdmHO/ehm/htHw9K/qF8ujnTyUAD+Ry54Q==}

  '@ethersproject/solidity@5.7.0':
    resolution: {integrity: sha512-HmabMd2Dt/raavyaGukF4XxizWKhKQ24DoLtdNbBmNKUOPqwjsKQSdV9GQtj9CBEea9DlzETlVER1gYeXXBGaA==}

  '@ethersproject/strings@5.7.0':
    resolution: {integrity: sha512-/9nu+lj0YswRNSH0NXYqrh8775XNyEdUQAuf3f+SmOrnVewcJ5SBNAjF7lpgehKi4abvNNXyf+HX86czCdJ8Mg==}

  '@ethersproject/transactions@5.7.0':
    resolution: {integrity: sha512-kmcNicCp1lp8qanMTC3RIikGgoJ80ztTyvtsFvCYpSCfkjhD0jZ2LOrnbcuxuToLIUYYf+4XwD1rP+B/erDIhQ==}

  '@ethersproject/units@5.7.0':
    resolution: {integrity: sha512-pD3xLMy3SJu9kG5xDGI7+xhTEmGXlEqXU4OfNapmfnxLVY4EMSSRp7j1k7eezutBPH7RBN/7QPnwR7hzNlEFeg==}

  '@ethersproject/wallet@5.7.0':
    resolution: {integrity: sha512-MhmXlJXEJFBFVKrDLB4ZdDzxcBxQ3rLyCkhNqVu3CDYvR97E+8r01UgrI+TI99Le+aYm/in/0vp86guJuM7FCA==}

  '@ethersproject/web@5.7.1':
    resolution: {integrity: sha512-Gueu8lSvyjBWL4cYsWsjh6MtMwM0+H4HvqFPZfB6dV8ctbP9zFAO73VG1cMWae0FLPCtz0peKPpZY8/ugJJX2w==}

  '@ethersproject/wordlists@5.7.0':
    resolution: {integrity: sha512-S2TFNJNfHWVHNE6cNDjbVlZ6MgE17MIxMbMg2zv3wn+3XSJGosL1m9ZVv3GXCf/2ymSsQ+hRI5IzoMJTG6aoVA==}

  '@graphql-typed-document-node/core@3.2.0':
    resolution: {integrity: sha512-mB9oAsNCm9aM3/SOv4YtBMqZbYj10R7dkq8byBqxGY/ncFwhf2oQzMV+LCRlWoDSEBJ3COiR1yeDvMtsoOsuFQ==}
    peerDependencies:
      graphql: ^0.8.0 || ^0.9.0 || ^0.10.0 || ^0.11.0 || ^0.12.0 || ^0.13.0 || ^14.0.0 || ^15.0.0 || ^16.0.0 || ^17.0.0

  '@hutson/parse-repository-url@3.0.2':
    resolution: {integrity: sha512-H9XAx3hc0BQHY6l+IFSWHDySypcXsvsuLhgYLUGywmJ5pswRVQJUHpOsobnLYp2ZUaUlKiKDrgWWhosOwAEM8Q==}
    engines: {node: '>=6.9.0'}

  '@ibm-cloud/watsonx-ai@1.3.2':
    resolution: {integrity: sha512-I8FX086BG1dOOE+kRpsa28mDTTgc4qodjZsxWomKm6xfmgZFibC8WiJMjLx58QTLr6KZKw1Zk4ya7JVtturYag==}
    engines: {node: '>=18.0.0'}

  '@img/sharp-darwin-arm64@0.33.5':
    resolution: {integrity: sha512-UT4p+iz/2H4twwAoLCqfA9UH5pI6DggwKEGuaPy7nCVQ8ZsiY5PIcrRvD1DzuY3qYL07NtIQcWnBSY/heikIFQ==}
    engines: {node: ^18.17.0 || ^20.3.0 || >=21.0.0}
    cpu: [arm64]
    os: [darwin]

  '@img/sharp-darwin-x64@0.33.5':
    resolution: {integrity: sha512-fyHac4jIc1ANYGRDxtiqelIbdWkIuQaI84Mv45KvGRRxSAa7o7d1ZKAOBaYbnepLC1WqxfpimdeWfvqqSGwR2Q==}
    engines: {node: ^18.17.0 || ^20.3.0 || >=21.0.0}
    cpu: [x64]
    os: [darwin]

  '@img/sharp-libvips-darwin-arm64@1.0.4':
    resolution: {integrity: sha512-XblONe153h0O2zuFfTAbQYAX2JhYmDHeWikp1LM9Hul9gVPjFY427k6dFEcOL72O01QxQsWi761svJ/ev9xEDg==}
    cpu: [arm64]
    os: [darwin]

  '@img/sharp-libvips-darwin-x64@1.0.4':
    resolution: {integrity: sha512-xnGR8YuZYfJGmWPvmlunFaWJsb9T/AO2ykoP3Fz/0X5XV2aoYBPkX6xqCQvUTKKiLddarLaxpzNe+b1hjeWHAQ==}
    cpu: [x64]
    os: [darwin]

  '@img/sharp-libvips-linux-arm64@1.0.4':
    resolution: {integrity: sha512-9B+taZ8DlyyqzZQnoeIvDVR/2F4EbMepXMc/NdVbkzsJbzkUjhXv/70GQJ7tdLA4YJgNP25zukcxpX2/SueNrA==}
    cpu: [arm64]
    os: [linux]

  '@img/sharp-libvips-linux-arm@1.0.5':
    resolution: {integrity: sha512-gvcC4ACAOPRNATg/ov8/MnbxFDJqf/pDePbBnuBDcjsI8PssmjoKMAz4LtLaVi+OnSb5FK/yIOamqDwGmXW32g==}
    cpu: [arm]
    os: [linux]

  '@img/sharp-libvips-linux-s390x@1.0.4':
    resolution: {integrity: sha512-u7Wz6ntiSSgGSGcjZ55im6uvTrOxSIS8/dgoVMoiGE9I6JAfU50yH5BoDlYA1tcuGS7g/QNtetJnxA6QEsCVTA==}
    cpu: [s390x]
    os: [linux]

  '@img/sharp-libvips-linux-x64@1.0.4':
    resolution: {integrity: sha512-MmWmQ3iPFZr0Iev+BAgVMb3ZyC4KeFc3jFxnNbEPas60e1cIfevbtuyf9nDGIzOaW9PdnDciJm+wFFaTlj5xYw==}
    cpu: [x64]
    os: [linux]

  '@img/sharp-libvips-linuxmusl-arm64@1.0.4':
    resolution: {integrity: sha512-9Ti+BbTYDcsbp4wfYib8Ctm1ilkugkA/uscUn6UXK1ldpC1JjiXbLfFZtRlBhjPZ5o1NCLiDbg8fhUPKStHoTA==}
    cpu: [arm64]
    os: [linux]

  '@img/sharp-libvips-linuxmusl-x64@1.0.4':
    resolution: {integrity: sha512-viYN1KX9m+/hGkJtvYYp+CCLgnJXwiQB39damAO7WMdKWlIhmYTfHjwSbQeUK/20vY154mwezd9HflVFM1wVSw==}
    cpu: [x64]
    os: [linux]

  '@img/sharp-linux-arm64@0.33.5':
    resolution: {integrity: sha512-JMVv+AMRyGOHtO1RFBiJy/MBsgz0x4AWrT6QoEVVTyh1E39TrCUpTRI7mx9VksGX4awWASxqCYLCV4wBZHAYxA==}
    engines: {node: ^18.17.0 || ^20.3.0 || >=21.0.0}
    cpu: [arm64]
    os: [linux]

  '@img/sharp-linux-arm@0.33.5':
    resolution: {integrity: sha512-JTS1eldqZbJxjvKaAkxhZmBqPRGmxgu+qFKSInv8moZ2AmT5Yib3EQ1c6gp493HvrvV8QgdOXdyaIBrhvFhBMQ==}
    engines: {node: ^18.17.0 || ^20.3.0 || >=21.0.0}
    cpu: [arm]
    os: [linux]

  '@img/sharp-linux-s390x@0.33.5':
    resolution: {integrity: sha512-y/5PCd+mP4CA/sPDKl2961b+C9d+vPAveS33s6Z3zfASk2j5upL6fXVPZi7ztePZ5CuH+1kW8JtvxgbuXHRa4Q==}
    engines: {node: ^18.17.0 || ^20.3.0 || >=21.0.0}
    cpu: [s390x]
    os: [linux]

  '@img/sharp-linux-x64@0.33.5':
    resolution: {integrity: sha512-opC+Ok5pRNAzuvq1AG0ar+1owsu842/Ab+4qvU879ippJBHvyY5n2mxF1izXqkPYlGuP/M556uh53jRLJmzTWA==}
    engines: {node: ^18.17.0 || ^20.3.0 || >=21.0.0}
    cpu: [x64]
    os: [linux]

  '@img/sharp-linuxmusl-arm64@0.33.5':
    resolution: {integrity: sha512-XrHMZwGQGvJg2V/oRSUfSAfjfPxO+4DkiRh6p2AFjLQztWUuY/o8Mq0eMQVIY7HJ1CDQUJlxGGZRw1a5bqmd1g==}
    engines: {node: ^18.17.0 || ^20.3.0 || >=21.0.0}
    cpu: [arm64]
    os: [linux]

  '@img/sharp-linuxmusl-x64@0.33.5':
    resolution: {integrity: sha512-WT+d/cgqKkkKySYmqoZ8y3pxx7lx9vVejxW/W4DOFMYVSkErR+w7mf2u8m/y4+xHe7yY9DAXQMWQhpnMuFfScw==}
    engines: {node: ^18.17.0 || ^20.3.0 || >=21.0.0}
    cpu: [x64]
    os: [linux]

  '@img/sharp-wasm32@0.33.5':
    resolution: {integrity: sha512-ykUW4LVGaMcU9lu9thv85CbRMAwfeadCJHRsg2GmeRa/cJxsVY9Rbd57JcMxBkKHag5U/x7TSBpScF4U8ElVzg==}
    engines: {node: ^18.17.0 || ^20.3.0 || >=21.0.0}
    cpu: [wasm32]

  '@img/sharp-win32-ia32@0.33.5':
    resolution: {integrity: sha512-T36PblLaTwuVJ/zw/LaH0PdZkRz5rd3SmMHX8GSmR7vtNSP5Z6bQkExdSK7xGWyxLw4sUknBuugTelgw2faBbQ==}
    engines: {node: ^18.17.0 || ^20.3.0 || >=21.0.0}
    cpu: [ia32]
    os: [win32]

  '@img/sharp-win32-x64@0.33.5':
    resolution: {integrity: sha512-MpY/o8/8kj+EcnxwvrP4aTJSWw/aZ7JIGR4aBeZkZw5B7/Jn+tY9/VNwtcoGmdT7GfggGIU4kygOMSbYnOrAbg==}
    engines: {node: ^18.17.0 || ^20.3.0 || >=21.0.0}
    cpu: [x64]
    os: [win32]

  '@isaacs/cliui@8.0.2':
    resolution: {integrity: sha512-O8jcjabXaleOG9DQ0+ARXWZBTfnP4WNAqzuiJK7ll44AmxGKv/J2M4TPjxjY3znBCfvBXFzucm1twdyFybFqEA==}
    engines: {node: '>=12'}

  '@isaacs/string-locale-compare@1.1.0':
    resolution: {integrity: sha512-SQ7Kzhh9+D+ZW9MA0zkYv3VXhIDNx+LzM6EJ+/65I3QY+enU6Itte7E5XX7EWrqLW2FN4n06GWzBnPoC3th2aQ==}

  '@istanbuljs/load-nyc-config@1.1.0':
    resolution: {integrity: sha512-VjeHSlIzpv/NyD3N0YuHfXOPDIixcA1q2ZV98wsMqcYlPmv2n3Yb2lYP9XMElnaFVXg5A7YLTeLu6V84uQDjmQ==}
    engines: {node: '>=8'}

  '@istanbuljs/schema@0.1.3':
    resolution: {integrity: sha512-ZXRY4jNvVgSVQ8DL3LTcakaAtXwTVUxE81hslsyD2AtoXW/wVob10HkOJ1X/pAlcI7D+2YoZKg5do8G/w6RYgA==}
    engines: {node: '>=8'}

  '@jest/console@29.7.0':
    resolution: {integrity: sha512-5Ni4CU7XHQi32IJ398EEP4RrB8eV09sXP2ROqD4bksHrnTree52PsxvX8tpL8LvTZ3pFzXyPbNQReSN41CAhOg==}
    engines: {node: ^14.15.0 || ^16.10.0 || >=18.0.0}

  '@jest/core@29.7.0':
    resolution: {integrity: sha512-n7aeXWKMnGtDA48y8TLWJPJmLmmZ642Ceo78cYWEpiD7FzDgmNDV/GCVRorPABdXLJZ/9wzzgZAlHjXjxDHGsg==}
    engines: {node: ^14.15.0 || ^16.10.0 || >=18.0.0}
    peerDependencies:
      node-notifier: ^8.0.1 || ^9.0.0 || ^10.0.0
    peerDependenciesMeta:
      node-notifier:
        optional: true

  '@jest/environment@29.7.0':
    resolution: {integrity: sha512-aQIfHDq33ExsN4jP1NWGXhxgQ/wixs60gDiKO+XVMd8Mn0NWPWgc34ZQDTb2jKaUWQ7MuwoitXAsN2XVXNMpAw==}
    engines: {node: ^14.15.0 || ^16.10.0 || >=18.0.0}

  '@jest/expect-utils@29.7.0':
    resolution: {integrity: sha512-GlsNBWiFQFCVi9QVSx7f5AgMeLxe9YCCs5PuP2O2LdjDAA8Jh9eX7lA1Jq/xdXw3Wb3hyvlFNfZIfcRetSzYcA==}
    engines: {node: ^14.15.0 || ^16.10.0 || >=18.0.0}

  '@jest/expect@29.7.0':
    resolution: {integrity: sha512-8uMeAMycttpva3P1lBHB8VciS9V0XAr3GymPpipdyQXbBcuhkLQOSe8E/p92RyAdToS6ZD1tFkX+CkhoECE0dQ==}
    engines: {node: ^14.15.0 || ^16.10.0 || >=18.0.0}

  '@jest/fake-timers@29.7.0':
    resolution: {integrity: sha512-q4DH1Ha4TTFPdxLsqDXK1d3+ioSL7yL5oCMJZgDYm6i+6CygW5E5xVr/D1HdsGxjt1ZWSfUAs9OxSB/BNelWrQ==}
    engines: {node: ^14.15.0 || ^16.10.0 || >=18.0.0}

  '@jest/globals@29.7.0':
    resolution: {integrity: sha512-mpiz3dutLbkW2MNFubUGUEVLkTGiqW6yLVTA+JbP6fI6J5iL9Y0Nlg8k95pcF8ctKwCS7WVxteBs29hhfAotzQ==}
    engines: {node: ^14.15.0 || ^16.10.0 || >=18.0.0}

  '@jest/reporters@29.7.0':
    resolution: {integrity: sha512-DApq0KJbJOEzAFYjHADNNxAE3KbhxQB1y5Kplb5Waqw6zVbuWatSnMjE5gs8FUgEPmNsnZA3NCWl9NG0ia04Pg==}
    engines: {node: ^14.15.0 || ^16.10.0 || >=18.0.0}
    peerDependencies:
      node-notifier: ^8.0.1 || ^9.0.0 || ^10.0.0
    peerDependenciesMeta:
      node-notifier:
        optional: true

  '@jest/schemas@29.6.3':
    resolution: {integrity: sha512-mo5j5X+jIZmJQveBKeS/clAueipV7KgiX1vMgCxam1RNYiqE1w62n0/tJJnHtjW8ZHcQco5gY85jA3mi0L+nSA==}
    engines: {node: ^14.15.0 || ^16.10.0 || >=18.0.0}

  '@jest/source-map@29.6.3':
    resolution: {integrity: sha512-MHjT95QuipcPrpLM+8JMSzFx6eHp5Bm+4XeFDJlwsvVBjmKNiIAvasGK2fxz2WbGRlnvqehFbh07MMa7n3YJnw==}
    engines: {node: ^14.15.0 || ^16.10.0 || >=18.0.0}

  '@jest/test-result@29.7.0':
    resolution: {integrity: sha512-Fdx+tv6x1zlkJPcWXmMDAG2HBnaR9XPSd5aDWQVsfrZmLVT3lU1cwyxLgRmXR9yrq4NBoEm9BMsfgFzTQAbJYA==}
    engines: {node: ^14.15.0 || ^16.10.0 || >=18.0.0}

  '@jest/test-sequencer@29.7.0':
    resolution: {integrity: sha512-GQwJ5WZVrKnOJuiYiAF52UNUJXgTZx1NHjFSEB0qEMmSZKAkdMoIzw/Cj6x6NF4AvV23AUqDpFzQkN/eYCYTxw==}
    engines: {node: ^14.15.0 || ^16.10.0 || >=18.0.0}

  '@jest/transform@29.7.0':
    resolution: {integrity: sha512-ok/BTPFzFKVMwO5eOHRrvnBVHdRy9IrsrW1GpMaQ9MCnilNLXQKmAX8s1YXDFaai9xJpac2ySzV0YeRRECr2Vw==}
    engines: {node: ^14.15.0 || ^16.10.0 || >=18.0.0}

  '@jest/types@29.6.3':
    resolution: {integrity: sha512-u3UPsIilWKOM3F9CXtrG8LEJmNxwoCQC/XVj4IKYXvvpx7QIi/Kg1LI5uDmDpKlac62NUtX7eLjRh+jVZcLOzw==}
    engines: {node: ^14.15.0 || ^16.10.0 || >=18.0.0}

  '@jridgewell/gen-mapping@0.3.8':
    resolution: {integrity: sha512-imAbBGkb+ebQyxKgzv5Hu2nmROxoDOXHh80evxdoXNOrvAnVx7zimzc1Oo5h9RlfV4vPXaE2iM5pOFbvOCClWA==}
    engines: {node: '>=6.0.0'}

  '@jridgewell/resolve-uri@3.1.2':
    resolution: {integrity: sha512-bRISgCIjP20/tbWSPWMEi54QVPRZExkuD9lJL+UIxUKtwVJA8wW1Trb1jMs1RFXo1CBTNZ/5hpC9QvmKWdopKw==}
    engines: {node: '>=6.0.0'}

  '@jridgewell/set-array@1.2.1':
    resolution: {integrity: sha512-R8gLRTZeyp03ymzP/6Lil/28tGeGEzhx1q2k703KGWRAI1VdvPIXdG70VJc2pAMw3NA6JKL5hhFu1sJX0Mnn/A==}
    engines: {node: '>=6.0.0'}

  '@jridgewell/sourcemap-codec@1.5.0':
    resolution: {integrity: sha512-gv3ZRaISU3fjPAgNsriBRqGWQL6quFx04YMPW/zD8XMLsU32mhCCbfbO6KZFLjvYpCZ8zyDEgqsgf+PwPaM7GQ==}

  '@jridgewell/trace-mapping@0.3.25':
    resolution: {integrity: sha512-vNk6aEwybGtawWmy/PzwnGDOjCkLWSD2wqvjGGAgOAwCGWySYXfYoxt00IJkTF+8Lb57DwOb3Aa0o9CApepiYQ==}

  '@jridgewell/trace-mapping@0.3.9':
    resolution: {integrity: sha512-3Belt6tdc8bPgAtbcmdtNJlirVoTmEb5e2gC94PnkwEW9jI6CAHUeoG85tjWP5WquqfavoMtMwiG4P926ZKKuQ==}

  '@langchain/community@0.3.26':
    resolution: {integrity: sha512-aZjB2lMuHAeEEkM38GFYxUpTBA319GtGsO6t8+KxjsXzkxhwL/nJvEjCoTmoYkAEMI9u6NYksr8D0Urw+Oq27g==}
    engines: {node: '>=18'}
    peerDependencies:
      '@arcjet/redact': ^v1.0.0-alpha.23
      '@aws-crypto/sha256-js': ^5.0.0
      '@aws-sdk/client-bedrock-agent-runtime': ^3.583.0
      '@aws-sdk/client-bedrock-runtime': ^3.422.0
      '@aws-sdk/client-dynamodb': ^3.310.0
      '@aws-sdk/client-kendra': ^3.352.0
      '@aws-sdk/client-lambda': ^3.310.0
      '@aws-sdk/client-s3': ^3.310.0
      '@aws-sdk/client-sagemaker-runtime': ^3.310.0
      '@aws-sdk/client-sfn': ^3.310.0
      '@aws-sdk/credential-provider-node': ^3.388.0
      '@azure/search-documents': ^12.0.0
      '@azure/storage-blob': ^12.15.0
      '@browserbasehq/sdk': '*'
      '@browserbasehq/stagehand': ^1.0.0
      '@clickhouse/client': ^0.2.5
      '@cloudflare/ai': '*'
      '@datastax/astra-db-ts': ^1.0.0
      '@elastic/elasticsearch': ^8.4.0
      '@getmetal/metal-sdk': '*'
      '@getzep/zep-cloud': ^1.0.6
      '@getzep/zep-js': ^0.9.0
      '@gomomento/sdk': ^1.51.1
      '@gomomento/sdk-core': ^1.51.1
      '@google-ai/generativelanguage': '*'
      '@google-cloud/storage': ^6.10.1 || ^7.7.0
      '@gradientai/nodejs-sdk': ^1.2.0
      '@huggingface/inference': ^2.6.4
      '@huggingface/transformers': ^3.2.3
      '@ibm-cloud/watsonx-ai': '*'
      '@lancedb/lancedb': ^0.12.0
      '@langchain/core': '>=0.2.21 <0.4.0'
      '@layerup/layerup-security': ^1.5.12
      '@libsql/client': ^0.14.0
      '@mendable/firecrawl-js': ^1.4.3
      '@mlc-ai/web-llm': '*'
      '@mozilla/readability': '*'
      '@neondatabase/serverless': '*'
      '@notionhq/client': ^2.2.10
      '@opensearch-project/opensearch': '*'
      '@pinecone-database/pinecone': '*'
      '@planetscale/database': ^1.8.0
      '@premai/prem-sdk': ^0.3.25
      '@qdrant/js-client-rest': ^1.8.2
      '@raycast/api': ^1.55.2
      '@rockset/client': ^0.9.1
      '@smithy/eventstream-codec': ^2.0.5
      '@smithy/protocol-http': ^3.0.6
      '@smithy/signature-v4': ^2.0.10
      '@smithy/util-utf8': ^2.0.0
      '@spider-cloud/spider-client': ^0.0.21
      '@supabase/supabase-js': ^2.45.0
      '@tensorflow-models/universal-sentence-encoder': '*'
      '@tensorflow/tfjs-converter': '*'
      '@tensorflow/tfjs-core': '*'
      '@upstash/ratelimit': ^1.1.3 || ^2.0.3
      '@upstash/redis': ^1.20.6
      '@upstash/vector': ^1.1.1
      '@vercel/kv': '*'
      '@vercel/postgres': '*'
      '@writerai/writer-sdk': ^0.40.2
      '@xata.io/client': ^0.28.0
      '@zilliz/milvus2-sdk-node': '>=2.3.5'
      apify-client: ^2.7.1
      assemblyai: ^4.6.0
      better-sqlite3: '>=9.4.0 <12.0.0'
      cassandra-driver: ^4.7.2
      cborg: ^4.1.1
      cheerio: ^1.0.0-rc.12
      chromadb: '*'
      closevector-common: 0.1.3
      closevector-node: 0.1.6
      closevector-web: 0.1.6
      cohere-ai: '*'
      convex: ^1.3.1
      crypto-js: ^4.2.0
      d3-dsv: ^2.0.0
      discord.js: ^14.14.1
      dria: ^0.0.3
      duck-duck-scrape: ^2.2.5
      epub2: ^3.0.1
      faiss-node: ^0.5.1
      fast-xml-parser: '*'
      firebase-admin: ^11.9.0 || ^12.0.0
      google-auth-library: '*'
      googleapis: '*'
      hnswlib-node: ^3.0.0
      html-to-text: ^9.0.5
      ibm-cloud-sdk-core: '*'
      ignore: ^5.2.0
      interface-datastore: ^8.2.11
      ioredis: ^5.3.2
      it-all: ^3.0.4
      jsdom: '*'
      jsonwebtoken: ^9.0.2
      llmonitor: ^0.5.9
      lodash: ^4.17.21
      lunary: ^0.7.10
      mammoth: ^1.6.0
      mongodb: '>=5.2.0'
      mysql2: ^3.9.8
      neo4j-driver: '*'
      notion-to-md: ^3.1.0
      officeparser: ^4.0.4
      openai: '*'
      pdf-parse: 1.1.1
      pg: ^8.11.0
      pg-copy-streams: ^6.0.5
      pickleparser: ^0.2.1
      playwright: ^1.32.1
      portkey-ai: ^0.1.11
      puppeteer: '*'
      pyodide: '>=0.24.1 <0.27.0'
      redis: '*'
      replicate: ^0.29.4
      sonix-speech-recognition: ^2.1.1
      srt-parser-2: ^1.2.3
      typeorm: ^0.3.20
      typesense: ^1.5.3
      usearch: ^1.1.1
      voy-search: 0.6.2
      weaviate-ts-client: '*'
      web-auth-library: ^1.0.3
      word-extractor: '*'
      ws: ^8.14.2
      youtubei.js: '*'
    peerDependenciesMeta:
      '@arcjet/redact':
        optional: true
      '@aws-crypto/sha256-js':
        optional: true
      '@aws-sdk/client-bedrock-agent-runtime':
        optional: true
      '@aws-sdk/client-bedrock-runtime':
        optional: true
      '@aws-sdk/client-dynamodb':
        optional: true
      '@aws-sdk/client-kendra':
        optional: true
      '@aws-sdk/client-lambda':
        optional: true
      '@aws-sdk/client-s3':
        optional: true
      '@aws-sdk/client-sagemaker-runtime':
        optional: true
      '@aws-sdk/client-sfn':
        optional: true
      '@aws-sdk/credential-provider-node':
        optional: true
      '@azure/search-documents':
        optional: true
      '@azure/storage-blob':
        optional: true
      '@browserbasehq/sdk':
        optional: true
      '@clickhouse/client':
        optional: true
      '@cloudflare/ai':
        optional: true
      '@datastax/astra-db-ts':
        optional: true
      '@elastic/elasticsearch':
        optional: true
      '@getmetal/metal-sdk':
        optional: true
      '@getzep/zep-cloud':
        optional: true
      '@getzep/zep-js':
        optional: true
      '@gomomento/sdk':
        optional: true
      '@gomomento/sdk-core':
        optional: true
      '@google-ai/generativelanguage':
        optional: true
      '@google-cloud/storage':
        optional: true
      '@gradientai/nodejs-sdk':
        optional: true
      '@huggingface/inference':
        optional: true
      '@huggingface/transformers':
        optional: true
      '@lancedb/lancedb':
        optional: true
      '@layerup/layerup-security':
        optional: true
      '@libsql/client':
        optional: true
      '@mendable/firecrawl-js':
        optional: true
      '@mlc-ai/web-llm':
        optional: true
      '@mozilla/readability':
        optional: true
      '@neondatabase/serverless':
        optional: true
      '@notionhq/client':
        optional: true
      '@opensearch-project/opensearch':
        optional: true
      '@pinecone-database/pinecone':
        optional: true
      '@planetscale/database':
        optional: true
      '@premai/prem-sdk':
        optional: true
      '@qdrant/js-client-rest':
        optional: true
      '@raycast/api':
        optional: true
      '@rockset/client':
        optional: true
      '@smithy/eventstream-codec':
        optional: true
      '@smithy/protocol-http':
        optional: true
      '@smithy/signature-v4':
        optional: true
      '@smithy/util-utf8':
        optional: true
      '@spider-cloud/spider-client':
        optional: true
      '@supabase/supabase-js':
        optional: true
      '@tensorflow-models/universal-sentence-encoder':
        optional: true
      '@tensorflow/tfjs-converter':
        optional: true
      '@tensorflow/tfjs-core':
        optional: true
      '@upstash/ratelimit':
        optional: true
      '@upstash/redis':
        optional: true
      '@upstash/vector':
        optional: true
      '@vercel/kv':
        optional: true
      '@vercel/postgres':
        optional: true
      '@writerai/writer-sdk':
        optional: true
      '@xata.io/client':
        optional: true
      '@zilliz/milvus2-sdk-node':
        optional: true
      apify-client:
        optional: true
      assemblyai:
        optional: true
      better-sqlite3:
        optional: true
      cassandra-driver:
        optional: true
      cborg:
        optional: true
      cheerio:
        optional: true
      chromadb:
        optional: true
      closevector-common:
        optional: true
      closevector-node:
        optional: true
      closevector-web:
        optional: true
      cohere-ai:
        optional: true
      convex:
        optional: true
      crypto-js:
        optional: true
      d3-dsv:
        optional: true
      discord.js:
        optional: true
      dria:
        optional: true
      duck-duck-scrape:
        optional: true
      epub2:
        optional: true
      faiss-node:
        optional: true
      fast-xml-parser:
        optional: true
      firebase-admin:
        optional: true
      google-auth-library:
        optional: true
      googleapis:
        optional: true
      hnswlib-node:
        optional: true
      html-to-text:
        optional: true
      ignore:
        optional: true
      interface-datastore:
        optional: true
      ioredis:
        optional: true
      it-all:
        optional: true
      jsdom:
        optional: true
      jsonwebtoken:
        optional: true
      llmonitor:
        optional: true
      lodash:
        optional: true
      lunary:
        optional: true
      mammoth:
        optional: true
      mongodb:
        optional: true
      mysql2:
        optional: true
      neo4j-driver:
        optional: true
      notion-to-md:
        optional: true
      officeparser:
        optional: true
      pdf-parse:
        optional: true
      pg:
        optional: true
      pg-copy-streams:
        optional: true
      pickleparser:
        optional: true
      playwright:
        optional: true
      portkey-ai:
        optional: true
      puppeteer:
        optional: true
      pyodide:
        optional: true
      redis:
        optional: true
      replicate:
        optional: true
      sonix-speech-recognition:
        optional: true
      srt-parser-2:
        optional: true
      typeorm:
        optional: true
      typesense:
        optional: true
      usearch:
        optional: true
      voy-search:
        optional: true
      weaviate-ts-client:
        optional: true
      web-auth-library:
        optional: true
      word-extractor:
        optional: true
      ws:
        optional: true
      youtubei.js:
        optional: true

  '@langchain/core@0.3.32':
    resolution: {integrity: sha512-QesrB7qPrvdIKgCL6/hfa1e7+5dCCgunN5nRGvr0LYWEVuLBrUd93PDvpPP9Fk43+HZnS16adTCYOwX0Jad5Bw==}
    engines: {node: '>=18'}

  '@langchain/openai@0.3.17':
    resolution: {integrity: sha512-uw4po32OKptVjq+CYHrumgbfh4NuD7LqyE+ZgqY9I/LrLc6bHLMc+sisHmI17vgek0K/yqtarI0alPJbzrwyag==}
    engines: {node: '>=18'}
    peerDependencies:
      '@langchain/core': '>=0.3.29 <0.4.0'

  '@langchain/textsplitters@0.1.0':
    resolution: {integrity: sha512-djI4uw9rlkAb5iMhtLED+xJebDdAG935AdP4eRTB02R7OB/act55Bj9wsskhZsvuyQRpO4O1wQOp85s6T6GWmw==}
    engines: {node: '>=18'}
    peerDependencies:
      '@langchain/core': '>=0.2.21 <0.4.0'

  '@lerna/create@8.1.9':
    resolution: {integrity: sha512-DPnl5lPX4v49eVxEbJnAizrpMdMTBz1qykZrAbBul9rfgk531v8oAt+Pm6O/rpAleRombNM7FJb5rYGzBJatOQ==}
    engines: {node: '>=18.0.0'}

  '@napi-rs/wasm-runtime@0.2.4':
    resolution: {integrity: sha512-9zESzOO5aDByvhIAsOy9TbpZ0Ur2AJbUI7UT73kcUTS2mxAMHOBaa1st/jAymNoCtvrit99kkzT1FZuXVcgfIQ==}

  '@noble/curves@1.2.0':
    resolution: {integrity: sha512-oYclrNgRaM9SsBUBVbb8M6DTV7ZHRTKugureoYEncY5c65HOmRzvSiTE3y5CYaPYJA/GVkrhXEoF0M3Ya9PMnw==}

  '@noble/curves@1.7.0':
    resolution: {integrity: sha512-UTMhXK9SeDhFJVrHeUJ5uZlI6ajXg10O6Ddocf9S6GjbSBVZsJo88HzKwXznNfGpMTRDyJkqMjNDPYgf0qFWnw==}
    engines: {node: ^14.21.3 || >=16}

  '@noble/curves@1.8.1':
    resolution: {integrity: sha512-warwspo+UYUPep0Q+vtdVB4Ugn8GGQj8iyB3gnRWsztmUHTI3S1nhdiWNsPUGL0vud7JlRRk1XEu7Lq1KGTnMQ==}
    engines: {node: ^14.21.3 || >=16}

  '@noble/hashes@1.3.2':
    resolution: {integrity: sha512-MVC8EAQp7MvEcm30KWENFjgR+Mkmf+D189XJTkFIlwohU5hcBbn1ZkKq7KVTi2Hme3PMGF390DaL52beVrIihQ==}
    engines: {node: '>= 16'}

  '@noble/hashes@1.6.0':
    resolution: {integrity: sha512-YUULf0Uk4/mAA89w+k3+yUYh6NrEvxZa5T6SY3wlMvE2chHkxFUUIDI8/XW1QSC357iA5pSnqt7XEhvFOqmDyQ==}
    engines: {node: ^14.21.3 || >=16}

  '@noble/hashes@1.6.1':
    resolution: {integrity: sha512-pq5D8h10hHBjyqX+cfBm0i8JUXJ0UhczFc4r74zbuT9XgewFo2E3J1cOaGtdZynILNmQ685YWGzGE1Zv6io50w==}
    engines: {node: ^14.21.3 || >=16}

  '@noble/hashes@1.7.1':
    resolution: {integrity: sha512-B8XBPsn4vT/KJAGqDzbwztd+6Yte3P4V7iafm24bxgDe/mlRuK6xmWPuCNrKt2vDafZ8MfJLlchDG/vYafQEjQ==}
    engines: {node: ^14.21.3 || >=16}

  '@nodelib/fs.scandir@2.1.5':
    resolution: {integrity: sha512-vq24Bq3ym5HEQm2NKCr3yXDwjc7vTsEThRDnkp2DK9p1uqLR+DHurm/NOTo0KG7HYHU7eppKZj3MyqYuMBf62g==}
    engines: {node: '>= 8'}

  '@nodelib/fs.stat@2.0.5':
    resolution: {integrity: sha512-RkhPPp2zrqDAQA/2jNhnztcPAlv64XdhIp7a7454A5ovI7Bukxgt7MX7udwAu3zg1DcpPU0rz3VV1SeaqvY4+A==}
    engines: {node: '>= 8'}

  '@nodelib/fs.walk@1.2.8':
    resolution: {integrity: sha512-oGB+UxlgWcgQkgwo8GcEGwemoTFt3FIO9ababBmaGwXIoBKZ+GTy0pP185beGg7Llih/NSHSV2XAs1lnznocSg==}
    engines: {node: '>= 8'}

  '@npmcli/agent@2.2.2':
    resolution: {integrity: sha512-OrcNPXdpSl9UX7qPVRWbmWMCSXrcDa2M9DvrbOTj7ao1S4PlqVFYv9/yLKMkrJKZ/V5A/kDBC690or307i26Og==}
    engines: {node: ^16.14.0 || >=18.0.0}

  '@npmcli/arborist@7.5.4':
    resolution: {integrity: sha512-nWtIc6QwwoUORCRNzKx4ypHqCk3drI+5aeYdMTQQiRCcn4lOOgfQh7WyZobGYTxXPSq1VwV53lkpN/BRlRk08g==}
    engines: {node: ^16.14.0 || >=18.0.0}
    hasBin: true

  '@npmcli/fs@3.1.1':
    resolution: {integrity: sha512-q9CRWjpHCMIh5sVyefoD1cA7PkvILqCZsnSOEUUivORLjxCO/Irmue2DprETiNgEqktDBZaM1Bi+jrarx1XdCg==}
    engines: {node: ^14.17.0 || ^16.13.0 || >=18.0.0}

  '@npmcli/git@5.0.8':
    resolution: {integrity: sha512-liASfw5cqhjNW9UFd+ruwwdEf/lbOAQjLL2XY2dFW/bkJheXDYZgOyul/4gVvEV4BWkTXjYGmDqMw9uegdbJNQ==}
    engines: {node: ^16.14.0 || >=18.0.0}

  '@npmcli/installed-package-contents@2.1.0':
    resolution: {integrity: sha512-c8UuGLeZpm69BryRykLuKRyKFZYJsZSCT4aVY5ds4omyZqJ172ApzgfKJ5eV/r3HgLdUYgFVe54KSFVjKoe27w==}
    engines: {node: ^14.17.0 || ^16.13.0 || >=18.0.0}
    hasBin: true

  '@npmcli/map-workspaces@3.0.6':
    resolution: {integrity: sha512-tkYs0OYnzQm6iIRdfy+LcLBjcKuQCeE5YLb8KnrIlutJfheNaPvPpgoFEyEFgbjzl5PLZ3IA/BWAwRU0eHuQDA==}
    engines: {node: ^14.17.0 || ^16.13.0 || >=18.0.0}

  '@npmcli/metavuln-calculator@7.1.1':
    resolution: {integrity: sha512-Nkxf96V0lAx3HCpVda7Vw4P23RILgdi/5K1fmj2tZkWIYLpXAN8k2UVVOsW16TsS5F8Ws2I7Cm+PU1/rsVF47g==}
    engines: {node: ^16.14.0 || >=18.0.0}

  '@npmcli/name-from-folder@2.0.0':
    resolution: {integrity: sha512-pwK+BfEBZJbKdNYpHHRTNBwBoqrN/iIMO0AiGvYsp3Hoaq0WbgGSWQR6SCldZovoDpY3yje5lkFUe6gsDgJ2vg==}
    engines: {node: ^14.17.0 || ^16.13.0 || >=18.0.0}

  '@npmcli/node-gyp@3.0.0':
    resolution: {integrity: sha512-gp8pRXC2oOxu0DUE1/M3bYtb1b3/DbJ5aM113+XJBgfXdussRAsX0YOrOhdd8WvnAR6auDBvJomGAkLKA5ydxA==}
    engines: {node: ^14.17.0 || ^16.13.0 || >=18.0.0}

  '@npmcli/package-json@5.2.0':
    resolution: {integrity: sha512-qe/kiqqkW0AGtvBjL8TJKZk/eBBSpnJkUWvHdQ9jM2lKHXRYYJuyNpJPlJw3c8QjC2ow6NZYiLExhUaeJelbxQ==}
    engines: {node: ^16.14.0 || >=18.0.0}

  '@npmcli/promise-spawn@7.0.2':
    resolution: {integrity: sha512-xhfYPXoV5Dy4UkY0D+v2KkwvnDfiA/8Mt3sWCGI/hM03NsYIH8ZaG6QzS9x7pje5vHZBZJ2v6VRFVTWACnqcmQ==}
    engines: {node: ^16.14.0 || >=18.0.0}

  '@npmcli/query@3.1.0':
    resolution: {integrity: sha512-C/iR0tk7KSKGldibYIB9x8GtO/0Bd0I2mhOaDb8ucQL/bQVTmGoeREaFj64Z5+iCBRf3dQfed0CjJL7I8iTkiQ==}
    engines: {node: ^14.17.0 || ^16.13.0 || >=18.0.0}

  '@npmcli/redact@2.0.1':
    resolution: {integrity: sha512-YgsR5jCQZhVmTJvjduTOIHph0L73pK8xwMVaDY0PatySqVM9AZj93jpoXYSJqfHFxFkN9dmqTw6OiqExsS3LPw==}
    engines: {node: ^16.14.0 || >=18.0.0}

  '@npmcli/run-script@8.1.0':
    resolution: {integrity: sha512-y7efHHwghQfk28G2z3tlZ67pLG0XdfYbcVG26r7YIXALRsrVQcTq4/tdenSmdOrEsNahIYA/eh8aEVROWGFUDg==}
    engines: {node: ^16.14.0 || >=18.0.0}

  '@nx/devkit@20.3.2':
    resolution: {integrity: sha512-VhbxEsSTCZlOVgjuQC+6HQmb9Oz9VoHUeo4001Pw6BFBcSXZUi5q37C/lxbAgQPnMKLkFcLva3WKZ+fOLwhGIg==}
    peerDependencies:
      nx: '>= 19 <= 21'

  '@nx/nx-darwin-arm64@20.3.2':
    resolution: {integrity: sha512-lQOXMIPmE9o36TuZ+SX6iq7PPWa3s1fjNRqCujlviExX69245NNCMxd754gXlLrsxC1onrx/zmJciKmmEWDIiw==}
    engines: {node: '>= 10'}
    cpu: [arm64]
    os: [darwin]

  '@nx/nx-darwin-x64@20.3.2':
    resolution: {integrity: sha512-RvvSz4QYVOYOfC8sUE63b6dy8iHk2AEI0r1FF5FCQuqE1DdTeTjPETY2sY35tRqF+mO/6oLGp2+m9ti/ysRoTg==}
    engines: {node: '>= 10'}
    cpu: [x64]
    os: [darwin]

  '@nx/nx-freebsd-x64@20.3.2':
    resolution: {integrity: sha512-KBDTyGn1evlZ17pupwRUDh2wrCMuHhP2j8cOCdgF5cl7vRki8BOK9yyL6jD11d/d/6DgXzy1jmQEX4Xx+AGCug==}
    engines: {node: '>= 10'}
    cpu: [x64]
    os: [freebsd]

  '@nx/nx-linux-arm-gnueabihf@20.3.2':
    resolution: {integrity: sha512-mW+OcOnJEMvs7zD3aSwEG3z5M9bI4CuUU5Q/ePmnNzWIucRHpoAMNt/Sd+yu6L4+QttvoUf967uwcMsX8l4nrw==}
    engines: {node: '>= 10'}
    cpu: [arm]
    os: [linux]

  '@nx/nx-linux-arm64-gnu@20.3.2':
    resolution: {integrity: sha512-hbXpZqUvGY5aeEWvh0SNsiYjP1ytSM30XOT6qN6faLO2CL/7j9D2UB69SKOqF3TJOvuNU6cweFgZCxyGfXBYIQ==}
    engines: {node: '>= 10'}
    cpu: [arm64]
    os: [linux]

  '@nx/nx-linux-arm64-musl@20.3.2':
    resolution: {integrity: sha512-HXthtN7adXCNVWs2F4wIqq2f7BcKTjsEnqg2LWV5lm4hRYvMfEvPftb0tECsEhcSQQYcvIJnLfv3vtu9HZSfVA==}
    engines: {node: '>= 10'}
    cpu: [arm64]
    os: [linux]

  '@nx/nx-linux-x64-gnu@20.3.2':
    resolution: {integrity: sha512-HhgHqOUT05H45zuQL+XPywQbRNFttd7Rkkr7dZnpCRdp4W8GDjfyKCoCS5qVyowAyNh9Vc7VEq9qmiLMlvf6Zg==}
    engines: {node: '>= 10'}
    cpu: [x64]
    os: [linux]

  '@nx/nx-linux-x64-musl@20.3.2':
    resolution: {integrity: sha512-NrZ8L9of2GmYEM8GMJX6QRrLJlAwM+ds2rhdY1bxwpiyCNcD3IO/gzJlBs+kG4ly05F1u/X4k/FI5dXPpjUSgw==}
    engines: {node: '>= 10'}
    cpu: [x64]
    os: [linux]

  '@nx/nx-win32-arm64-msvc@20.3.2':
    resolution: {integrity: sha512-yLjacZND7C1XmsC0jfRLSgeLWZUw2Oz+u3nXNvj5JX6YHtYTVLFnRbTAcI+pG2Y6v0Otf2GKb3VT5d1mQb8JvA==}
    engines: {node: '>= 10'}
    cpu: [arm64]
    os: [win32]

  '@nx/nx-win32-x64-msvc@20.3.2':
    resolution: {integrity: sha512-oDhcctfk0UB1V+Otp1161VKNMobzkFQxGyiEIjp0CjCBa2eRHC1r35L695F1Hj0bvLQPSni9XIe9evh2taeAkg==}
    engines: {node: '>= 10'}
    cpu: [x64]
    os: [win32]

  '@octokit/auth-token@3.0.4':
    resolution: {integrity: sha512-TWFX7cZF2LXoCvdmJWY7XVPi74aSY0+FfBZNSXEXFkMpjcqsQwDSYVv5FhRFaI0V1ECnwbz4j59T/G+rXNWaIQ==}
    engines: {node: '>= 14'}

  '@octokit/core@4.2.4':
    resolution: {integrity: sha512-rYKilwgzQ7/imScn3M9/pFfUf4I1AZEH3KhyJmtPdE2zfaXAn2mFfUy4FbKewzc2We5y/LlKLj36fWJLKC2SIQ==}
    engines: {node: '>= 14'}

  '@octokit/endpoint@7.0.6':
    resolution: {integrity: sha512-5L4fseVRUsDFGR00tMWD/Trdeeihn999rTMGRMC1G/Ldi1uWlWJzI98H4Iak5DB/RVvQuyMYKqSK/R6mbSOQyg==}
    engines: {node: '>= 14'}

  '@octokit/graphql@5.0.6':
    resolution: {integrity: sha512-Fxyxdy/JH0MnIB5h+UQ3yCoh1FG4kWXfFKkpWqjZHw/p+Kc8Y44Hu/kCgNBT6nU1shNumEchmW/sUO1JuQnPcw==}
    engines: {node: '>= 14'}

  '@octokit/openapi-types@18.1.1':
    resolution: {integrity: sha512-VRaeH8nCDtF5aXWnjPuEMIYf1itK/s3JYyJcWFJT8X9pSNnBtriDf7wlEWsGuhPLl4QIH4xM8fqTXDwJ3Mu6sw==}

  '@octokit/plugin-enterprise-rest@6.0.1':
    resolution: {integrity: sha512-93uGjlhUD+iNg1iWhUENAtJata6w5nE+V4urXOAlIXdco6xNZtUSfYY8dzp3Udy74aqO/B5UZL80x/YMa5PKRw==}

  '@octokit/plugin-paginate-rest@6.1.2':
    resolution: {integrity: sha512-qhrmtQeHU/IivxucOV1bbI/xZyC/iOBhclokv7Sut5vnejAIAEXVcGQeRpQlU39E0WwK9lNvJHphHri/DB6lbQ==}
    engines: {node: '>= 14'}
    peerDependencies:
      '@octokit/core': '>=4'

  '@octokit/plugin-request-log@1.0.4':
    resolution: {integrity: sha512-mLUsMkgP7K/cnFEw07kWqXGF5LKrOkD+lhCrKvPHXWDywAwuDUeDwWBpc69XK3pNX0uKiVt8g5z96PJ6z9xCFA==}
    peerDependencies:
      '@octokit/core': '>=3'

  '@octokit/plugin-rest-endpoint-methods@7.2.3':
    resolution: {integrity: sha512-I5Gml6kTAkzVlN7KCtjOM+Ruwe/rQppp0QU372K1GP7kNOYEKe8Xn5BW4sE62JAHdwpq95OQK/qGNyKQMUzVgA==}
    engines: {node: '>= 14'}
    peerDependencies:
      '@octokit/core': '>=3'

  '@octokit/request-error@3.0.3':
    resolution: {integrity: sha512-crqw3V5Iy2uOU5Np+8M/YexTlT8zxCfI+qu+LxUB7SZpje4Qmx3mub5DfEKSO8Ylyk0aogi6TYdf6kxzh2BguQ==}
    engines: {node: '>= 14'}

  '@octokit/request@6.2.8':
    resolution: {integrity: sha512-ow4+pkVQ+6XVVsekSYBzJC0VTVvh/FCTUUgTsboGq+DTeWdyIFV8WSCdo0RIxk6wSkBTHqIK1mYuY7nOBXOchw==}
    engines: {node: '>= 14'}

  '@octokit/rest@19.0.11':
    resolution: {integrity: sha512-m2a9VhaP5/tUw8FwfnW2ICXlXpLPIqxtg3XcAiGMLj/Xhw3RSBfZ8le/466ktO1Gcjr8oXudGnHhxV1TXJgFxw==}
    engines: {node: '>= 14'}

  '@octokit/tsconfig@1.0.2':
    resolution: {integrity: sha512-I0vDR0rdtP8p2lGMzvsJzbhdOWy405HcGovrspJ8RRibHnyRgggUSNO5AIox5LmqiwmatHKYsvj6VGFHkqS7lA==}

  '@octokit/types@10.0.0':
    resolution: {integrity: sha512-Vm8IddVmhCgU1fxC1eyinpwqzXPEYu0NrYzD3YZjlGjyftdLBTeqNblRC0jmJmgxbJIsQlyogVeGnrNaaMVzIg==}

  '@octokit/types@9.3.2':
    resolution: {integrity: sha512-D4iHGTdAnEEVsB8fl95m1hiz7D5YiRdQ9b/OEb3BYRVwbLsGHcRVPz+u+BgRLNk0Q0/4iZCBqDN96j2XNxfXrA==}

  '@pancakeswap/chains@0.4.6':
    resolution: {integrity: sha512-2uflmzHY+rno4+wTQL0ae4c4tbA/r5aGxWg9dNI/A4mS2jx/0lVbELwpSYughK2zcb6MbDbXkAZuLaNKhZe/Yg==}
    engines: {node: '>=10'}

  '@pancakeswap/gauges@2.0.4':
    resolution: {integrity: sha512-A5d2bYIWVXAHk//NXe3b5cuUClOfr6BMlQWIk5466dVJv58EhFmJt87SQKsJ98G6Qgza/vsZ92JnLP9orhANEg==}

  '@pancakeswap/multicall@3.5.10':
    resolution: {integrity: sha512-K8N2WnJQrSuzTh/1gQdM7T/wwk1zCg8Ru24GgXck8S2An5xNHDZHc2sDtIsaZIIMdFuFhKrDR1elP5/BgXYomQ==}

  '@pancakeswap/permit2-sdk@1.0.12':
    resolution: {integrity: sha512-74nohDsN+nrC0/lKHR+nJtv43z7CgUbz/fyqM17kJqW/H1fYgZDRJQkSivPMTFz8uQ4+yWVfZJs1wqGyGb5Gcw==}

  '@pancakeswap/sdk@5.8.10':
    resolution: {integrity: sha512-2qP580B+/KyW0gjYoJ8Z0meJidsH3dHuQFJLJuAqN+yy9O+ne1pVYYocOhbPykX09jDdGUagJ60VOkMdnkaV2w==}
    engines: {node: '>=10'}

  '@pancakeswap/smart-router@7.0.2':
    resolution: {integrity: sha512-oSG5egla/aaC0A1xzZcurOfsSWNCUWa6oVbxTQ78g7BFXTLEAEns9TFbA0W7GBvO8g6mvbRuQx+STr0261t0AQ==}

  '@pancakeswap/stable-swap-sdk@2.0.0':
    resolution: {integrity: sha512-LbYgSzohtu1HbvDKQb1GakQ1QCXXxnzd+BCJJJw2MCxs5Oi+HrEryXpW3s5ac3nhpSp3tRIskqNcXEJcSX/cvw==}

  '@pancakeswap/swap-sdk-core@1.3.0':
    resolution: {integrity: sha512-nkeDs3GyNfvRGsTbTAO30yl6ccOTr5WQERsKAaxKTe1fbGvpDRFLo3nlR1ZddRCj+RYZSS+B4Sll4A39k7nFDQ==}
    engines: {node: '>=10'}

  '@pancakeswap/swap-sdk-evm@1.0.6':
    resolution: {integrity: sha512-q4kTonZ5DOt/0FdMB19faZC4P9v5WidTnS7vlPalMguUXyAj79U1Hh1N37wqa6LcWFz2lTBnOrkaDst72h9MqA==}

  '@pancakeswap/token-lists@0.0.14':
    resolution: {integrity: sha512-WJTQdkw/Aexb3hlCCSAzHz776AkTOdfm0UZLg36ylLG9TjKrRya2Hi1bfjsfIQoCVMH3LkHyGAnQA4MOJjkf2w==}
    peerDependencies:
      '@reduxjs/toolkit': ^1.9.1
      jotai: ^2.4.3
      localforage: ^1.10.0
      react: ^18.2.0
    peerDependenciesMeta:
      '@reduxjs/toolkit':
        optional: true
      jotai:
        optional: true
      localforage:
        optional: true
      react:
        optional: true

  '@pancakeswap/tokens@0.6.29':
    resolution: {integrity: sha512-R5fM7w1V0u6ogQHfON7lSYoTB0I0g/aF/C/vMPcB0dqNFS+zmE9g+ZYP56224XmRHB0bU5mLsaO2A5nQAJr4yA==}

  '@pancakeswap/universal-router-sdk@1.0.42':
    resolution: {integrity: sha512-ijlBg9s9wTS5WLaX4n9+d/EdstOLsI/WliVPRys69zc4W+soKwWEl4UH7OSN/KMcDBJohCfqmvuhRzkN0bLLDA==}

  '@pancakeswap/v2-sdk@1.0.6':
    resolution: {integrity: sha512-4MmazJLSiN3JgRNtJ9eHB93GnQDmQudm0CDkBfnp3cOjqP1QRIFFdk8mkwoD4PxfrHmozWlzL/0eHT5l553kQw==}

  '@pancakeswap/v3-sdk@3.8.13':
    resolution: {integrity: sha512-J7txvbaENSo4ehGFwxbbsMk8sE9kvbNVOVLag4UvY4CWy5fDVid+7PbY/IAOaFCzg0IraIdh+QtpVbRJP45iog==}
    engines: {node: '>=10'}

  '@pancakeswap/v4-sdk@0.1.6':
    resolution: {integrity: sha512-4sNw2CxAFywAVBku9kuLD69R7dIKji2sLxAtOVLcA0qwFkX6rhuiL3yT9enJQXNyV7nPTybw8yr7kcOEPwnHAQ==}
    engines: {node: '>=10'}

  '@pkgjs/parseargs@0.11.0':
    resolution: {integrity: sha512-+1VkjdD0QBLPodGrJUeqarH8VAIvQODIbwh9XpP5Syisf7YoQgsJKPNFoqqLQlu+VQ/tVSshMR6loPMn8U+dPg==}
    engines: {node: '>=14'}

  '@playwright/test@1.49.1':
    resolution: {integrity: sha512-Ky+BVzPz8pL6PQxHqNRW1k3mIyv933LML7HktS8uik0bUXNCdPhoS/kLihiO1tMf/egaJb4IutXd7UywvXEW+g==}
    engines: {node: '>=18'}
    hasBin: true

<<<<<<< HEAD
  '@scure/base@1.1.9':
    resolution: {integrity: sha512-8YKhl8GHiNI/pU2VMaofa2Tor7PJRAjwQLBBuilkJ9L5+13yVbC7JO/wS7piioAvPSwR3JKM1IJ/u4xQzbcXKg==}
=======
  '@rollup/rollup-android-arm-eabi@4.34.8':
    resolution: {integrity: sha512-q217OSE8DTp8AFHuNHXo0Y86e1wtlfVrXiAlwkIvGRQv9zbc6mE3sjIVfwI8sYUyNxwOg0j/Vm1RKM04JcWLJw==}
    cpu: [arm]
    os: [android]

  '@rollup/rollup-android-arm64@4.34.8':
    resolution: {integrity: sha512-Gigjz7mNWaOL9wCggvoK3jEIUUbGul656opstjaUSGC3eT0BM7PofdAJaBfPFWWkXNVAXbaQtC99OCg4sJv70Q==}
    cpu: [arm64]
    os: [android]

  '@rollup/rollup-darwin-arm64@4.34.8':
    resolution: {integrity: sha512-02rVdZ5tgdUNRxIUrFdcMBZQoaPMrxtwSb+/hOfBdqkatYHR3lZ2A2EGyHq2sGOd0Owk80oV3snlDASC24He3Q==}
    cpu: [arm64]
    os: [darwin]

  '@rollup/rollup-darwin-x64@4.34.8':
    resolution: {integrity: sha512-qIP/elwR/tq/dYRx3lgwK31jkZvMiD6qUtOycLhTzCvrjbZ3LjQnEM9rNhSGpbLXVJYQ3rq39A6Re0h9tU2ynw==}
    cpu: [x64]
    os: [darwin]

  '@rollup/rollup-freebsd-arm64@4.34.8':
    resolution: {integrity: sha512-IQNVXL9iY6NniYbTaOKdrlVP3XIqazBgJOVkddzJlqnCpRi/yAeSOa8PLcECFSQochzqApIOE1GHNu3pCz+BDA==}
    cpu: [arm64]
    os: [freebsd]

  '@rollup/rollup-freebsd-x64@4.34.8':
    resolution: {integrity: sha512-TYXcHghgnCqYFiE3FT5QwXtOZqDj5GmaFNTNt3jNC+vh22dc/ukG2cG+pi75QO4kACohZzidsq7yKTKwq/Jq7Q==}
    cpu: [x64]
    os: [freebsd]

  '@rollup/rollup-linux-arm-gnueabihf@4.34.8':
    resolution: {integrity: sha512-A4iphFGNkWRd+5m3VIGuqHnG3MVnqKe7Al57u9mwgbyZ2/xF9Jio72MaY7xxh+Y87VAHmGQr73qoKL9HPbXj1g==}
    cpu: [arm]
    os: [linux]

  '@rollup/rollup-linux-arm-musleabihf@4.34.8':
    resolution: {integrity: sha512-S0lqKLfTm5u+QTxlFiAnb2J/2dgQqRy/XvziPtDd1rKZFXHTyYLoVL58M/XFwDI01AQCDIevGLbQrMAtdyanpA==}
    cpu: [arm]
    os: [linux]

  '@rollup/rollup-linux-arm64-gnu@4.34.8':
    resolution: {integrity: sha512-jpz9YOuPiSkL4G4pqKrus0pn9aYwpImGkosRKwNi+sJSkz+WU3anZe6hi73StLOQdfXYXC7hUfsQlTnjMd3s1A==}
    cpu: [arm64]
    os: [linux]

  '@rollup/rollup-linux-arm64-musl@4.34.8':
    resolution: {integrity: sha512-KdSfaROOUJXgTVxJNAZ3KwkRc5nggDk+06P6lgi1HLv1hskgvxHUKZ4xtwHkVYJ1Rep4GNo+uEfycCRRxht7+Q==}
    cpu: [arm64]
    os: [linux]

  '@rollup/rollup-linux-loongarch64-gnu@4.34.8':
    resolution: {integrity: sha512-NyF4gcxwkMFRjgXBM6g2lkT58OWztZvw5KkV2K0qqSnUEqCVcqdh2jN4gQrTn/YUpAcNKyFHfoOZEer9nwo6uQ==}
    cpu: [loong64]
    os: [linux]

  '@rollup/rollup-linux-powerpc64le-gnu@4.34.8':
    resolution: {integrity: sha512-LMJc999GkhGvktHU85zNTDImZVUCJ1z/MbAJTnviiWmmjyckP5aQsHtcujMjpNdMZPT2rQEDBlJfubhs3jsMfw==}
    cpu: [ppc64]
    os: [linux]

  '@rollup/rollup-linux-riscv64-gnu@4.34.8':
    resolution: {integrity: sha512-xAQCAHPj8nJq1PI3z8CIZzXuXCstquz7cIOL73HHdXiRcKk8Ywwqtx2wrIy23EcTn4aZ2fLJNBB8d0tQENPCmw==}
    cpu: [riscv64]
    os: [linux]

  '@rollup/rollup-linux-s390x-gnu@4.34.8':
    resolution: {integrity: sha512-DdePVk1NDEuc3fOe3dPPTb+rjMtuFw89gw6gVWxQFAuEqqSdDKnrwzZHrUYdac7A7dXl9Q2Vflxpme15gUWQFA==}
    cpu: [s390x]
    os: [linux]

  '@rollup/rollup-linux-x64-gnu@4.34.8':
    resolution: {integrity: sha512-8y7ED8gjxITUltTUEJLQdgpbPh1sUQ0kMTmufRF/Ns5tI9TNMNlhWtmPKKHCU0SilX+3MJkZ0zERYYGIVBYHIA==}
    cpu: [x64]
    os: [linux]

  '@rollup/rollup-linux-x64-musl@4.34.8':
    resolution: {integrity: sha512-SCXcP0ZpGFIe7Ge+McxY5zKxiEI5ra+GT3QRxL0pMMtxPfpyLAKleZODi1zdRHkz5/BhueUrYtYVgubqe9JBNQ==}
    cpu: [x64]
    os: [linux]

  '@rollup/rollup-win32-arm64-msvc@4.34.8':
    resolution: {integrity: sha512-YHYsgzZgFJzTRbth4h7Or0m5O74Yda+hLin0irAIobkLQFRQd1qWmnoVfwmKm9TXIZVAD0nZ+GEb2ICicLyCnQ==}
    cpu: [arm64]
    os: [win32]

  '@rollup/rollup-win32-ia32-msvc@4.34.8':
    resolution: {integrity: sha512-r3NRQrXkHr4uWy5TOjTpTYojR9XmF0j/RYgKCef+Ag46FWUTltm5ziticv8LdNsDMehjJ543x/+TJAek/xBA2w==}
    cpu: [ia32]
    os: [win32]

  '@rollup/rollup-win32-x64-msvc@4.34.8':
    resolution: {integrity: sha512-U0FaE5O1BCpZSeE6gBl3c5ObhePQSfk9vDRToMmTkbhCOgW4jqvtS5LGyQ76L1fH8sM0keRp4uDTsbjiUyjk0g==}
    cpu: [x64]
    os: [win32]
>>>>>>> 58b3ff10

  '@scure/base@1.2.4':
    resolution: {integrity: sha512-5Yy9czTO47mqz+/J8GM6GIId4umdCk1wc1q8rKERQulIoc8VP9pzDcghv10Tl2E7R96ZUx/PhND3ESYUQX8NuQ==}

<<<<<<< HEAD
  '@scure/bip32@1.3.2':
    resolution: {integrity: sha512-N1ZhksgwD3OBlwTv3R6KFEcPojl/W4ElJOeCZdi+vuI5QmTFwLq3OFf2zd2ROpKvxFdgZ6hUpb0dx9bVNEwYCA==}

  '@scure/bip32@1.6.2':
    resolution: {integrity: sha512-t96EPDMbtGgtb7onKKqxRLfE5g05k7uHnHRM2xdE6BP/ZmxaLtPek4J4KfVn/90IQNrU1IOAqMgiDtUdtbe3nw==}

  '@scure/bip39@1.2.1':
    resolution: {integrity: sha512-Z3/Fsz1yr904dduJD0NpiyRHhRYHdcnyh73FZWiV+/qhWi83wNJ3NWolYqCEN+ZWsUz2TWwajJggcRE9r1zUYg==}

  '@scure/bip39@1.5.4':
    resolution: {integrity: sha512-TFM4ni0vKvCfBpohoh+/lY05i9gRbSwXWngAsF4CABQxoaOHijxuaZ2R6cStDQ5CHtHO9aGJTr4ksVJASRRyMA==}
=======
  '@scure/bip32@1.6.0':
    resolution: {integrity: sha512-82q1QfklrUUdXJzjuRU7iG7D7XiFx5PHYVS0+oeNKhyDLT7WPqs6pBcM2W5ZdwOwKCwoE1Vy1se+DHjcXwCYnA==}

  '@scure/bip39@1.5.0':
    resolution: {integrity: sha512-Dop+ASYhnrwm9+HA/HwXg7j2ZqM6yk2fyLWb5znexjctFY3+E+eU8cIWI0Pql0Qx4hPZCijlGq4OL71g+Uz30A==}
>>>>>>> 58b3ff10

  '@sigstore/bundle@2.3.2':
    resolution: {integrity: sha512-wueKWDk70QixNLB363yHc2D2ItTgYiMTdPwK8D9dKQMR3ZQ0c35IxP5xnwQ8cNLoCgCRcHf14kE+CLIvNX1zmA==}
    engines: {node: ^16.14.0 || >=18.0.0}

  '@sigstore/core@1.1.0':
    resolution: {integrity: sha512-JzBqdVIyqm2FRQCulY6nbQzMpJJpSiJ8XXWMhtOX9eKgaXXpfNOF53lzQEjIydlStnd/eFtuC1dW4VYdD93oRg==}
    engines: {node: ^16.14.0 || >=18.0.0}

  '@sigstore/protobuf-specs@0.3.3':
    resolution: {integrity: sha512-RpacQhBlwpBWd7KEJsRKcBQalbV28fvkxwTOJIqhIuDysMMaJW47V4OqW30iJB9uRpqOSxxEAQFdr8tTattReQ==}
    engines: {node: ^18.17.0 || >=20.5.0}

  '@sigstore/sign@2.3.2':
    resolution: {integrity: sha512-5Vz5dPVuunIIvC5vBb0APwo7qKA4G9yM48kPWJT+OEERs40md5GoUR1yedwpekWZ4m0Hhw44m6zU+ObsON+iDA==}
    engines: {node: ^16.14.0 || >=18.0.0}

  '@sigstore/tuf@2.3.4':
    resolution: {integrity: sha512-44vtsveTPUpqhm9NCrbU8CWLe3Vck2HO1PNLw7RIajbB7xhtn5RBPm1VNSCMwqGYHhDsBJG8gDF0q4lgydsJvw==}
    engines: {node: ^16.14.0 || >=18.0.0}

  '@sigstore/verify@1.2.1':
    resolution: {integrity: sha512-8iKx79/F73DKbGfRf7+t4dqrc0bRr0thdPrxAtCKWRm/F0tG71i6O1rvlnScncJLLBZHn3h8M3c1BSUAb9yu8g==}
    engines: {node: ^16.14.0 || >=18.0.0}

  '@sinclair/typebox@0.27.8':
    resolution: {integrity: sha512-+Fj43pSMwJs4KRrH/938Uf+uAELIgVBmQzg/q1YG10djyfA3TnrU8N8XzqCh/okZdszqBQTZf96idMfE5lnwTA==}

  '@sinonjs/commons@3.0.1':
    resolution: {integrity: sha512-K3mCHKQ9sVh8o1C9cxkwxaOmXoAMlDxC1mYyHrjqOWEcBjYr76t96zL2zlj5dUGZ3HSw240X1qgH3Mjf1yJWpQ==}

  '@sinonjs/fake-timers@10.3.0':
    resolution: {integrity: sha512-V4BG07kuYSUkTCSBHG8G8TNhM+F19jXFWnQtzj+we8DrkpSBCee9Z3Ms8yiGer/dlmhe35/Xdgyo3/0rQKg7YA==}

  '@solana/buffer-layout@4.0.1':
    resolution: {integrity: sha512-E1ImOIAD1tBZFRdjeM4/pzTiTApC0AOBGwyAMS4fwIodCWArzJ3DWdoh8cKxeFM2fElkxBh2Aqts1BPC373rHA==}
    engines: {node: '>=5.10'}

  '@solana/web3.js@1.98.0':
    resolution: {integrity: sha512-nz3Q5OeyGFpFCR+erX2f6JPt3sKhzhYcSycBCSPkWjzSVDh/Rr1FqTVMRe58FKO16/ivTUcuJjeS5MyBvpkbzA==}

  '@swc/helpers@0.5.15':
    resolution: {integrity: sha512-JQ5TuMi45Owi4/BIMAJBoSQoOJu12oOk/gADqlcUL9JEdHB8vyjUSsxqeNXnmXHjYKMi2WcYtezGEEhqUI/E2g==}

  '@tokenizer/token@0.3.0':
    resolution: {integrity: sha512-OvjF+z51L3ov0OyAU0duzsYuvO01PH7x4t6DJx+guahgTnBHkhJdG7soQeTSFLWN3efnHyibZ4Z8l2EuWwJN3A==}

  '@tsconfig/node10@1.0.11':
    resolution: {integrity: sha512-DcRjDCujK/kCk/cUe8Xz8ZSpm8mS3mNNpta+jGCA6USEDfktlNvm1+IuZ9eTcDbNk41BHwpHHeW+N1lKCz4zOw==}

  '@tsconfig/node12@1.0.11':
    resolution: {integrity: sha512-cqefuRsh12pWyGsIoBKJA9luFu3mRxCA+ORZvA4ktLSzIuCUtWVxGIuXigEwO5/ywWFMZ2QEGKWvkZG1zDMTag==}

  '@tsconfig/node14@1.0.3':
    resolution: {integrity: sha512-ysT8mhdixWK6Hw3i1V2AeRqZ5WfXg1G43mqoYlM2nc6388Fq5jcXyr5mRsqViLx/GJYdoL0bfXD8nmF+Zn/Iow==}

  '@tsconfig/node16@1.0.4':
    resolution: {integrity: sha512-vxhUy4J8lyeyinH7Azl1pdd43GJhZH/tP2weN8TntQblOY+A0XbT8DJk1/oCPuOOyg/Ja757rG0CgHcWC8OfMA==}

  '@tufjs/canonical-json@2.0.0':
    resolution: {integrity: sha512-yVtV8zsdo8qFHe+/3kw81dSLyF7D576A5cCFCi4X7B39tWT7SekaEFUnvnWJHz+9qO7qJTah1JbrDjWKqFtdWA==}
    engines: {node: ^16.14.0 || >=18.0.0}

  '@tufjs/models@2.0.1':
    resolution: {integrity: sha512-92F7/SFyufn4DXsha9+QfKnN03JGqtMFMXgSHbZOo8JG59WkTni7UzAouNQDf7AuP9OAMxVOPQcqG3sB7w+kkg==}
    engines: {node: ^16.14.0 || >=18.0.0}

  '@tybys/wasm-util@0.9.0':
    resolution: {integrity: sha512-6+7nlbMVX/PVDCwaIQ8nTOPveOcFLSt8GcXdx8hD0bt39uWxYT88uXzqTd4fTvqta7oeUJqudepapKNt2DYJFw==}

  '@types/babel__core@7.20.5':
    resolution: {integrity: sha512-qoQprZvz5wQFJwMDqeseRXWv3rqMvhgpbXFfVyWhbx9X47POIA6i/+dXefEmZKoAgOaTdaIgNSMqMIU61yRyzA==}

  '@types/babel__generator@7.6.8':
    resolution: {integrity: sha512-ASsj+tpEDsEiFr1arWrlN6V3mdfjRMZt6LtK/Vp/kreFLnr5QH5+DhvD5nINYZXzwJvXeGq+05iUXcAzVrqWtw==}

  '@types/babel__template@7.4.4':
    resolution: {integrity: sha512-h/NUaSyG5EyxBIp8YRxo4RMe2/qQgvyowRwVMzhYhBCONbW8PUsg4lkFMrhgZhUe5z3L3MiLDuvyJ/CaPa2A8A==}

  '@types/babel__traverse@7.20.6':
    resolution: {integrity: sha512-r1bzfrm0tomOI8g1SzvCaQHo6Lcv6zu0EA+W2kHrt8dyrHQxGzBBL4kdkzIS+jBMV+EYcMAEAqXqYaLJq5rOZg==}

  '@types/bs58@4.0.4':
    resolution: {integrity: sha512-0IEpMFXXQi2zXaXl9GJ3sRwQo0uEkD+yFOv+FnAU5lkPtcu6h61xb7jc2CFPEZ5BUOaiP13ThuGc9HD4R8lR5g==}

  '@types/connect@3.4.38':
    resolution: {integrity: sha512-K6uROf1LD88uDQqJCktA4yzL1YYAK6NgfsI0v/mTgyPKWsX1CnJ0XPSDhViejru1GcRkLWb8RlzFYJRqGUbaug==}

  '@types/conventional-commits-parser@5.0.1':
    resolution: {integrity: sha512-7uz5EHdzz2TqoMfV7ee61Egf5y6NkcO4FB/1iCCQnbeiI1F3xzv3vK5dBCXUCLQgGYS+mUeigK1iKQzvED+QnQ==}

  '@types/crypto-js@4.2.2':
    resolution: {integrity: sha512-sDOLlVbHhXpAUAL0YHDUUwDZf3iN4Bwi4W6a0W0b+QcAezUbRtH4FVb+9J4h+XFPW7l/gQ9F8qC7P+Ec4k8QVQ==}

  '@types/debug@4.1.12':
    resolution: {integrity: sha512-vIChWdVG3LG1SMxEvI/AK+FWJthlrqlTu7fbrlywTkkaONwk/UAGaULXRlf8vkzFBLVm0zkMdCquhL5aOjhXPQ==}

  '@types/dotenv@8.2.3':
    resolution: {integrity: sha512-g2FXjlDX/cYuc5CiQvyU/6kkbP1JtmGzh0obW50zD7OKeILVL0NSpPWLXVfqoAGQjom2/SLLx9zHq0KXvD6mbw==}
    deprecated: This is a stub types definition. dotenv provides its own type definitions, so you do not need this installed.

  '@types/estree@1.0.6':
    resolution: {integrity: sha512-AYnb1nQyY49te+VRAVgmzfcgjYS91mY5P0TKUDCLEM+gNnA+3T6rWITXRLYCpahpqSQbN5cE+gHpnPyXjHWxcw==}

  '@types/graceful-fs@4.1.9':
    resolution: {integrity: sha512-olP3sd1qOEe5dXTSaFvQG+02VdRXcdytWLAZsAq1PecU8uqQAhkrnbli7DagjtXKW/Bl7YJbUsa8MPcuc8LHEQ==}

  '@types/istanbul-lib-coverage@2.0.6':
    resolution: {integrity: sha512-2QF/t/auWm0lsy8XtKVPG19v3sSOQlJe/YHZgfjb/KBBHOGSV+J2q/S671rcq9uTBrLAXmZpqJiaQbMT+zNU1w==}

  '@types/istanbul-lib-report@3.0.3':
    resolution: {integrity: sha512-NQn7AHQnk/RSLOxrBbGyJM/aVQ+pjj5HCgasFxc0K/KhoATfQ/47AyUl15I2yBUpihjmas+a+VJBOqecrFH+uA==}

  '@types/istanbul-reports@3.0.4':
    resolution: {integrity: sha512-pk2B1NWalF9toCRu6gjBzR69syFjP4Od8WRAX+0mmf9lAjCRicLOWc+ZrxZHx/0XRjotgkF9t6iaMJ+aXcOdZQ==}

  '@types/jest@29.5.14':
    resolution: {integrity: sha512-ZN+4sdnLUbo8EVvVc2ao0GFW6oVrQRPn4K2lglySj7APvSrgzxHiNNK99us4WDMi57xxA2yggblIAMNhXOotLQ==}

  '@types/minimatch@3.0.5':
    resolution: {integrity: sha512-Klz949h02Gz2uZCMGwDUSDS1YBlTdDDgbWHi+81l29tQALUtvz4rAYi5uoVhE5Lagoq6DeqAUlbrHvW/mXDgdQ==}

  '@types/minimist@1.2.5':
    resolution: {integrity: sha512-hov8bUuiLiyFPGyFPE1lwWhmzYbirOXQNNo40+y3zow8aFVTeyn3VWL0VFFfdNddA8S4Vf0Tc062rzyNr7Paag==}

  '@types/ms@2.1.0':
    resolution: {integrity: sha512-GsCCIZDE/p3i96vtEqx+7dBUGXrc7zeSK3wwPHIaRThS+9OhWIXRqzs4d6k1SVU8g91DrNRWxWUGhp5KXQb2VA==}

  '@types/node-fetch@2.6.12':
    resolution: {integrity: sha512-8nneRWKCg3rMtF69nLQJnOYUcbafYeFSjqkw3jCRLsqkWFlHaoQrr5mXmofFGOx3DKn7UfmBMyov8ySvLRVldA==}

  '@types/node@10.14.22':
    resolution: {integrity: sha512-9taxKC944BqoTVjE+UT3pQH0nHZlTvITwfsOZqyc+R3sfJuxaTtxWjfn1K2UlxyPcKHf0rnaXcVFrS9F9vf0bw==}

  '@types/node@12.20.55':
    resolution: {integrity: sha512-J8xLz7q2OFulZ2cyGTLE1TbbZcjpno7FaN6zdJNrgAdrJ+DZzh/uFR6YrTb4C+nXakvud8Q4+rbhoIWlYQbUFQ==}

  '@types/node@18.19.71':
    resolution: {integrity: sha512-evXpcgtZm8FY4jqBSN8+DmOTcVkkvTmAayeo4Wf3m1xAruyVGzGuDh/Fb/WWX2yLItUiho42ozyJjB0dw//Tkw==}

  '@types/node@20.17.14':
    resolution: {integrity: sha512-w6qdYetNL5KRBiSClK/KWai+2IMEJuAj+EujKCumalFOwXtvOXaEan9AuwcRID2IcOIAWSIfR495hBtgKlx2zg==}

  '@types/node@22.7.5':
    resolution: {integrity: sha512-jML7s2NAzMWc//QSJ1a3prpk78cOPchGvXJsC3C6R6PSMoooztvRVQEz89gmBTBY1SPMaqo5teB4uNHPdetShQ==}

  '@types/normalize-package-data@2.4.4':
    resolution: {integrity: sha512-37i+OaWTh9qeK4LSHPsyRC7NahnGotNuZvjLSgcPzblpHB3rrCJxAOgI5gCdKm7coonsaX1Of0ILiTcnZjbfxA==}

  '@types/pg@8.11.10':
    resolution: {integrity: sha512-LczQUW4dbOQzsH2RQ5qoeJ6qJPdrcM/DcMLoqWQkMLMsq83J5lAX3LXjdkWdpscFy67JSOWDnh7Ny/sPFykmkg==}

  '@types/retry@0.12.0':
    resolution: {integrity: sha512-wWKOClTTiizcZhXnPY4wikVAwmdYHp8q6DmC+EJUzAMsycb7HB32Kh9RN4+0gExjmPmZSAQjgURXIGATPegAvA==}

  '@types/stack-utils@2.0.3':
    resolution: {integrity: sha512-9aEbYZ3TbYMznPdcdr3SmIrLXwC/AKZXQeCf9Pgao5CKb8CyHuEX5jzWPTkvregvhRJHcpRO6BFoGW9ycaOkYw==}

  '@types/tough-cookie@4.0.5':
    resolution: {integrity: sha512-/Ad8+nIOV7Rl++6f1BdKxFSMgmoqEoYbHRpPcx3JEfv8VRsQe9Z4mCXeJBzxs7mbHY/XOZZuXlRNfhpVPbs6ZA==}

  '@types/uuid@10.0.0':
    resolution: {integrity: sha512-7gqG38EyHgyP1S+7+xomFtL+ZNHcKv6DwNaCZmJmo1vgMugyF3TCnXVg4t1uk89mLNwnLtnY3TpOpCOyp1/xHQ==}

  '@types/uuid@8.3.4':
    resolution: {integrity: sha512-c/I8ZRb51j+pYGAu5CrFMRxqZ2ke4y2grEBO5AUjgSkSk+qT2Ea+OdWElz/OiMf5MNpn2b17kuVBwZLQJXzihw==}

  '@types/ws@7.4.7':
    resolution: {integrity: sha512-JQbbmxZTZehdc2iszGKs5oC3NFnjeay7mtAWrdt7qNtAVK0g19muApzAy4bm9byz79xa2ZnO/BOBC2R8RC5Lww==}

  '@types/ws@8.5.13':
    resolution: {integrity: sha512-osM/gWBTPKgHV8XkTunnegTRIsvF6owmf5w+JtAfOw472dptdm0dlGv4xCt6GwQRcC2XVOvvRE/0bAoQcL2QkA==}

  '@types/yargs-parser@21.0.3':
    resolution: {integrity: sha512-I4q9QU9MQv4oEOz4tAHJtNz1cwuLxn2F3xcc2iV5WdqLPpUnj30aUuxt1mAxYTG+oe8CZMV/+6rU4S4gRDzqtQ==}

  '@types/yargs@17.0.33':
    resolution: {integrity: sha512-WpxBCKWPLr4xSsHgz511rFJAM+wS28w2zEO1QDNY5zM/S8ok70NNfztH0xwhqKyaK0OHCbN98LDAZuy1ctxDkA==}

  '@uniswap/permit2-sdk@1.3.0':
    resolution: {integrity: sha512-LstYQWP47dwpQrgqBJ+ysFstne9LgI5FGiKHc2ewjj91MTY8Mq1reocu6U/VDncdR5ef30TUOcZ7gPExRY8r6Q==}

  '@yarnpkg/lockfile@1.1.0':
    resolution: {integrity: sha512-GpSwvyXOcOOlV70vbnzjj4fW5xW/FdUF6nQEt1ENy7m4ZCczi1+/buVUPAqmGfqznsORNFzUMjctTIp8a9tuCQ==}

  '@yarnpkg/parsers@3.0.2':
    resolution: {integrity: sha512-/HcYgtUSiJiot/XWGLOlGxPYUG65+/31V8oqk17vZLW1xlCoR4PampyePljOxY2n8/3jz9+tIFzICsyGujJZoA==}
    engines: {node: '>=18.12.0'}

  '@zkochan/js-yaml@0.0.7':
    resolution: {integrity: sha512-nrUSn7hzt7J6JWgWGz78ZYI8wj+gdIJdk0Ynjpp8l+trkn58Uqsf6RYrYkEK+3X18EX+TNdtJI0WxAtc+L84SQ==}
    hasBin: true

  JSONStream@1.3.5:
    resolution: {integrity: sha512-E+iruNOY8VV9s4JEbe1aNEm6MiszPRr/UfcHMz0TQh1BXSxHK+ASV1R6W4HpjBhSeS+54PIsAMCBmwD06LLsqQ==}
    hasBin: true

  abbrev@2.0.0:
    resolution: {integrity: sha512-6/mh1E2u2YgEsCHdY0Yx5oW+61gZU+1vXaoiHHrpKeuRNNgFvS+/jrwHiQhB5apAf5oB7UB7E19ol2R2LKH8hQ==}
    engines: {node: ^14.17.0 || ^16.13.0 || >=18.0.0}

  abitype@0.9.10:
    resolution: {integrity: sha512-FIS7U4n7qwAT58KibwYig5iFG4K61rbhAqaQh/UWj8v1Y8mjX3F8TC9gd8cz9yT1TYel9f8nS5NO5kZp2RW0jQ==}
    peerDependencies:
      typescript: '>=5.0.4'
      zod: ^3 >=3.22.0
    peerDependenciesMeta:
      typescript:
        optional: true
      zod:
        optional: true

<<<<<<< HEAD
  abitype@0.9.8:
    resolution: {integrity: sha512-puLifILdm+8sjyss4S+fsUN09obiT1g2YW6CtcQF+QDzxR0euzgEB29MZujC6zMk2a6SVmtttq1fc6+YFA7WYQ==}
    peerDependencies:
      typescript: '>=5.0.4'
      zod: ^3 >=3.19.1
    peerDependenciesMeta:
      typescript:
        optional: true
      zod:
        optional: true

  abitype@1.0.8:
    resolution: {integrity: sha512-ZeiI6h3GnW06uYDLx0etQtX/p8E24UaHHBj57RSjK7YBFe7iuVn07EDpOeP451D06sF27VOz9JJPlIKJmXgkEg==}
=======
  abitype@1.0.7:
    resolution: {integrity: sha512-ZfYYSktDQUwc2eduYu8C4wOs+RDPmnRYMh7zNfzeMtGGgb0U+6tLGjixUic6mXf5xKKCcgT5Qp6cv39tOARVFw==}
>>>>>>> 58b3ff10
    peerDependencies:
      typescript: '>=5.0.4'
      zod: ^3 >=3.22.0
    peerDependenciesMeta:
      typescript:
        optional: true
      zod:
        optional: true

  abort-controller@3.0.0:
    resolution: {integrity: sha512-h8lQ8tacZYnR3vNQTgibj+tODHI5/+l06Au2Pcriv/Gmet0eaj4TwWH41sO9wnHDiQsEj19q0drzdWdeAHtweg==}
    engines: {node: '>=6.5'}

  acorn-walk@8.3.4:
    resolution: {integrity: sha512-ueEepnujpqee2o5aIYnvHU6C0A42MNdsIDeqy5BydrkuC5R1ZuUFnm27EeFJGoEHJQgn3uleRvmTXaJgfXbt4g==}
    engines: {node: '>=0.4.0'}

  acorn@8.14.0:
    resolution: {integrity: sha512-cl669nCJTZBsL97OF4kUQm5g5hC2uihk0NxY3WENAC0TYdILVkAyHymAntgxGkl7K+t0cXIrH5siy5S4XkFycA==}
    engines: {node: '>=0.4.0'}
    hasBin: true

  add-stream@1.0.0:
    resolution: {integrity: sha512-qQLMr+8o0WC4FZGQTcJiKBVC59JylcPSrTtk6usvmIDFUOCKegapy1VHQwRbFMOFyb/inzUVqHs+eMYKDM1YeQ==}

  aes-js@3.0.0:
    resolution: {integrity: sha512-H7wUZRn8WpTq9jocdxQ2c8x2sKo9ZVmzfRE13GiNJXfp7NcKYEdvl3vspKjXox6RIG2VtaRe4JFvxG4rqp2Zuw==}

  aes-js@4.0.0-beta.5:
    resolution: {integrity: sha512-G965FqalsNyrPqgEGON7nIx1e/OVENSgiEIzyC63haUMuvNnwIgIjMs52hlTCKhkBny7A2ORNlfY9Zu+jmGk1Q==}

  agent-base@7.1.3:
    resolution: {integrity: sha512-jRR5wdylq8CkOe6hei19GGZnxM6rBGwFl3Bg0YItGDimvjGtAvdZk4Pu6Cl4u4Igsws4a1fd1Vq3ezrhn4KmFw==}
    engines: {node: '>= 14'}

  agentkeepalive@4.6.0:
    resolution: {integrity: sha512-kja8j7PjmncONqaTsB8fQ+wE2mSU2DJ9D4XKoJ5PFWIdRMa6SLSN1ff4mOr4jCbfRSsxR4keIiySJU0N9T5hIQ==}
    engines: {node: '>= 8.0.0'}

  aggregate-error@3.1.0:
    resolution: {integrity: sha512-4I7Td01quW/RpocfNayFdFVk1qSuoh0E7JrbRJ16nH01HhKFQ88INq9Sd+nd72zqRySlr9BmDA8xlEJ6vJMrYA==}
    engines: {node: '>=8'}

  ajv@6.12.6:
    resolution: {integrity: sha512-j3fVLgvTo527anyYyJOGTYJbG+vnnQYvE0m5mmkc1TK+nxAppkCLMIL0aZ4dblVCNoGShhm+kzE4ZUykBoMg4g==}

  ajv@8.17.1:
    resolution: {integrity: sha512-B/gBuNg5SiMTrPkC+A2+cW0RszwxYmn6VYxB/inlBStS5nx6xHIt/ehKRhIMhqusl7a8LjQoZnjCs5vhwxOQ1g==}

  ansi-colors@4.1.3:
    resolution: {integrity: sha512-/6w/C21Pm1A7aZitlI5Ni/2J6FFQN8i1Cvz3kHABAAbw93v/NlvKdVOqz7CCWz/3iv/JplRSEEZ83XION15ovw==}
    engines: {node: '>=6'}

  ansi-escapes@4.3.2:
    resolution: {integrity: sha512-gKXj5ALrKWQLsYG9jlTRmR/xKluxHV+Z9QEwNIgCfM1/uwPMCuzVVnh5mwTd+OuBZcwSIMbqssNWRm1lE51QaQ==}
    engines: {node: '>=8'}

  ansi-escapes@7.0.0:
    resolution: {integrity: sha512-GdYO7a61mR0fOlAsvC9/rIHf7L96sBc6dEWzeOu+KAea5bZyQRPIpojrVoI4AXGJS/ycu/fBTdLrUkA4ODrvjw==}
    engines: {node: '>=18'}

  ansi-regex@5.0.1:
    resolution: {integrity: sha512-quJQXlTSUGL2LH9SUXo8VwsY4soanhgo6LNSm84E1LBcE8s3O0wpdiRzyR9z/ZZJMlMWv37qOOb9pdJlMUEKFQ==}
    engines: {node: '>=8'}

  ansi-regex@6.1.0:
    resolution: {integrity: sha512-7HSX4QQb4CspciLpVFwyRe79O3xsIZDDLER21kERQ71oaPodF8jL725AgJMFAYbooIqolJoRLuM81SpeUkpkvA==}
    engines: {node: '>=12'}

  ansi-styles@4.3.0:
    resolution: {integrity: sha512-zbB9rCJAT1rbjiVDb2hqKFHNYLxgtk8NURxZ3IZwD3F6NtxbXZQCnnSi1Lkx+IDohdPlFp222wVALIheZJQSEg==}
    engines: {node: '>=8'}

  ansi-styles@5.2.0:
    resolution: {integrity: sha512-Cxwpt2SfTzTtXcfOlzGEee8O+c+MmUgGrNiBcXnuWxuFJHe6a5Hz7qwhwe5OgaSYI0IJvkLqWX1ASG+cJOkEiA==}
    engines: {node: '>=10'}

  ansi-styles@6.2.1:
    resolution: {integrity: sha512-bN798gFfQX+viw3R7yrGWRqnrN2oRkEkUjjl4JNn4E8GxxbjtG3FbrEIIY3l8/hrwUwIeCZvi4QuOTP4MErVug==}
    engines: {node: '>=12'}

  any-promise@1.3.0:
    resolution: {integrity: sha512-7UvmKalWRt1wgjL1RrGxoSJW/0QZFIegpeGvZG9kjp8vrRu55XTHbwnqq2GpXm9uLbcuhxm3IqX9OB4MZR1b2A==}

  anymatch@3.1.3:
    resolution: {integrity: sha512-KMReFUr0B4t+D+OBkjR3KYqvocp2XaSzO55UcB6mgQMd3KbcE+mWTyvVV7D/zsdEbNnV6acZUutkiHQXvTr1Rw==}
    engines: {node: '>= 8'}

  aproba@2.0.0:
    resolution: {integrity: sha512-lYe4Gx7QT+MKGbDsA+Z+he/Wtef0BiwDOlK/XkBrdfsh9J/jPPXbX0tE9x9cl27Tmu5gg3QUbUrQYa/y+KOHPQ==}

  arg@4.1.3:
    resolution: {integrity: sha512-58S9QDqG0Xx27YwPSt9fJxivjYl432YCwfDMfZ+71RAqUrZef7LrKQZ3LHLOwCS4FLNBplP533Zx895SeOCHvA==}

  argparse@1.0.10:
    resolution: {integrity: sha512-o5Roy6tNG4SL/FOkCAN6RzjiakZS25RLYFrcMttJqbdd8BWrnA+fGz57iN5Pb06pvBGvl5gQ0B48dJlslXvoTg==}

  argparse@2.0.1:
    resolution: {integrity: sha512-8+9WqebbFzpX9OR+Wa6O29asIogeRMzcGtAINdpMHHyAg10f05aSFVBbcEqGf/PXw1EjAZ+q2/bEBg3DvurK3Q==}

  array-differ@3.0.0:
    resolution: {integrity: sha512-THtfYS6KtME/yIAhKjZ2ul7XI96lQGHRputJQHO80LAWQnuGP4iCIN8vdMRboGbIEYBwU33q8Tch1os2+X0kMg==}
    engines: {node: '>=8'}

  array-ify@1.0.0:
    resolution: {integrity: sha512-c5AMf34bKdvPhQ7tBGhqkgKNUzMr4WUs+WDtC2ZUGOUncbxKMTvqxYctiseW3+L4bA8ec+GcZ6/A/FW4m8ukng==}

  array-union@2.1.0:
    resolution: {integrity: sha512-HGyxoOTYUyCM6stUe6EJgnd4EoewAI7zMdfqO+kGjnlZmBDz/cR5pf8r/cR4Wq60sL/p0IkcjUEEPwS3GFrIyw==}
    engines: {node: '>=8'}

  arrify@1.0.1:
    resolution: {integrity: sha512-3CYzex9M9FGQjCGMGyi6/31c8GJbgb0qGyrx5HWxPd0aCwh4cB2YjMb2Xf9UuoogrMrlO9cTqnB5rI5GHZTcUA==}
    engines: {node: '>=0.10.0'}

  arrify@2.0.1:
    resolution: {integrity: sha512-3duEwti880xqi4eAMN8AyR4a0ByT90zoYdLlevfrvU43vb0YZwZVfxOgxWrLXXXpyugL0hNZc9G6BiB5B3nUug==}
    engines: {node: '>=8'}

  async-retry@1.3.3:
    resolution: {integrity: sha512-wfr/jstw9xNi/0teMHrRW7dsz3Lt5ARhYNZ2ewpadnhaIp5mbALhOAP+EAdsC7t4Z6wqsDVv9+W6gm1Dk9mEyw==}

  async@3.2.6:
    resolution: {integrity: sha512-htCUDlxyyCLMgaM3xXg0C0LW2xqfuQ6p05pCEIsXuyQ+a1koYKTuBMzRNwmybfLgvJDMd0r1LTn4+E0Ti6C2AA==}

  asynckit@0.4.0:
    resolution: {integrity: sha512-Oei9OH4tRh0YqU3GxhX79dM/mwVgvbZJaSNaRk+bshkj0S5cfHcgYakreBjrHwatXKbz+IoIdYLxrKim2MjW0Q==}

  axios@1.7.9:
    resolution: {integrity: sha512-LhLcE7Hbiryz8oMDdDptSrWowmB4Bl6RCt6sIJKpRB4XtVf0iEgewX3au/pJqm+Py1kCASkb/FFKjxQaLtxJvw==}

  babel-jest@29.7.0:
    resolution: {integrity: sha512-BrvGY3xZSwEcCzKvKsCi2GgHqDqsYkOP4/by5xCgIwGXQxIEh+8ew3gmrE1y7XRR6LHZIj6yLYnUi/mm2KXKBg==}
    engines: {node: ^14.15.0 || ^16.10.0 || >=18.0.0}
    peerDependencies:
      '@babel/core': ^7.8.0

  babel-plugin-istanbul@6.1.1:
    resolution: {integrity: sha512-Y1IQok9821cC9onCx5otgFfRm7Lm+I+wwxOx738M/WLPZ9Q42m4IG5W0FNX8WLL2gYMZo3JkuXIH2DOpWM+qwA==}
    engines: {node: '>=8'}

  babel-plugin-jest-hoist@29.6.3:
    resolution: {integrity: sha512-ESAc/RJvGTFEzRwOTT4+lNDk/GNHMkKbNzsvT0qKRfDyyYTskxB5rnU2njIDYVxXCBHHEI1c0YwHob3WaYujOg==}
    engines: {node: ^14.15.0 || ^16.10.0 || >=18.0.0}

  babel-preset-current-node-syntax@1.1.0:
    resolution: {integrity: sha512-ldYss8SbBlWva1bs28q78Ju5Zq1F+8BrqBZZ0VFhLBvhh6lCpC2o3gDJi/5DRLs9FgYZCnmPYIVFU4lRXCkyUw==}
    peerDependencies:
      '@babel/core': ^7.0.0

  babel-preset-jest@29.6.3:
    resolution: {integrity: sha512-0B3bhxR6snWXJZtR/RliHTDPRgn1sNHOR0yVtq/IiQFyuOVjFS+wuio/R4gSNkyYmKmJB4wGZv2NZanmKmTnNA==}
    engines: {node: ^14.15.0 || ^16.10.0 || >=18.0.0}
    peerDependencies:
      '@babel/core': ^7.0.0

  balanced-match@1.0.2:
    resolution: {integrity: sha512-3oSeUO0TMV67hN1AmbXsK4yaqU7tjiHlbxRDZOpH0KW9+CeX4bRAaX0Anxt0tx2MrpRpWwQaPwIlISEJhYU5Pw==}

  base-x@3.0.10:
    resolution: {integrity: sha512-7d0s06rR9rYaIWHkpfLIFICM/tkSVdoPC9qYAQRpxn9DdKNWNsKC0uk++akckyLq16Tx2WIinnZ6WRriAt6njQ==}

  base-x@5.0.0:
    resolution: {integrity: sha512-sMW3VGSX1QWVFA6l8U62MLKz29rRfpTlYdCqLdpLo1/Yd4zZwSbnUaDfciIAowAqvq7YFnWq9hrhdg1KYgc1lQ==}

  base64-js@1.5.1:
    resolution: {integrity: sha512-AKpaYlHn8t4SVbOHCy+b5+KKgvR4vrsD8vbvrbiQJps7fKDTkjkDry6ji0rUJjC0kzbNePLwzxq8iypo41qeWA==}

  bech32@1.1.4:
    resolution: {integrity: sha512-s0IrSOzLlbvX7yp4WBfPITzpAU8sqQcpsmwXDiKwrG4r491vwCO/XpejasRNl0piBMe/DvP4Tz0mIS/X1DPJBQ==}

  before-after-hook@2.2.3:
    resolution: {integrity: sha512-NzUnlZexiaH/46WDhANlyR2bXRopNg4F/zuSA3OpZnllCUgRaOF2znDioDWrmbNVsuZk6l9pMquQB38cfBZwkQ==}

  big.js@5.2.2:
    resolution: {integrity: sha512-vyL2OymJxmarO8gxMr0mhChsO9QGwhynfuu4+MHTAW6czfq9humCB7rKpUjDd9YUiDPU4mzpyupFSvOClAwbmQ==}

  bigint-buffer@1.1.5:
    resolution: {integrity: sha512-trfYco6AoZ+rKhKnxA0hgX0HAbVP/s808/EuDSe2JDzUnCp/xAsli35Orvk67UrTEcwuxZqYZDmfA2RXJgxVvA==}
    engines: {node: '>= 10.0.0'}

  bin-links@4.0.4:
    resolution: {integrity: sha512-cMtq4W5ZsEwcutJrVId+a/tjt8GSbS+h0oNkdl6+6rBuEv8Ot33Bevj5KPm40t309zuhVic8NjpuL42QCiJWWA==}
    engines: {node: ^14.17.0 || ^16.13.0 || >=18.0.0}

  binary-extensions@2.3.0:
    resolution: {integrity: sha512-Ceh+7ox5qe7LJuLHoY0feh3pHuUDHAcRUeyL2VYghZwfpkNIy/+8Ocg0a3UuSoYzavmylwuLWQOf3hl0jjMMIw==}
    engines: {node: '>=8'}

  bindings@1.5.0:
    resolution: {integrity: sha512-p2q/t/mhvuOj/UeLlV6566GD/guowlr0hHxClI0W9m7MWYkL1F0hLo+0Aexs9HSPCtR1SXQ0TD3MMKrXZajbiQ==}

  bip39@3.1.0:
    resolution: {integrity: sha512-c9kiwdk45Do5GL0vJMe7tS95VjCii65mYAH7DfWl3uW8AVzXKQVUm64i3hzVybBDMp9r7j9iNxR85+ul8MdN/A==}

  bl@4.1.0:
    resolution: {integrity: sha512-1W07cM9gS6DcLperZfFSj+bWLtaPGSOHWhPiGzXmvVJbRLdG82sH/Kn8EtW1VqWVA54AKf2h5k5BbnIbwF3h6w==}

  bn.js@4.12.1:
    resolution: {integrity: sha512-k8TVBiPkPJT9uHLdOKfFpqcfprwBFOAAXXozRubr7R7PfIuKvQlzcI4M0pALeqXN09vdaMbUdUj+pass+uULAg==}

  bn.js@5.2.1:
    resolution: {integrity: sha512-eXRvHzWyYPBuB4NBy0cmYQjGitUrtqwbvlzP3G6VFnNRbsZQIxQ10PbKKHt8gZ/HW/D/747aDl+QkDqg3KQLMQ==}

  borsh@0.7.0:
    resolution: {integrity: sha512-CLCsZGIBCFnPtkNnieW/a8wmreDmfUtjU2m9yHrzPXIlNbqVs0AQrSatSG6vdNYUqdc83tkQi2eHfF98ubzQLA==}

  brace-expansion@1.1.11:
    resolution: {integrity: sha512-iCuPHDFgrHX7H2vEI/5xpz07zSHB00TpugqhmYtVmMO6518mCuRMoOYFldEBl0g187ufozdaHgWKcYFb61qGiA==}

  brace-expansion@2.0.1:
    resolution: {integrity: sha512-XnAIvQ8eM+kC6aULx6wuQiwVsnzsi9d3WxzV3FpWTGA19F621kwdbsAcFKXgKUHZWsy+mY6iL1sHTxWEFCytDA==}

  braces@3.0.3:
    resolution: {integrity: sha512-yQbXgO/OSZVD2IsiLlro+7Hf6Q18EJrKSEsdoMzKePKXct3gvD8oLcOQdIzGupr5Fj+EDe8gO/lxc1BzfMpxvA==}
    engines: {node: '>=8'}

  brorand@1.1.0:
    resolution: {integrity: sha512-cKV8tMCEpQs4hK/ik71d6LrPOnpkpGBR0wzxqr68g2m/LB2GxVYQroAjMJZRVM1Y4BCjCKc3vAamxSzOY2RP+w==}

  browserslist@4.24.4:
    resolution: {integrity: sha512-KDi1Ny1gSePi1vm0q4oxSF8b4DR44GF4BbmS2YdhPLOEqd8pDviZOGH/GsmRwoWJ2+5Lr085X7naowMwKHDG1A==}
    engines: {node: ^6 || ^7 || ^8 || ^9 || ^10 || ^11 || ^12 || >=13.7}
    hasBin: true

  bs-logger@0.2.6:
    resolution: {integrity: sha512-pd8DCoxmbgc7hyPKOvxtqNcjYoOsABPQdcCUjGp3d42VR2CX1ORhk2A87oqqu5R1kk+76nsxZupkmyd+MVtCog==}
    engines: {node: '>= 6'}

  bs58@4.0.1:
    resolution: {integrity: sha512-Ok3Wdf5vOIlBrgCvTq96gBkJw+JUEzdBgyaza5HLtPm7yTHkjRy8+JzNyHF7BHa0bNWOQIp3m5YF0nnFcOIKLw==}

  bs58@6.0.0:
    resolution: {integrity: sha512-PD0wEnEYg6ijszw/u8s+iI3H17cTymlrwkKhDhPZq+Sokl3AU4htyBFTjAeNAlCCmg0f53g6ih3jATyCKftTfw==}

  bser@2.1.1:
    resolution: {integrity: sha512-gQxTNE/GAfIIrmHLUE3oJyp5FO6HRBfhjnw4/wMmA63ZGDJnWBmgY/lyQBpnDUkGmAhbSe39tx2d/iTOAfglwQ==}

  buffer-equal-constant-time@1.0.1:
    resolution: {integrity: sha512-zRpUiDwd/xk6ADqPMATG8vc9VPrkck7T07OIx0gnjmJAnHnTVXNQG3vfvWNuiZIkwu9KrKdA1iJKfsfTVxE6NA==}

  buffer-from@1.1.2:
    resolution: {integrity: sha512-E+XQCRwSbaaiChtv6k6Dwgc+bx+Bs6vuKJHHl5kox/BaKbhiXzqQOwK4cO22yElGp2OCmjwVhT3HmxgyPGnJfQ==}

  buffer-layout@1.2.2:
    resolution: {integrity: sha512-kWSuLN694+KTk8SrYvCqwP2WcgQjoRCiF5b4QDvkkz8EmgD+aWAIceGFKMIAdmF/pH+vpgNV3d3kAKorcdAmWA==}
    engines: {node: '>=4.5'}

  buffer@5.7.1:
    resolution: {integrity: sha512-EHcyIPBQ4BSGlvjB16k5KgAJ27CIsHY/2JBmCRReo48y9rQ3MaUzWX3KVlBa4U7MyX02HdVj0K7C3WaB3ju7FQ==}

  buffer@6.0.3:
    resolution: {integrity: sha512-FTiCpNxtwiZZHEZbcbTIcZjERVICn9yq/pDFkTl95/AxzD1naBctN7YO68riM/gLSDY7sdrMby8hofADYuuqOA==}

  bufferutil@4.0.9:
    resolution: {integrity: sha512-WDtdLmJvAuNNPzByAYpRo2rF1Mmradw6gvWsQKf63476DDXmomT9zUiGypLcG4ibIM67vhAj8jJRdbmEws2Aqw==}
    engines: {node: '>=6.14.2'}

  bundle-require@5.1.0:
    resolution: {integrity: sha512-3WrrOuZiyaaZPWiEt4G3+IffISVC9HYlWueJEBWED4ZH4aIAC2PnkdnuRrR94M+w6yGWn4AglWtJtBI8YqvgoA==}
    engines: {node: ^12.20.0 || ^14.13.1 || >=16.0.0}
    peerDependencies:
      esbuild: '>=0.18'

  byte-size@8.1.1:
    resolution: {integrity: sha512-tUkzZWK0M/qdoLEqikxBWe4kumyuwjl3HO6zHTr4yEI23EojPtLYXdG1+AQY7MN0cGyNDvEaJ8wiYQm6P2bPxg==}
    engines: {node: '>=12.17'}

  cac@6.7.14:
    resolution: {integrity: sha512-b6Ilus+c3RrdDk+JhLKUAQfzzgLEPy6wcXqS7f/xe1EETvsDP6GORG7SFuOs6cID5YkqchW/LXZbX5bc8j7ZcQ==}
    engines: {node: '>=8'}

  cacache@18.0.4:
    resolution: {integrity: sha512-B+L5iIa9mgcjLbliir2th36yEwPftrzteHYujzsx3dFP/31GCHcIeS8f5MGd80odLOjaOvSpU3EEAmRQptkxLQ==}
    engines: {node: ^16.14.0 || >=18.0.0}

  callsites@3.1.0:
    resolution: {integrity: sha512-P8BjAsXvZS+VIDUI11hHCQEv74YT67YUi5JJFNWIqL235sBmjX4+qx9Muvls5ivyNENctx46xQLQ3aTuE7ssaQ==}
    engines: {node: '>=6'}

  camelcase-keys@6.2.2:
    resolution: {integrity: sha512-YrwaA0vEKazPBkn0ipTiMpSajYDSe+KjQfrjhcBMxJt/znbvlHd8Pw/Vamaz5EB4Wfhs3SUR3Z9mwRu/P3s3Yg==}
    engines: {node: '>=8'}

  camelcase@5.3.1:
    resolution: {integrity: sha512-L28STB170nwWS63UjtlEOE3dldQApaJXZkOI1uMFfzf3rRuPegHaHesyee+YxQ+W6SvRDQV6UrdOdRiR153wJg==}
    engines: {node: '>=6'}

  camelcase@6.3.0:
    resolution: {integrity: sha512-Gmy6FhYlCY7uOElZUSbxo2UCDH8owEk996gkbrpsgGtrJLM3J7jGxl9Ic7Qwwj4ivOE5AWZWRMecDdF7hqGjFA==}
    engines: {node: '>=10'}

  caniuse-lite@1.0.30001695:
    resolution: {integrity: sha512-vHyLade6wTgI2u1ec3WQBxv+2BrTERV28UXQu9LO6lZ9pYeMk34vjXFLOxo1A4UBA8XTL4njRQZdno/yYaSmWw==}

  chalk@4.1.0:
    resolution: {integrity: sha512-qwx12AxXe2Q5xQ43Ac//I6v5aXTipYrSESdOgzrN+9XjgEpyjpKuvSGaN4qE93f7TQTlerQQ8S+EQ0EyDoVL1A==}
    engines: {node: '>=10'}

  chalk@4.1.2:
    resolution: {integrity: sha512-oKnbhFyRIXpUuez8iBMmyEa4nbj4IOQyuhc/wy9kY7/WVPcwIO9VA668Pu8RkO7+0G76SLROeyw9CpQ061i4mA==}
    engines: {node: '>=10'}

  chalk@5.4.1:
    resolution: {integrity: sha512-zgVZuo2WcZgfUEmsn6eO3kINexW8RAE4maiQ8QNs8CtpPCSyMiYsULR3HQYkm3w8FIA3SberyMJMSldGsW+U3w==}
    engines: {node: ^12.17.0 || ^14.13 || >=16.0.0}

  char-regex@1.0.2:
    resolution: {integrity: sha512-kWWXztvZ5SBQV+eRgKFeh8q5sLuZY2+8WUIzlxWVTg+oGwY14qylx1KbKzHd8P6ZYkAg0xyIDU9JMHhyJMZ1jw==}
    engines: {node: '>=10'}

  chardet@0.7.0:
    resolution: {integrity: sha512-mT8iDcrh03qDGRRmoA2hmBJnxpllMR+0/0qlzjqZES6NdiWDcZkCNAk4rPFZ9Q85r27unkiNNg8ZOiwZXBHwcA==}

  chokidar@4.0.3:
    resolution: {integrity: sha512-Qgzu8kfBvo+cA4962jnP1KkS6Dop5NS6g7R5LFYJr4b8Ub94PPQXUksCw9PvXoeXPRRddRNC5C1JQUR2SMGtnA==}
    engines: {node: '>= 14.16.0'}

  chownr@2.0.0:
    resolution: {integrity: sha512-bIomtDF5KGpdogkLd9VspvFzk9KfpyyGlS8YFVZl7TGPBHL5snIOnxeshwVgPteQ9b4Eydl+pVbIyE1DcvCWgQ==}
    engines: {node: '>=10'}

  ci-info@3.9.0:
    resolution: {integrity: sha512-NIxF55hv4nSqQswkAeiOi1r83xy8JldOFDTWiug55KBu9Jnblncd2U6ViHmYgHf01TPZS77NJBhBMKdWj9HQMQ==}
    engines: {node: '>=8'}

  ci-info@4.1.0:
    resolution: {integrity: sha512-HutrvTNsF48wnxkzERIXOe5/mlcfFcbfCmwcg6CJnizbSue78AbDt+1cgl26zwn61WFxhcPykPfZrbqjGmBb4A==}
    engines: {node: '>=8'}

  cipher-base@1.0.6:
    resolution: {integrity: sha512-3Ek9H3X6pj5TgenXYtNWdaBon1tgYCaebd+XPg0keyjEbEfkD4KkmAxkQ/i1vYvxdcT5nscLBfq9VJRmCBcFSw==}
    engines: {node: '>= 0.10'}

  cjs-module-lexer@1.4.1:
    resolution: {integrity: sha512-cuSVIHi9/9E/+821Qjdvngor+xpnlwnuwIyZOaLmHBVdXL+gP+I6QQB9VkO7RI77YIcTV+S1W9AreJ5eN63JBA==}

  clean-stack@2.2.0:
    resolution: {integrity: sha512-4diC9HaTE+KRAMWhDhrGOECgWZxoevMc5TlkObMqNSsVU62PYzXZ/SMTjzyGAFF1YusgxGcSWTEXBhp0CPwQ1A==}
    engines: {node: '>=6'}

  cli-cursor@3.1.0:
    resolution: {integrity: sha512-I/zHAwsKf9FqGoXM4WWRACob9+SNukZTd94DWF57E4toouRulbCxcUh6RKUEOQlYTHJnzkPMySvPNaaSLNfLZw==}
    engines: {node: '>=8'}

  cli-cursor@5.0.0:
    resolution: {integrity: sha512-aCj4O5wKyszjMmDT4tZj93kxyydN/K5zPWSCe6/0AV/AA1pqe5ZBIw0a2ZfPQV7lL5/yb5HsUreJ6UFAF1tEQw==}
    engines: {node: '>=18'}

  cli-spinners@2.6.1:
    resolution: {integrity: sha512-x/5fWmGMnbKQAaNwN+UZlV79qBLM9JFnJuJ03gIi5whrob0xV0ofNVHy9DhwGdsMJQc2OKv0oGmLzvaqvAVv+g==}
    engines: {node: '>=6'}

  cli-spinners@2.9.2:
    resolution: {integrity: sha512-ywqV+5MmyL4E7ybXgKys4DugZbX0FC6LnwrhjuykIjnK9k8OQacQ7axGKnjDXWNhns0xot3bZI5h55H8yo9cJg==}
    engines: {node: '>=6'}

  cli-truncate@4.0.0:
    resolution: {integrity: sha512-nPdaFdQ0h/GEigbPClz11D0v/ZJEwxmeVZGeMo3Z5StPtUTkA9o1lD6QwoirYiSDzbcwn2XcjwmCp68W1IS4TA==}
    engines: {node: '>=18'}

  cli-width@3.0.0:
    resolution: {integrity: sha512-FxqpkPPwu1HjuN93Omfm4h8uIanXofW0RxVEW3k5RKx+mJJYSthzNhp32Kzxxy3YAEZ/Dc/EWN1vZRY0+kOhbw==}
    engines: {node: '>= 10'}

  cliui@7.0.4:
    resolution: {integrity: sha512-OcRE68cOsVMXp1Yvonl/fzkQOyjLSu/8bhPDfQt0e0/Eb283TKP20Fs2MqoPsr9SwA595rRCA+QMzYc9nBP+JQ==}

  cliui@8.0.1:
    resolution: {integrity: sha512-BSeNnyus75C4//NQ9gQt1/csTXyo/8Sb+afLAkzAptFuMsod9HFokGNudZpi/oQV73hnVK+sR+5PVRMd+Dr7YQ==}
    engines: {node: '>=12'}

  clone-deep@4.0.1:
    resolution: {integrity: sha512-neHB9xuzh/wk0dIHweyAXv2aPGZIVk3pLMe+/RNzINf17fe0OG96QroktYAUm7SM1PBnzTabaLboqqxDyMU+SQ==}
    engines: {node: '>=6'}

  clone@1.0.4:
    resolution: {integrity: sha512-JQHZ2QMW6l3aH/j6xCqQThY/9OH4D/9ls34cgkUBiEeocRTU04tHfKPBsUK1PqZCUQM7GiA0IIXJSuXHI64Kbg==}
    engines: {node: '>=0.8'}

  cmd-shim@6.0.3:
    resolution: {integrity: sha512-FMabTRlc5t5zjdenF6mS0MBeFZm0XqHqeOkcskKFb/LYCcRQ5fVgLOHVc4Lq9CqABd9zhjwPjMBCJvMCziSVtA==}
    engines: {node: ^14.17.0 || ^16.13.0 || >=18.0.0}

  co@4.6.0:
    resolution: {integrity: sha512-QVb0dM5HvG+uaxitm8wONl7jltx8dqhfU33DcqtOZcLSVIKSDDLDi7+0LbAKiyI8hD9u42m2YxXSkMGWThaecQ==}
    engines: {iojs: '>= 1.0.0', node: '>= 0.12.0'}

  collect-v8-coverage@1.0.2:
    resolution: {integrity: sha512-lHl4d5/ONEbLlJvaJNtsF/Lz+WvB07u2ycqTYbdrq7UypDXailES4valYb2eWiJFxZlVmpGekfqoxQhzyFdT4Q==}

  color-convert@2.0.1:
    resolution: {integrity: sha512-RRECPsj7iu/xb5oKYcsFHSppFNnsj/52OVTRKb4zP5onXwVF3zVmmToNcOfGC+CRDpfK/U584fMg38ZHCaElKQ==}
    engines: {node: '>=7.0.0'}

  color-name@1.1.4:
    resolution: {integrity: sha512-dOy+3AuW3a2wNbZHIuMZpTcgjGuLU/uBL/ubcZF9OXbDo8ff4O8yVp5Bf0efS8uEoYo5q4Fx7dY9OgQGXgAsQA==}

  color-string@1.9.1:
    resolution: {integrity: sha512-shrVawQFojnZv6xM40anx4CkoDP+fZsw/ZerEMsW/pyzsRbElpsL/DBVW7q3ExxwusdNXI3lXpuhEZkzs8p5Eg==}

  color-support@1.1.3:
    resolution: {integrity: sha512-qiBjkpbMLO/HL68y+lh4q0/O1MZFj2RX6X/KmMa3+gJD3z+WwI1ZzDHysvqHGS3mP6mznPckpXmw1nI9cJjyRg==}
    hasBin: true

  color@4.2.3:
    resolution: {integrity: sha512-1rXeuUUiGGrykh+CeBdu5Ie7OJwinCgQY0bc7GCRxy5xVHy+moaqkpL/jqQq0MtQOeYcrqEz4abc5f0KtU7W4A==}
    engines: {node: '>=12.5.0'}

  colorette@2.0.20:
    resolution: {integrity: sha512-IfEDxwoWIjkeXL1eXcDiow4UbKjhLdq6/EuSVR9GMN7KVH3r9gQ83e73hsz1Nd1T3ijd5xv1wcWRYO+D6kCI2w==}

  columnify@1.6.0:
    resolution: {integrity: sha512-lomjuFZKfM6MSAnV9aCZC9sc0qGbmZdfygNv+nCpqVkSKdCxCklLtd16O0EILGkImHw9ZpHkAnHaB+8Zxq5W6Q==}
    engines: {node: '>=8.0.0'}

  combined-stream@1.0.8:
    resolution: {integrity: sha512-FQN4MRfuJeHf7cBbBMJFXhKSDq+2kAArBlmRBvcvFE5BB1HZKXtSFASDhdlz9zOYwxh8lDdnvmMOe/+5cdoEdg==}
    engines: {node: '>= 0.8'}

  commander@13.1.0:
    resolution: {integrity: sha512-/rFeCpNJQbhSZjGVwO9RFV3xPqbnERS8MmIQzCtD/zl6gpJuV/bMLuN92oG3F7d8oDEHHRrujSXNUr8fpjntKw==}
    engines: {node: '>=18'}

  commander@2.20.3:
    resolution: {integrity: sha512-GpVkmM8vF2vQUkj2LvZmD35JxeJOLCwJ9cUkugyk2nuhbv3+mJvpLYYt+0+USMxE+oj+ey/lJEnhZw75x/OMcQ==}

  commander@4.1.1:
    resolution: {integrity: sha512-NOKm8xhkzAjzFx8B2v5OAHT+u5pRQc2UCa2Vq9jYL/31o2wi9mxBA7LIFs3sV5VSC49z6pEhfbMULvShKj26WA==}
    engines: {node: '>= 6'}

  common-ancestor-path@1.0.1:
    resolution: {integrity: sha512-L3sHRo1pXXEqX8VU28kfgUY+YGsk09hPqZiZmLacNib6XNTCM8ubYeT7ryXQw8asB1sKgcU5lkB7ONug08aB8w==}

  compare-func@2.0.0:
    resolution: {integrity: sha512-zHig5N+tPWARooBnb0Zx1MFcdfpyJrfTJ3Y5L+IFvUm8rM74hHz66z0gw0x4tijh5CorKkKUCnW82R2vmpeCRA==}

  concat-map@0.0.1:
    resolution: {integrity: sha512-/Srv4dswyQNBfohGpz9o6Yb3Gz3SrUDqBH5rTuhGR7ahtlbYKnVxw2bCFMRljaA7EXHaXZ8wsHdodFvbkhKmqg==}

  concat-stream@2.0.0:
    resolution: {integrity: sha512-MWufYdFw53ccGjCA+Ol7XJYpAlW6/prSMzuPOTRnJGcGzuhLn4Scrz7qf6o8bROZ514ltazcIFJZevcfbo0x7A==}
    engines: {'0': node >= 6.0}

  consola@3.4.0:
    resolution: {integrity: sha512-EiPU8G6dQG0GFHNR8ljnZFki/8a+cQwEQ+7wpxdChl02Q8HXlwEZWD5lqAF8vC2sEC3Tehr8hy7vErz88LHyUA==}
    engines: {node: ^14.18.0 || >=16.10.0}

  console-control-strings@1.1.0:
    resolution: {integrity: sha512-ty/fTekppD2fIwRvnZAVdeOiGd1c7YXEixbgJTNzqcxJWKQnjJ/V1bNEEE6hygpM3WjwHFUVK6HTjWSzV4a8sQ==}

  console-table-printer@2.12.1:
    resolution: {integrity: sha512-wKGOQRRvdnd89pCeH96e2Fn4wkbenSP6LMHfjfyNLMbGuHEFbMqQNuxXqd0oXG9caIOQ1FTvc5Uijp9/4jujnQ==}

  conventional-changelog-angular@7.0.0:
    resolution: {integrity: sha512-ROjNchA9LgfNMTTFSIWPzebCwOGFdgkEq45EnvvrmSLvCtAw0HSmrCs7/ty+wAeYUZyNay0YMUNYFTRL72PkBQ==}
    engines: {node: '>=16'}

  conventional-changelog-conventionalcommits@7.0.2:
    resolution: {integrity: sha512-NKXYmMR/Hr1DevQegFB4MwfM5Vv0m4UIxKZTTYuD98lpTknaZlSRrDOG4X7wIXpGkfsYxZTghUN+Qq+T0YQI7w==}
    engines: {node: '>=16'}

  conventional-changelog-core@5.0.1:
    resolution: {integrity: sha512-Rvi5pH+LvgsqGwZPZ3Cq/tz4ty7mjijhr3qR4m9IBXNbxGGYgTVVO+duXzz9aArmHxFtwZ+LRkrNIMDQzgoY4A==}
    engines: {node: '>=14'}

  conventional-changelog-preset-loader@3.0.0:
    resolution: {integrity: sha512-qy9XbdSLmVnwnvzEisjxdDiLA4OmV3o8db+Zdg4WiFw14fP3B6XNz98X0swPPpkTd/pc1K7+adKgEDM1JCUMiA==}
    engines: {node: '>=14'}

  conventional-changelog-writer@6.0.1:
    resolution: {integrity: sha512-359t9aHorPw+U+nHzUXHS5ZnPBOizRxfQsWT5ZDHBfvfxQOAik+yfuhKXG66CN5LEWPpMNnIMHUTCKeYNprvHQ==}
    engines: {node: '>=14'}
    hasBin: true

  conventional-commits-filter@3.0.0:
    resolution: {integrity: sha512-1ymej8b5LouPx9Ox0Dw/qAO2dVdfpRFq28e5Y0jJEU8ZrLdy0vOSkkIInwmxErFGhg6SALro60ZrwYFVTUDo4Q==}
    engines: {node: '>=14'}

  conventional-commits-parser@4.0.0:
    resolution: {integrity: sha512-WRv5j1FsVM5FISJkoYMR6tPk07fkKT0UodruX4je86V4owk451yjXAKzKAPOs9l7y59E2viHUS9eQ+dfUA9NSg==}
    engines: {node: '>=14'}
    hasBin: true

  conventional-commits-parser@5.0.0:
    resolution: {integrity: sha512-ZPMl0ZJbw74iS9LuX9YIAiW8pfM5p3yh2o/NbXHbkFuZzY5jvdi5jFycEOkmBW5H5I7nA+D6f3UcsCLP2vvSEA==}
    engines: {node: '>=16'}
    hasBin: true

  conventional-recommended-bump@7.0.1:
    resolution: {integrity: sha512-Ft79FF4SlOFvX4PkwFDRnaNiIVX7YbmqGU0RwccUaiGvgp3S0a8ipR2/Qxk31vclDNM+GSdJOVs2KrsUCjblVA==}
    engines: {node: '>=14'}
    hasBin: true

  convert-source-map@2.0.0:
    resolution: {integrity: sha512-Kvp459HrV2FEJ1CAsi1Ku+MY3kasH19TFykTz2xWmMeq6bk2NU3XXvfJ+Q61m0xktWwt+1HSYf3JZsTms3aRJg==}

  core-util-is@1.0.3:
    resolution: {integrity: sha512-ZQBvi1DcpJ4GDqanjucZ2Hj3wEO5pZDS89BWbkcrvdxksJorwUDDZamX9ldFkp9aw2lmBDLgkObEA4DWNJ9FYQ==}

  cosmiconfig-typescript-loader@6.1.0:
    resolution: {integrity: sha512-tJ1w35ZRUiM5FeTzT7DtYWAFFv37ZLqSRkGi2oeCK1gPhvaWjkAtfXvLmvE1pRfxxp9aQo6ba/Pvg1dKj05D4g==}
    engines: {node: '>=v18'}
    peerDependencies:
      '@types/node': '*'
      cosmiconfig: '>=9'
      typescript: '>=5'

  cosmiconfig@9.0.0:
    resolution: {integrity: sha512-itvL5h8RETACmOTFc4UfIyB2RfEHi71Ax6E/PivVxq9NseKbOWpeyHEOIbmAw1rs8Ak0VursQNww7lf7YtUwzg==}
    engines: {node: '>=14'}
    peerDependencies:
      typescript: '>=4.9.5'
    peerDependenciesMeta:
      typescript:
        optional: true

  create-hash@1.2.0:
    resolution: {integrity: sha512-z00bCGNHDG8mHAkP7CtT1qVu+bFQUPjYq/4Iv3C3kWjTFV10zIjfSoeqXo9Asws8gwSHDGj/hl2u4OGIjapeCg==}

  create-hmac@1.1.7:
    resolution: {integrity: sha512-MJG9liiZ+ogc4TzUwuvbER1JRdgvUFSB5+VR/g5h82fGaIRWMWddtKBHi7/sVhfjQZ6SehlyhvQYrcYkaUIpLg==}

  create-jest@29.7.0:
    resolution: {integrity: sha512-Adz2bdH0Vq3F53KEMJOoftQFutWCukm6J24wbPWRO4k1kMY7gS7ds/uoJkNuV8wDCtWWnuwGcJwpWcih+zEW1Q==}
    engines: {node: ^14.15.0 || ^16.10.0 || >=18.0.0}
    hasBin: true

  create-require@1.1.1:
    resolution: {integrity: sha512-dcKFX3jn0MpIaXjisoRvexIJVEKzaq7z2rZKxf+MSr9TkdmHmsU4m2lcLojrj/FHl8mk5VxMmYA+ftRkP/3oKQ==}

  cross-fetch@3.2.0:
    resolution: {integrity: sha512-Q+xVJLoGOeIMXZmbUK4HYk+69cQH6LudR0Vu/pRm2YlU/hDV9CiS0gKUMaWY5f2NeUH9C1nV3bsTlCo0FsTV1Q==}

  cross-spawn@7.0.6:
    resolution: {integrity: sha512-uV2QOWP2nWzsy2aMp8aRibhi9dlzF5Hgh5SHaB9OiTGEyDTiJJyx0uy51QXdyWbtAHNua4XJzUKca3OzKUd3vA==}
    engines: {node: '>= 8'}

  crypto-hash@1.3.0:
    resolution: {integrity: sha512-lyAZ0EMyjDkVvz8WOeVnuCPvKVBXcMv1l5SVqO1yC7PzTwrD/pPje/BIRbWhMoPe436U+Y2nD7f5bFx0kt+Sbg==}
    engines: {node: '>=8'}

  crypto-js@4.2.0:
    resolution: {integrity: sha512-KALDyEYgpY+Rlob/iriUtjV6d5Eq+Y191A5g4UqLAi8CyGP9N1+FdVbkc1SxKc2r4YAYqG8JzO2KGL+AizD70Q==}

  cssesc@3.0.0:
    resolution: {integrity: sha512-/Tb/JcjK111nNScGob5MNtsntNM1aCNUDipB/TkwZFhyDrrE47SOx/18wF2bbjgc3ZzCSKW1T5nt5EbFoAz/Vg==}
    engines: {node: '>=4'}
    hasBin: true

  dargs@7.0.0:
    resolution: {integrity: sha512-2iy1EkLdlBzQGvbweYRFxmFath8+K7+AKB0TlhHWkNuH+TmovaMH/Wp7V7R4u7f4SnX3OgLsU9t1NI9ioDnUpg==}
    engines: {node: '>=8'}

  dargs@8.1.0:
    resolution: {integrity: sha512-wAV9QHOsNbwnWdNW2FYvE1P56wtgSbM+3SZcdGiWQILwVjACCXDCI3Ai8QlCjMDB8YK5zySiXZYBiwGmNY3lnw==}
    engines: {node: '>=12'}

  dateformat@3.0.3:
    resolution: {integrity: sha512-jyCETtSl3VMZMWeRo7iY1FL19ges1t55hMo5yaam4Jrsm5EPL89UQkoQRyiI+Yf4k8r2ZpdngkV8hr1lIdjb3Q==}

  debug@4.4.0:
    resolution: {integrity: sha512-6WTZ/IxCY/T6BALoZHaE4ctp9xm+Z5kY/pzYaCHRFeyVhojxlrm+46y68HA6hr0TcwEssoxNiDEUJQjfPZ/RYA==}
    engines: {node: '>=6.0'}
    peerDependencies:
      supports-color: '*'
    peerDependenciesMeta:
      supports-color:
        optional: true

  decamelize-keys@1.1.1:
    resolution: {integrity: sha512-WiPxgEirIV0/eIOMcnFBA3/IJZAZqKnwAwWyvvdi4lsr1WCN22nhdf/3db3DoZcUjTV2SqfzIwNyp6y2xs3nmg==}
    engines: {node: '>=0.10.0'}

  decamelize@1.2.0:
    resolution: {integrity: sha512-z2S+W9X73hAUUki+N+9Za2lBlun89zigOyGrsax+KUQ6wKW4ZoWpEYBkGhQjwAjjDCkWxhY0VKEhk8wzY7F5cA==}
    engines: {node: '>=0.10.0'}

  decimal.js-light@2.5.1:
    resolution: {integrity: sha512-qIMFpTMZmny+MMIitAB6D7iVPEorVw6YQRWkvarTkT4tBeSLLiHzcwj6q0MmYSFCiVpiqPJTJEYIrpcPzVEIvg==}

  dedent@1.5.3:
    resolution: {integrity: sha512-NHQtfOOW68WD8lgypbLA5oT+Bt0xXJhiYvoR6SmmNXZfpzOGXwdKWmcwG8N7PwVVWV3eF/68nmD9BaJSsTBhyQ==}
    peerDependencies:
      babel-plugin-macros: ^3.1.0
    peerDependenciesMeta:
      babel-plugin-macros:
        optional: true

  deepmerge@4.3.1:
    resolution: {integrity: sha512-3sUqbMEc77XqpdNO7FRyRog+eW3ph+GYCbj+rK+uYyRMuwsVy0rMiVtPn+QJlKFvWP/1PYpapqYn0Me2knFn+A==}
    engines: {node: '>=0.10.0'}

  defaults@1.0.4:
    resolution: {integrity: sha512-eFuaLoy/Rxalv2kr+lqMlUnrDWV+3j4pljOIJgLIhI058IQfWJ7vXhyEIHu+HtC738klGALYxOKDO0bQP3tg8A==}

  define-lazy-prop@2.0.0:
    resolution: {integrity: sha512-Ds09qNh8yw3khSjiJjiUInaGX9xlqZDY7JVryGxdxV7NPeuqQfplOpQ66yJFZut3jLa5zOwkXw1g9EI2uKh4Og==}
    engines: {node: '>=8'}

  delay@5.0.0:
    resolution: {integrity: sha512-ReEBKkIfe4ya47wlPYf/gu5ib6yUG0/Aez0JQZQz94kiWtRQvZIQbTiehsnwHvLSWJnQdhVeqYue7Id1dKr0qw==}
    engines: {node: '>=10'}

  delayed-stream@1.0.0:
    resolution: {integrity: sha512-ZySD7Nf91aLB0RxL4KGrKHBXl7Eds1DAmEdcoVawXnLD7SDhpNgtuII2aAkg7a7QS41jxPSZ17p4VdGnMHk3MQ==}
    engines: {node: '>=0.4.0'}

  deprecation@2.3.1:
    resolution: {integrity: sha512-xmHIy4F3scKVwMsQ4WnVaS8bHOx0DmVwRywosKhaILI0ywMDWPtBSku2HNxRvF7jtwDRsoEwYQSfbxj8b7RlJQ==}

  detect-indent@5.0.0:
    resolution: {integrity: sha512-rlpvsxUtM0PQvy9iZe640/IWwWYyBsTApREbA1pHOpmOUIl9MkP/U4z7vTtg4Oaojvqhxt7sdufnT0EzGaR31g==}
    engines: {node: '>=4'}

  detect-libc@2.0.3:
    resolution: {integrity: sha512-bwy0MGW55bG41VqxxypOsdSdGqLwXPI/focwgTYCFMbdUiBAxLg9CFzG08sz2aqzknwiX7Hkl0bQENjg8iLByw==}
    engines: {node: '>=8'}

  detect-newline@3.1.0:
    resolution: {integrity: sha512-TLz+x/vEXm/Y7P7wn1EJFNLxYpUD4TgMosxY6fAVJUnJMbupHBOncxyWUG9OpTaH9EBD7uFI5LfEgmMOc54DsA==}
    engines: {node: '>=8'}

  diff-sequences@29.6.3:
    resolution: {integrity: sha512-EjePK1srD3P08o2j4f0ExnylqRs5B9tJjcp9t1krH2qRi8CCdsYfwe9JgSLurFBWwq4uOlipzfk5fHNvwFKr8Q==}
    engines: {node: ^14.15.0 || ^16.10.0 || >=18.0.0}

  diff@4.0.2:
    resolution: {integrity: sha512-58lmxKSA4BNyLz+HHMUzlOEpg09FV+ev6ZMe3vJihgdxzgcwZ8VoEEPmALCZG9LmqfVoNMMKpttIYTVG6uDY7A==}
    engines: {node: '>=0.3.1'}

  dir-glob@3.0.1:
    resolution: {integrity: sha512-WkrWp9GR4KXfKGYzOLmTuGVi1UWFfws377n9cc55/tb6DuqyF6pcQ5AbiHEshaDpY9v6oaSr2XCDidGmMwdzIA==}
    engines: {node: '>=8'}

  dot-case@3.0.4:
    resolution: {integrity: sha512-Kv5nKlh6yRrdrGvxeJ2e5y2eRUpkUosIW4A2AS38zwSz27zu7ufDwQPi5Jhs3XAlGNetl3bmnGhQsMtkKJnj3w==}

  dot-prop@5.3.0:
    resolution: {integrity: sha512-QM8q3zDe58hqUqjraQOmzZ1LIH9SWQJTlEKCH4kJ2oQvLZk7RbQXvtDM2XEq3fwkV9CCvvH4LA0AV+ogFsBM2Q==}
    engines: {node: '>=8'}

  dotenv-expand@11.0.7:
    resolution: {integrity: sha512-zIHwmZPRshsCdpMDyVsqGmgyP0yT8GAgXUnkdAoJisxvf33k7yO6OuoKmcTGuXPWSsm8Oh88nZicRLA9Y0rUeA==}
    engines: {node: '>=12'}

  dotenv@16.4.7:
    resolution: {integrity: sha512-47qPchRCykZC03FhkYAhrvwU4xDBFIj1QPqaarj6mdM/hgUzfPHcpkHJOn3mJAufFeeAxAzeGsr5X0M4k6fLZQ==}
    engines: {node: '>=12'}

  duplexer@0.1.2:
    resolution: {integrity: sha512-jtD6YG370ZCIi/9GTaJKQxWTZD045+4R4hTk/x1UyoqadyJ9x9CgSi1RlVDQF8U2sxLLSnFkCaMihqljHIWgMg==}

  eastasianwidth@0.2.0:
    resolution: {integrity: sha512-I88TYZWc9XiYHRQ4/3c5rjjfgkjhLyW2luGIheGERbNQ6OY7yTybanSpDXZa8y7VUP9YmDcYa+eyq4ca7iLqWA==}

  ecdsa-sig-formatter@1.0.11:
    resolution: {integrity: sha512-nagl3RYrbNv6kQkeJIpt6NJZy8twLB/2vtz6yN9Z4vRKHN4/QZJIEbqohALSgwKdnksuY3k5Addp5lg8sVoVcQ==}

  ed25519-hd-key@1.3.0:
    resolution: {integrity: sha512-IWwAyiiuJQhgu3L8NaHb68eJxTu2pgCwxIBdgpLJdKpYZM46+AXePSVTr7fkNKaUOfOL4IrjEUaQvyVRIDP7fg==}

  ejs@3.1.10:
    resolution: {integrity: sha512-UeJmFfOrAQS8OJWPZ4qtgHyWExa088/MtK5UEyoJGFH67cDEXkZSviOiKRCZ4Xij0zxI3JECgYs3oKx+AizQBA==}
    engines: {node: '>=0.10.0'}
    hasBin: true

  electron-to-chromium@1.5.84:
    resolution: {integrity: sha512-I+DQ8xgafao9Ha6y0qjHHvpZ9OfyA1qKlkHkjywxzniORU2awxyz7f/iVJcULmrF2yrM3nHQf+iDjJtbbexd/g==}

  elliptic@6.5.4:
    resolution: {integrity: sha512-iLhC6ULemrljPZb+QutR5TQGB+pdW6KGD5RSegS+8sorOZT+rdQFbsQFJgvN3eRqNALqJer4oQ16YvJHlU8hzQ==}

  emittery@0.13.1:
    resolution: {integrity: sha512-DeWwawk6r5yR9jFgnDKYt4sLS0LmHJJi3ZOnb5/JdbYwj3nW+FxQnHIjhBKz8YLC7oRNPVM9NQ47I3CVx34eqQ==}
    engines: {node: '>=12'}

  emoji-regex@10.4.0:
    resolution: {integrity: sha512-EC+0oUMY1Rqm4O6LLrgjtYDvcVYTy7chDnM4Q7030tP4Kwj3u/pR6gP9ygnp2CJMK5Gq+9Q2oqmrFJAz01DXjw==}

  emoji-regex@8.0.0:
    resolution: {integrity: sha512-MSjYzcWNOA0ewAHpz0MxpYFvwg6yjy1NG3xteoqz644VCo/RPgnr1/GGt+ic3iJTzQ8Eu3TdM14SawnVUmGE6A==}

  emoji-regex@9.2.2:
    resolution: {integrity: sha512-L18DaJsXSUk2+42pv8mLs5jJT2hqFkFE4j21wOmgbUqsZ2hL72NsUU785g9RXgo3s0ZNgVl42TiHp3ZtOv/Vyg==}

  encoding@0.1.13:
    resolution: {integrity: sha512-ETBauow1T35Y/WZMkio9jiM0Z5xjHHmJ4XmjZOq1l/dXz3lr2sRn87nJy20RupqSh1F2m3HHPSp8ShIPQJrJ3A==}

  end-of-stream@1.4.4:
    resolution: {integrity: sha512-+uw1inIHVPQoaVuHzRyXd21icM+cnt4CzD5rW+NC1wjOUSTOs+Te7FOv7AhN7vS9x/oIyhLP5PR1H+phQAHu5Q==}

  enquirer@2.3.6:
    resolution: {integrity: sha512-yjNnPr315/FjS4zIsUxYguYUPP2e1NK4d7E7ZOLiyYCcbFBiTMyID+2wvm2w6+pZ/odMA7cRkjhsPbltwBOrLg==}
    engines: {node: '>=8.6'}

  env-paths@2.2.1:
    resolution: {integrity: sha512-+h1lkLKhZMTYjog1VEpJNG7NZJWcuc2DDk/qsqSTRRCOXiLjeQ1d1/udrUGhqMxUgAlwKNZ0cf2uqan5GLuS2A==}
    engines: {node: '>=6'}

  envinfo@7.13.0:
    resolution: {integrity: sha512-cvcaMr7KqXVh4nyzGTVqTum+gAiL265x5jUWQIDLq//zOGbW+gSW/C+OWLleY/rs9Qole6AZLMXPbtIFQbqu+Q==}
    engines: {node: '>=4'}
    hasBin: true

  environment@1.1.0:
    resolution: {integrity: sha512-xUtoPkMggbz0MPyPiIWr1Kp4aeWJjDZ6SMvURhimjdZgsRuDplF5/s9hcgGhyXMhs+6vpnuoiZ2kFiu3FMnS8Q==}
    engines: {node: '>=18'}

  err-code@2.0.3:
    resolution: {integrity: sha512-2bmlRpNKBxT/CRmPOlyISQpNj+qSeYvcym/uT0Jx2bMOlKLtSy1ZmLuVxSEKKyor/N5yhvp/ZiG1oE3DEYMSFA==}

  error-ex@1.3.2:
    resolution: {integrity: sha512-7dFHNmqeFSEt2ZBsCriorKnn3Z2pj+fd9kmI6QoWw4//DL+icEBfc0U7qJCisqrTsKTjw4fNFy2pW9OqStD84g==}

  es6-promise@4.2.8:
    resolution: {integrity: sha512-HJDGx5daxeIvxdBxvG2cb9g4tEvwIk3i8+nhX0yGrYmZUzbkdg8QbDevheDB8gd0//uPj4c1EQua8Q+MViT0/w==}

  es6-promisify@5.0.0:
    resolution: {integrity: sha512-C+d6UdsYDk0lMebHNR4S2NybQMMngAOnOwYBQjTOiv0MkoJMP0Myw2mgpDLBcpfCmRLxyFqYhS/CfOENq4SJhQ==}

  esbuild@0.24.2:
    resolution: {integrity: sha512-+9egpBW8I3CD5XPe0n6BfT5fxLzxrlDzqydF3aviG+9ni1lDC/OvMHcxqEFV0+LANZG5R1bFMWfUrjVsdwxJvA==}
    engines: {node: '>=18'}
    hasBin: true

  escalade@3.2.0:
    resolution: {integrity: sha512-WUj2qlxaQtO4g6Pq5c29GTcWGDyd8itL8zTlipgECz3JesAiiOKotd8JU6otB3PACgG6xkJUyVhboMS+bje/jA==}
    engines: {node: '>=6'}

  escape-string-regexp@1.0.5:
    resolution: {integrity: sha512-vbRorB5FUQWvla16U8R/qgaFIya2qGzwDrNmCZuYKrbdSUMG6I1ZCGQRefkRVhuOkIGVne7BQ35DSfo1qvJqFg==}
    engines: {node: '>=0.8.0'}

  escape-string-regexp@2.0.0:
    resolution: {integrity: sha512-UpzcLCXolUWcNu5HtVMHYdXJjArjsF9C0aNnquZYY4uW/Vu0miy5YoWvbV345HauVvcAUnpRuhMMcqTcGOY2+w==}
    engines: {node: '>=8'}

  esprima@4.0.1:
    resolution: {integrity: sha512-eGuFFw7Upda+g4p+QHvnW0RyTX/SVeJBDM/gCtMARO0cLuT2HcEKnTPvhjV6aGeqrCB/sbNop0Kszm0jsaWU4A==}
    engines: {node: '>=4'}
    hasBin: true

  ethers@5.7.2:
    resolution: {integrity: sha512-wswUsmWo1aOK8rR7DIKiWSw9DbLWe6x98Jrn8wcTflTVvaXhAMaB5zGAXy0GYQEQp9iO1iSHWVyARQm11zUtyg==}

  ethers@6.13.5:
    resolution: {integrity: sha512-+knKNieu5EKRThQJWwqaJ10a6HE9sSehGeqWN65//wE7j47ZpFhKAnHB/JJFibwwg61I/koxaPsXbXpD/skNOQ==}
    engines: {node: '>=14.0.0'}

  event-target-shim@5.0.1:
    resolution: {integrity: sha512-i/2XbnSz/uxRCU6+NdVJgKWDTM427+MqYbkQzD321DuCQJUqOuJKIA0IM2+W2xtYHdKOmZ4dR6fExsd4SXL+WQ==}
    engines: {node: '>=6'}

  eventemitter3@4.0.7:
    resolution: {integrity: sha512-8guHBZCwKnFhYdHr2ysuRWErTwhoN2X8XELRlrRwpmfeY2jjuUN4taQMsULKUVo1K4DvZl+0pgfyoysHxvmvEw==}

  eventemitter3@5.0.1:
    resolution: {integrity: sha512-GWkBvjiSZK87ELrYOSESUYeVIc9mvLLf/nXalMOS5dYrgZq9o5OVkbZAVM06CVxYsCwH9BDZFPlQTlPA1j4ahA==}

  execa@5.0.0:
    resolution: {integrity: sha512-ov6w/2LCiuyO4RLYGdpFGjkcs0wMTgGE8PrkTHikeUy5iJekXyPIKUjifk5CsE0pt7sMCrMZ3YNqoCj6idQOnQ==}
    engines: {node: '>=10'}

  execa@8.0.1:
    resolution: {integrity: sha512-VyhnebXciFV2DESc+p6B+y0LjSm0krU4OgJN44qFAhBY0TJ+1V61tYD2+wHusZ6F9n5K+vl8k0sTy7PEfV4qpg==}
    engines: {node: '>=16.17'}

  exit@0.1.2:
    resolution: {integrity: sha512-Zk/eNKV2zbjpKzrsQ+n1G6poVbErQxJ0LBOJXaKZ1EViLzH+hrLu9cdXI4zw9dBQJslwBEpbQ2P1oS7nDxs6jQ==}
    engines: {node: '>= 0.8.0'}

  expect@29.7.0:
    resolution: {integrity: sha512-2Zks0hf1VLFYI1kbh0I5jP3KHHyCHpkfyHBzsSXRFgl/Bg9mWYfMW8oD+PdMPlEwy5HNsR9JutYy6pMeOh61nw==}
    engines: {node: ^14.15.0 || ^16.10.0 || >=18.0.0}

  exponential-backoff@3.1.1:
    resolution: {integrity: sha512-dX7e/LHVJ6W3DE1MHWi9S1EYzDESENfLrYohG2G++ovZrYOkm4Knwa0mc1cn84xJOR4KEU0WSchhLbd0UklbHw==}

  expr-eval@2.0.2:
    resolution: {integrity: sha512-4EMSHGOPSwAfBiibw3ndnP0AvjDWLsMvGOvWEZ2F96IGk0bIVdjQisOHxReSkE13mHcfbuCiXw+G4y0zv6N8Eg==}

  extend@3.0.2:
    resolution: {integrity: sha512-fjquC59cD7CyW6urNXK0FBufkZcoiGG80wTuPujX590cB5Ttln20E2UB4S/WARVqhXffZl2LNgS+gQdPIIim/g==}

  external-editor@3.1.0:
    resolution: {integrity: sha512-hMQ4CX1p1izmuLYyZqLMO/qGNw10wSv9QDCPfzXfyFrOaCSSoRfqE1Kf1s5an66J5JZC62NewG+mK49jOCtQew==}
    engines: {node: '>=4'}

  extract-files@9.0.0:
    resolution: {integrity: sha512-CvdFfHkC95B4bBBk36hcEmvdR2awOdhhVUYH6S/zrVj3477zven/fJMYg7121h4T1xHZC+tetUpubpAhxwI7hQ==}
    engines: {node: ^10.17.0 || ^12.0.0 || >= 13.7.0}

  eyes@0.1.8:
    resolution: {integrity: sha512-GipyPsXO1anza0AOZdy69Im7hGFCNB7Y/NGjDlZGJ3GJJLtwNSb2vrzYrTYJRrRloVx7pl+bhUaTB8yiccPvFQ==}
    engines: {node: '> 0.1.90'}

  fast-deep-equal@3.1.3:
    resolution: {integrity: sha512-f3qQ9oQy9j2AhBe/H9VC91wLmKBCCU/gDOnKNAYG5hswO7BLKj09Hc5HYNz9cGI++xlpDCIgDaitVs03ATR84Q==}

  fast-glob@3.3.3:
    resolution: {integrity: sha512-7MptL8U0cqcFdzIzwOTHoilX9x5BrNqye7Z/LuC7kCMRio1EMSyqRK3BEAUD7sXRq4iT4AzTVuZdhgQ2TCvYLg==}
    engines: {node: '>=8.6.0'}

  fast-json-stable-stringify@2.1.0:
    resolution: {integrity: sha512-lhd/wF+Lk98HZoTCtlVraHtfh5XYijIjalXck7saUtuanSDyLMxnHhSXEDJqHxD7msR8D0uCmqlkwjCV8xvwHw==}

  fast-stable-stringify@1.0.0:
    resolution: {integrity: sha512-wpYMUmFu5f00Sm0cj2pfivpmawLZ0NKdviQ4w9zJeR8JVtOpOxHmLaJuj0vxvGqMJQWyP/COUkF75/57OKyRag==}

  fast-uri@3.0.6:
    resolution: {integrity: sha512-Atfo14OibSv5wAp4VWNsFYE1AchQRTv9cBGWET4pZWHzYshFSS9NQI6I57rdKn9croWVMbYFbLhJ+yJvmZIIHw==}

  fastq@1.18.0:
    resolution: {integrity: sha512-QKHXPW0hD8g4UET03SdOdunzSouc9N4AuHdsX8XNcTsuz+yYFILVNIX4l9yHABMhiEI9Db0JTTIpu0wB+Y1QQw==}

  fb-watchman@2.0.2:
    resolution: {integrity: sha512-p5161BqbuCaSnB8jIbzQHOlpgsPmK5rJVDfDKO91Axs5NC1uu3HRQm6wt9cd9/+GtQQIO53JdGXXoyDpTAsgYA==}

  fdir@6.4.3:
    resolution: {integrity: sha512-PMXmW2y1hDDfTSRc9gaXIuCCRpuoz3Kaz8cUelp3smouvfT632ozg2vrT6lJsHKKOF59YLbOGfAWGUcKEfRMQw==}
    peerDependencies:
      picomatch: ^3 || ^4
    peerDependenciesMeta:
      picomatch:
        optional: true

  figures@3.2.0:
    resolution: {integrity: sha512-yaduQFRKLXYOGgEn6AZau90j3ggSOyiqXU0F9JZfeXYhNa+Jk4X+s45A2zg5jns87GAFa34BBm2kXw4XpNcbdg==}
    engines: {node: '>=8'}

  file-type@16.5.4:
    resolution: {integrity: sha512-/yFHK0aGjFEgDJjEKP0pWCplsPFPhwyfwevf/pVxiN0tmE4L9LmwWxWukdJSHdoCli4VgQLehjJtwQBnqmsKcw==}
    engines: {node: '>=10'}

  file-uri-to-path@1.0.0:
    resolution: {integrity: sha512-0Zt+s3L7Vf1biwWZ29aARiVYLx7iMGnEUl9x33fbB/j3jR81u/O2LbqK+Bm1CDSNDKVtJ/YjwY7TUd5SkeLQLw==}

  filelist@1.0.4:
    resolution: {integrity: sha512-w1cEuf3S+DrLCQL7ET6kz+gmlJdbq9J7yXCSjK/OZCPA+qEN1WyF4ZAf0YYJa4/shHJra2t/d/r8SV4Ji+x+8Q==}

  fill-range@7.1.1:
    resolution: {integrity: sha512-YsGpe3WHLK8ZYi4tWDg2Jy3ebRz2rXowDxnld4bkQB00cc/1Zw9AWnC0i9ztDJitivtQvaI9KaLyKrc+hBW0yg==}
    engines: {node: '>=8'}

  find-up@2.1.0:
    resolution: {integrity: sha512-NWzkk0jSJtTt08+FBFMvXoeZnOJD+jTtsRmBYbAIzJdX6l7dLgR7CTubCM5/eDdPUBvLCeVasP1brfVR/9/EZQ==}
    engines: {node: '>=4'}

  find-up@4.1.0:
    resolution: {integrity: sha512-PpOwAdQ/YlXQ2vj8a3h8IipDuYRi3wceVQQGYWxNINccq40Anw7BlsEXCMbt1Zt+OLA6Fq9suIpIWD0OsnISlw==}
    engines: {node: '>=8'}

  find-up@7.0.0:
    resolution: {integrity: sha512-YyZM99iHrqLKjmt4LJDj58KI+fYyufRLBSYcqycxf//KpBk9FoewoGX0450m9nB44qrZnovzC2oeP5hUibxc/g==}
    engines: {node: '>=18'}

  flat@5.0.2:
    resolution: {integrity: sha512-b6suED+5/3rTpUBdG1gupIl8MPFCAMA0QXwmljLhvCUKcUvdE4gWky9zpuGCcXHOsz4J9wPGNWq6OKpmIzz3hQ==}
    hasBin: true

  follow-redirects@1.15.9:
    resolution: {integrity: sha512-gew4GsXizNgdoRyqmyfMHyAmXsZDk6mHkSxZFCzW9gwlbtOW44CDtYavM+y+72qD/Vq2l550kMF52DT8fOLJqQ==}
    engines: {node: '>=4.0'}
    peerDependencies:
      debug: '*'
    peerDependenciesMeta:
      debug:
        optional: true

  foreground-child@3.3.0:
    resolution: {integrity: sha512-Ld2g8rrAyMYFXBhEqMz8ZAHBi4J4uS1i/CxGMDnjyFWddMXLVcDp051DZfu+t7+ab7Wv6SMqpWmyFIj5UbfFvg==}
    engines: {node: '>=14'}

  form-data-encoder@1.7.2:
    resolution: {integrity: sha512-qfqtYan3rxrnCk1VYaA4H+Ms9xdpPqvLZa6xmMgFvhO32x7/3J/ExcTd6qpxM0vH2GdMI+poehyBZvqfMTto8A==}

  form-data@3.0.2:
    resolution: {integrity: sha512-sJe+TQb2vIaIyO783qN6BlMYWMw3WBOHA1Ay2qxsnjuafEOQFJ2JakedOQirT6D5XPRxDvS7AHYyem9fTpb4LQ==}
    engines: {node: '>= 6'}

  form-data@4.0.0:
    resolution: {integrity: sha512-ETEklSGi5t0QMZuiXoA/Q6vcnxcLQP5vdugSpuAyi6SVGi2clPPp+xgEhuMaHC+zGgn31Kd235W35f7Hykkaww==}
    engines: {node: '>= 6'}

  form-data@4.0.1:
    resolution: {integrity: sha512-tzN8e4TX8+kkxGPK8D5u0FNmjPUjw3lwC9lSLxxoB/+GtsJG91CO8bSWy73APlgAZzZbXEYZJuxjkHH2w+Ezhw==}
    engines: {node: '>= 6'}

  formdata-node@4.4.1:
    resolution: {integrity: sha512-0iirZp3uVDjVGt9p49aTaqjk84TrglENEDuqfdlZQ1roC9CWlPk6Avf8EEnZNcAqPonwkG35x4n3ww/1THYAeQ==}
    engines: {node: '>= 12.20'}

  front-matter@4.0.2:
    resolution: {integrity: sha512-I8ZuJ/qG92NWX8i5x1Y8qyj3vizhXS31OxjKDu3LKP+7/qBgfIKValiZIEwoVoJKUHlhWtYrktkxV1XsX+pPlg==}

  fs-constants@1.0.0:
    resolution: {integrity: sha512-y6OAwoSIf7FyjMIv94u+b5rdheZEjzR63GTyZJm5qh4Bi+2YgwLCcI/fPFZkL5PSixOt6ZNKm+w+Hfp/Bciwow==}

  fs-extra@11.3.0:
    resolution: {integrity: sha512-Z4XaCL6dUDHfP/jT25jJKMmtxvuwbkrD1vNSMFlo9lNLY2c5FHYSQgHPRZUjAB26TpDEoW9HCOgplrdbaPV/ew==}
    engines: {node: '>=14.14'}

  fs-minipass@2.1.0:
    resolution: {integrity: sha512-V/JgOLFCS+R6Vcq0slCuaeWEdNC3ouDlJMNIsacH2VtALiu9mV4LPrHc5cDl8k5aw6J8jwgWWpiTo5RYhmIzvg==}
    engines: {node: '>= 8'}

  fs-minipass@3.0.3:
    resolution: {integrity: sha512-XUBA9XClHbnJWSfBzjkm6RvPsyg3sryZt06BEQoXcF7EK/xpGaQYJgQKDJSUH5SGZ76Y7pFx1QBnXz09rU5Fbw==}
    engines: {node: ^14.17.0 || ^16.13.0 || >=18.0.0}

  fs.realpath@1.0.0:
    resolution: {integrity: sha512-OO0pH2lK6a0hZnAdau5ItzHPI6pUlvI7jMVnxUQRtw4owF2wk8lOSabtGDCTP4Ggrg2MbGnWO9X8K1t4+fGMDw==}

  fsevents@2.3.2:
    resolution: {integrity: sha512-xiqMQR4xAeHTuB9uWm+fFRcIOgKBMiOBP+eXiyT7jsgVCq1bkVygt00oASowB7EdtpOHaaPgKt812P9ab+DDKA==}
    engines: {node: ^8.16.0 || ^10.6.0 || >=11.0.0}
    os: [darwin]

  fsevents@2.3.3:
    resolution: {integrity: sha512-5xoDfX+fL7faATnagmWPpbFtwh/R77WmMMqqHGS65C3vvB0YHrgF+B1YmZ3441tMj5n63k0212XNoJwzlhffQw==}
    engines: {node: ^8.16.0 || ^10.6.0 || >=11.0.0}
    os: [darwin]

  function-bind@1.1.2:
    resolution: {integrity: sha512-7XHNxH7qX9xG5mIwxkhumTox/MIRNcOgDrxWsMt2pAr23WHp6MrRlN7FBSFpCpr+oVO0F744iUgR82nJMfG2SA==}

  gensync@1.0.0-beta.2:
    resolution: {integrity: sha512-3hN7NaskYvMDLQY55gnW3NQ+mesEAepTqlg+VEbj7zzqEMBVNhzcGYYeqFo/TlYz6eQiFcp1HcsCZO+nGgS8zg==}
    engines: {node: '>=6.9.0'}

  get-caller-file@2.0.5:
    resolution: {integrity: sha512-DyFP3BM/3YHTQOCUL/w0OZHR0lpKeGrxotcHWcqNEdnltqFwXVfhEBQ94eIo34AfQpo0rGki4cyIiftY06h2Fg==}
    engines: {node: 6.* || 8.* || >= 10.*}

  get-east-asian-width@1.3.0:
    resolution: {integrity: sha512-vpeMIQKxczTD/0s2CdEWHcb0eeJe6TFjxb+J5xgX7hScxqrGuyjmv4c1D4A/gelKfyox0gJJwIHF+fLjeaM8kQ==}
    engines: {node: '>=18'}

  get-package-type@0.1.0:
    resolution: {integrity: sha512-pjzuKtY64GYfWizNAJ0fr9VqttZkNiK2iS430LtIHzjBEr6bX8Am2zm4sW4Ro5wjWW5cAlRL1qAMTcXbjNAO2Q==}
    engines: {node: '>=8.0.0'}

  get-pkg-repo@4.2.1:
    resolution: {integrity: sha512-2+QbHjFRfGB74v/pYWjd5OhU3TDIC2Gv/YKUTk/tCvAz0pkn/Mz6P3uByuBimLOcPvN2jYdScl3xGFSrx0jEcA==}
    engines: {node: '>=6.9.0'}
    hasBin: true

  get-port@5.1.1:
    resolution: {integrity: sha512-g/Q1aTSDOxFpchXC4i8ZWvxA1lnPqx/JHqcpIw0/LX9T8x/GBbi6YnlN5nhaKIFkT8oFsscUKgDJYxfwfS6QsQ==}
    engines: {node: '>=8'}

  get-stream@6.0.0:
    resolution: {integrity: sha512-A1B3Bh1UmL0bidM/YX2NsCOTnGJePL9rO/M+Mw3m9f2gUpfokS0hi5Eah0WSUEWZdZhIZtMjkIYS7mDfOqNHbg==}
    engines: {node: '>=10'}

  get-stream@8.0.1:
    resolution: {integrity: sha512-VaUJspBffn/LMCJVoMvSAdmscJyS1auj5Zulnn5UoYcY531UWmdwhRWkcGKnGU93m5HSXP9LP2usOryrBtQowA==}
    engines: {node: '>=16'}

  git-raw-commits@3.0.0:
    resolution: {integrity: sha512-b5OHmZ3vAgGrDn/X0kS+9qCfNKWe4K/jFnhwzVWWg0/k5eLa3060tZShrRg8Dja5kPc+YjS0Gc6y7cRr44Lpjw==}
    engines: {node: '>=14'}
    hasBin: true

  git-raw-commits@4.0.0:
    resolution: {integrity: sha512-ICsMM1Wk8xSGMowkOmPrzo2Fgmfo4bMHLNX6ytHjajRJUqvHOw/TFapQ+QG75c3X/tTDDhOSRPGC52dDbNM8FQ==}
    engines: {node: '>=16'}
    hasBin: true

  git-remote-origin-url@2.0.0:
    resolution: {integrity: sha512-eU+GGrZgccNJcsDH5LkXR3PB9M958hxc7sbA8DFJjrv9j4L2P/eZfKhM+QD6wyzpiv+b1BpK0XrYCxkovtjSLw==}
    engines: {node: '>=4'}

  git-semver-tags@5.0.1:
    resolution: {integrity: sha512-hIvOeZwRbQ+7YEUmCkHqo8FOLQZCEn18yevLHADlFPZY02KJGsu5FZt9YW/lybfK2uhWFI7Qg/07LekJiTv7iA==}
    engines: {node: '>=14'}
    hasBin: true

  git-up@7.0.0:
    resolution: {integrity: sha512-ONdIrbBCFusq1Oy0sC71F5azx8bVkvtZtMJAsv+a6lz5YAmbNnLD6HAB4gptHZVLPR8S2/kVN6Gab7lryq5+lQ==}

  git-url-parse@14.0.0:
    resolution: {integrity: sha512-NnLweV+2A4nCvn4U/m2AoYu0pPKlsmhK9cknG7IMwsjFY1S2jxM+mAhsDxyxfCIGfGaD+dozsyX4b6vkYc83yQ==}

  gitconfiglocal@1.0.0:
    resolution: {integrity: sha512-spLUXeTAVHxDtKsJc8FkFVgFtMdEN9qPGpL23VfSHx4fP4+Ds097IXLvymbnDH8FnmxX5Nr9bPw3A+AQ6mWEaQ==}

  glob-parent@5.1.2:
    resolution: {integrity: sha512-AOIgSQCepiJYwP3ARnGx+5VnTu2HBYdzbGP45eLw1vr3zB3vZLeyed1sC9hnbcOc9/SrMyM5RPQrkGz4aS9Zow==}
    engines: {node: '>= 6'}

  glob-parent@6.0.2:
    resolution: {integrity: sha512-XxwI8EOhVQgWp6iDL+3b0r86f4d6AX6zSU55HfB4ydCEuXLXc5FcYeOu+nnGftS4TEju/11rt4KJPTMgbfmv4A==}
    engines: {node: '>=10.13.0'}

  glob@10.4.5:
    resolution: {integrity: sha512-7Bv8RF0k6xjo7d4A/PxYLbUCfb6c+Vpd2/mB2yRDlew7Jb5hEXiCD9ibfO7wpk8i4sevK6DFny9h7EYbM3/sHg==}
    hasBin: true

  glob@7.2.3:
    resolution: {integrity: sha512-nFR0zLpU2YCaRxwoCJvL6UvCH2JFyFVIvwTLsIf21AuHlMskA1hhTdk+LlYJtOlYt9v6dvszD2BGRqBL+iQK9Q==}
    deprecated: Glob versions prior to v9 are no longer supported

  glob@9.3.5:
    resolution: {integrity: sha512-e1LleDykUz2Iu+MTYdkSsuWX8lvAjAcs0Xef0lNIu0S2wOAzuTxCJtcd9S3cijlwYF18EsU3rzb8jPVobxDh9Q==}
    engines: {node: '>=16 || 14 >=14.17'}

  global-directory@4.0.1:
    resolution: {integrity: sha512-wHTUcDUoZ1H5/0iVqEudYW4/kAlN5cZ3j/bXn0Dpbizl9iaUVeWSHqiOjsgk6OW2bkLclbBjzewBz6weQ1zA2Q==}
    engines: {node: '>=18'}

  globals@11.12.0:
    resolution: {integrity: sha512-WOBp/EEGUiIsJSp7wcv/y6MO+lV9UoncWqxuFfm8eBwzWNgyfBd6Gz+IeKQ9jCmyhoH99g15M3T+QaVHFjizVA==}
    engines: {node: '>=4'}

  globby@11.1.0:
    resolution: {integrity: sha512-jhIXaOzy1sb8IyocaruWSn1TjmnBVs8Ayhcy83rmxNJ8q2uWKCAj3CnJY+KpGSXCueAPc0i05kVvVKtP1t9S3g==}
    engines: {node: '>=10'}

  graceful-fs@4.2.11:
    resolution: {integrity: sha512-RbJ5/jmFcNNCcDV5o9eTnBLJ/HszWV0P73bc+Ff4nS/rJj+YaS6IGyiOL0VoBYX+l1Wrl3k63h/KrH+nhJ0XvQ==}

  graphql-request@5.0.0:
    resolution: {integrity: sha512-SpVEnIo2J5k2+Zf76cUkdvIRaq5FMZvGQYnA4lUWYbc99m+fHh4CZYRRO/Ff4tCLQ613fzCm3SiDT64ubW5Gyw==}
    peerDependencies:
      graphql: 14 - 16

  graphql@16.10.0:
    resolution: {integrity: sha512-AjqGKbDGUFRKIRCP9tCKiIGHyriz2oHEbPIbEtcSLSs4YjReZOIPQQWek4+6hjw62H9QShXHyaGivGiYVLeYFQ==}
    engines: {node: ^12.22.0 || ^14.16.0 || ^16.0.0 || >=17.0.0}

  handlebars@4.7.8:
    resolution: {integrity: sha512-vafaFqs8MZkRrSX7sFVUdo3ap/eNiLnb4IakshzvP56X5Nr1iGKAIqdX6tMlm6HcNRIkr6AxO5jFEoJzzpT8aQ==}
    engines: {node: '>=0.4.7'}
    hasBin: true

  hard-rejection@2.1.0:
    resolution: {integrity: sha512-VIZB+ibDhx7ObhAe7OVtoEbuP4h/MuOTHJ+J8h/eBXotJYl0fBgR72xDFCKgIh22OJZIOVNxBMWuhAr10r8HdA==}
    engines: {node: '>=6'}

  has-flag@4.0.0:
    resolution: {integrity: sha512-EykJT/Q1KjTWctppgIAgfSO0tKVuZUjhgMr17kqTumMl6Afv3EISleU7qZUzoXDFTAHTDC4NOoG/ZxU3EvlMPQ==}
    engines: {node: '>=8'}

  has-unicode@2.0.1:
    resolution: {integrity: sha512-8Rf9Y83NBReMnx0gFzA8JImQACstCYWUplepDa9xprwwtmgEZUF0h/i5xSA625zB/I37EtrswSST6OXxwaaIJQ==}

  hash-base@3.1.0:
    resolution: {integrity: sha512-1nmYp/rhMDiE7AYkDw+lLwlAzz0AntGIe51F3RfFfEqyQ3feY2eI/NcwC6umIQVOASPMsWJLJScWKSSvzL9IVA==}
    engines: {node: '>=4'}

  hash.js@1.1.7:
    resolution: {integrity: sha512-taOaskGt4z4SOANNseOviYDvjEJinIkRgmp7LbKP2YTTmVxWBl87s/uzK9r+44BclBSp2X7K1hqeNfz9JbBeXA==}

  hasown@2.0.2:
    resolution: {integrity: sha512-0hJU9SCPvmMzIBdZFqNPXWa6dqh7WdH0cII9y+CyS8rG3nL48Bclra9HmKhVVUHyPWNH5Y7xDwAB7bfgSjkUMQ==}
    engines: {node: '>= 0.4'}

  hmac-drbg@1.0.1:
    resolution: {integrity: sha512-Tti3gMqLdZfhOQY1Mzf/AanLiqh1WTiJgEj26ZuYQ9fbkLomzGchCws4FyrSd4VkpBfiNhaE1On+lOz894jvXg==}

  hosted-git-info@2.8.9:
    resolution: {integrity: sha512-mxIDAb9Lsm6DoOJ7xH+5+X4y1LU/4Hi50L9C5sIswK3JzULS4bwk1FvjdBgvYR4bzT4tuUQiC15FE2f5HbLvYw==}

  hosted-git-info@4.1.0:
    resolution: {integrity: sha512-kyCuEOWjJqZuDbRHzL8V93NzQhwIB71oFWSyzVo+KPZI+pnQPPxucdkrOZvkLRnrf5URsQM+IJ09Dw29cRALIA==}
    engines: {node: '>=10'}

  hosted-git-info@7.0.2:
    resolution: {integrity: sha512-puUZAUKT5m8Zzvs72XWy3HtvVbTWljRE66cP60bxJzAqf2DgICo7lYTY2IHUmLnNpjYvw5bvmoHvPc0QO2a62w==}
    engines: {node: ^16.14.0 || >=18.0.0}

  html-escaper@2.0.2:
    resolution: {integrity: sha512-H2iMtd0I4Mt5eYiapRdIDjp+XzelXQ0tFE4JS7YFwFevXXMmOp9myNrUvCg0D6ws8iqkRPBfKHgbwig1SmlLfg==}

  http-cache-semantics@4.1.1:
    resolution: {integrity: sha512-er295DKPVsV82j5kw1Gjt+ADA/XYHsajl82cGNQG2eyoPkvgUhX+nDIyelzhIWbbsXP39EHcI6l5tYs2FYqYXQ==}

  http-proxy-agent@7.0.2:
    resolution: {integrity: sha512-T1gkAiYYDWYx3V5Bmyu7HcfcvL7mUrTWiM6yOfa3PIphViJ/gFPbvidQ+veqSOHci/PxBcDabeUNCzpOODJZig==}
    engines: {node: '>= 14'}

  https-proxy-agent@7.0.6:
    resolution: {integrity: sha512-vK9P5/iUfdl95AI+JVyUuIcVtd4ofvtrOr3HNtM2yxC9bnMbEdp3x01OhQNnjb8IJYi38VlTE3mBXwcfvywuSw==}
    engines: {node: '>= 14'}

  human-signals@2.1.0:
    resolution: {integrity: sha512-B4FFZ6q/T2jhhksgkbEW3HBvWIfDW85snkQgawt07S7J5QXTk6BkNV+0yAeZrM5QpMAdYlocGoljn0sJ/WQkFw==}
    engines: {node: '>=10.17.0'}

  human-signals@5.0.0:
    resolution: {integrity: sha512-AXcZb6vzzrFAUE61HnN4mpLqd/cSIwNQjtNWR0euPm6y0iqx3G4gOXaIDdtdDwZmhwe82LA6+zinmW4UBWVePQ==}
    engines: {node: '>=16.17.0'}

  humanize-ms@1.2.1:
    resolution: {integrity: sha512-Fl70vYtsAFb/C06PTS9dZBo7ihau+Tu/DNCk/OyHhea07S+aeMWpFFkUaXRa8fI+ScZbEI8dfSxwY7gxZ9SAVQ==}

  husky@9.1.7:
    resolution: {integrity: sha512-5gs5ytaNjBrh5Ow3zrvdUUY+0VxIuWVL4i9irt6friV+BqdCfmV11CQTWMiBYWHbXhco+J1kHfTOUkePhCDvMA==}
    engines: {node: '>=18'}
    hasBin: true

  ibm-cloud-sdk-core@5.1.3:
    resolution: {integrity: sha512-FCJSK4Gf5zdmR3yEM2DDlaYDrkfhSwP3hscKzPrQEfc4/qMnFn6bZuOOw5ulr3bB/iAbfeoGF0CkIe+dWdpC7Q==}
    engines: {node: '>=18'}

  iconv-lite@0.4.24:
    resolution: {integrity: sha512-v3MXnZAcvnywkTUEZomIActle7RXXeedOR31wwl7VlyoXO4Qi9arvSenNQWne1TcRwhCL1HwLI21bEqdpj8/rA==}
    engines: {node: '>=0.10.0'}

  iconv-lite@0.6.3:
    resolution: {integrity: sha512-4fCk79wshMdzMp2rH06qWrJE4iolqLhCUH+OiuIgU++RB0+94NlDL81atO7GX55uUKueo0txHNtvEyI6D7WdMw==}
    engines: {node: '>=0.10.0'}

  ieee754@1.2.1:
    resolution: {integrity: sha512-dcyqhDvX1C46lXZcVqCpK+FtMRQVdIMN6/Df5js2zouUsqG7I6sFxitIC+7KYK29KdXOLHdu9zL4sFnoVQnqaA==}

  ignore-walk@6.0.5:
    resolution: {integrity: sha512-VuuG0wCnjhnylG1ABXT3dAuIpTNDs/G8jlpmwXY03fXoXy/8ZK8/T+hMzt8L4WnrLCJgdybqgPagnF/f97cg3A==}
    engines: {node: ^14.17.0 || ^16.13.0 || >=18.0.0}

  ignore@5.3.2:
    resolution: {integrity: sha512-hsBTNUqQTDwkWtcdYI2i06Y/nUBEsNEDJKjWdigLvegy8kDuJAS8uRlpkkcQpyEXL0Z/pjDy5HBmMjRCJ2gq+g==}
    engines: {node: '>= 4'}

  import-fresh@3.3.0:
    resolution: {integrity: sha512-veYYhQa+D1QBKznvhUHxb8faxlrwUnxseDAbAp457E0wLNio2bOSKnjYDhMj+YiAq61xrMGhQk9iXVk5FzgQMw==}
    engines: {node: '>=6'}

  import-local@3.1.0:
    resolution: {integrity: sha512-ASB07uLtnDs1o6EHjKpX34BKYDSqnFerfTOJL2HvMqF70LnxpjkzDB8J44oT9pu4AMPkQwf8jl6szgvNd2tRIg==}
    engines: {node: '>=8'}
    hasBin: true

  import-meta-resolve@4.1.0:
    resolution: {integrity: sha512-I6fiaX09Xivtk+THaMfAwnA3MVA5Big1WHF1Dfx9hFuvNIWpXnorlkzhcQf6ehrqQiiZECRt1poOAkPmer3ruw==}

  imurmurhash@0.1.4:
    resolution: {integrity: sha512-JmXMZ6wuvDmLiHEml9ykzqO6lwFbof0GG4IkcGaENdCRDDmMVnny7s5HsIgHCbaq0w2MyPhDqkhTUgS2LU2PHA==}
    engines: {node: '>=0.8.19'}

  indent-string@4.0.0:
    resolution: {integrity: sha512-EdDDZu4A2OyIK7Lr/2zG+w5jmbuk1DVBnEwREQvBzspBJkCEbRa8GxU1lghYcaGJCnRWibjDXlq779X1/y5xwg==}
    engines: {node: '>=8'}

  inflight@1.0.6:
    resolution: {integrity: sha512-k92I/b08q4wvFscXCLvqfsHCrjrF7yiXsQuIVvVE7N82W3+aqpzuUdBbfhWcy/FZR3/4IgflMgKLOsvPDrGCJA==}
    deprecated: This module is not supported, and leaks memory. Do not use it. Check out lru-cache if you want a good and tested way to coalesce async requests by a key value, which is much more comprehensive and powerful.

  inherits@2.0.4:
    resolution: {integrity: sha512-k/vGaX4/Yla3WzyMCvTQOXYeIHvqOKtnqBduzTHpzpQZzAskKMhZ2K+EnBiSM9zGSoIFeMpXKxa4dYeZIQqewQ==}

  ini@1.3.8:
    resolution: {integrity: sha512-JV/yugV2uzW5iMRSiZAyDtQd+nxtUnjeLt0acNdw98kKLrvuRVyB80tsREOE7yvGVgalhZ6RNXCmEHkUKBKxew==}

  ini@4.1.1:
    resolution: {integrity: sha512-QQnnxNyfvmHFIsj7gkPcYymR8Jdw/o7mp5ZFihxn6h8Ci6fh3Dx4E1gPjpQEpIuPo9XVNY/ZUwh4BPMjGyL01g==}
    engines: {node: ^14.17.0 || ^16.13.0 || >=18.0.0}

  ini@4.1.3:
    resolution: {integrity: sha512-X7rqawQBvfdjS10YU1y1YVreA3SsLrW9dX2CewP2EbBJM4ypVNLDkO5y04gejPwKIY9lR+7r9gn3rFPt/kmWFg==}
    engines: {node: ^14.17.0 || ^16.13.0 || >=18.0.0}

  init-package-json@6.0.3:
    resolution: {integrity: sha512-Zfeb5ol+H+eqJWHTaGca9BovufyGeIfr4zaaBorPmJBMrJ+KBnN+kQx2ZtXdsotUTgldHmHQV44xvUWOUA7E2w==}
    engines: {node: ^16.14.0 || >=18.0.0}

  inquirer@8.2.6:
    resolution: {integrity: sha512-M1WuAmb7pn9zdFRtQYk26ZBoY043Sse0wVDdk4Bppr+JOXyQYybdtvK+l9wUibhtjdjvtoiNy8tk+EgsYIUqKg==}
    engines: {node: '>=12.0.0'}

  ip-address@9.0.5:
    resolution: {integrity: sha512-zHtQzGojZXTwZTHQqra+ETKd4Sn3vgi7uBmlPoXVWZqYvuKmtI0l/VZTjqGmJY9x88GGOaZ9+G9ES8hC4T4X8g==}
    engines: {node: '>= 12'}

  is-arrayish@0.2.1:
    resolution: {integrity: sha512-zz06S8t0ozoDXMG+ube26zeCTNXcKIPJZJi8hBrF4idCLms4CG9QtK7qBl1boi5ODzFpjswb5JPmHCbMpjaYzg==}

  is-arrayish@0.3.2:
    resolution: {integrity: sha512-eVRqCvVlZbuw3GrM63ovNSNAeA1K16kaR/LRY/92w0zxQ5/1YzwblUX652i4Xs9RwAGjW9d9y6X88t8OaAJfWQ==}

  is-ci@3.0.1:
    resolution: {integrity: sha512-ZYvCgrefwqoQ6yTyYUbQu64HsITZ3NfKX1lzaEYdkTDcfKzzCI/wthRRYKkdjHKFVgNiXKAKm65Zo1pk2as/QQ==}
    hasBin: true

  is-core-module@2.16.1:
    resolution: {integrity: sha512-UfoeMA6fIJ8wTYFEUjelnaGI67v6+N7qXJEvQuIGa99l4xsCruSYOVSQ0uPANn4dAzm8lkYPaKLrrijLq7x23w==}
    engines: {node: '>= 0.4'}

  is-docker@2.2.1:
    resolution: {integrity: sha512-F+i2BKsFrH66iaUFc0woD8sLy8getkwTwtOBjvs56Cx4CgJDeKQeqfz8wAYiSb8JOprWhHH5p77PbmYCvvUuXQ==}
    engines: {node: '>=8'}
    hasBin: true

  is-extglob@2.1.1:
    resolution: {integrity: sha512-SbKbANkN603Vi4jEZv49LeVJMn4yGwsbzZworEoyEiutsN3nJYdbO36zfhGJ6QEDpOZIFkDtnq5JRxmvl3jsoQ==}
    engines: {node: '>=0.10.0'}

  is-fullwidth-code-point@3.0.0:
    resolution: {integrity: sha512-zymm5+u+sCsSWyD9qNaejV3DFvhCKclKdizYaJUuHA83RLjb7nSuGnddCHGv0hk+KY7BMAlsWeK4Ueg6EV6XQg==}
    engines: {node: '>=8'}

  is-fullwidth-code-point@4.0.0:
    resolution: {integrity: sha512-O4L094N2/dZ7xqVdrXhh9r1KODPJpFms8B5sGdJLPy664AgvXsreZUyCQQNItZRDlYug4xStLjNp/sz3HvBowQ==}
    engines: {node: '>=12'}

  is-fullwidth-code-point@5.0.0:
    resolution: {integrity: sha512-OVa3u9kkBbw7b8Xw5F9P+D/T9X+Z4+JruYVNapTjPYZYUznQ5YfWeFkOj606XYYW8yugTfC8Pj0hYqvi4ryAhA==}
    engines: {node: '>=18'}

  is-generator-fn@2.1.0:
    resolution: {integrity: sha512-cTIB4yPYL/Grw0EaSzASzg6bBy9gqCofvWN8okThAYIxKJZC+udlRAmGbM0XLeniEJSs8uEgHPGuHSe1XsOLSQ==}
    engines: {node: '>=6'}

  is-glob@4.0.3:
    resolution: {integrity: sha512-xelSayHH36ZgE7ZWhli7pW34hNbNl8Ojv5KVmkJD4hBdD3th8Tfk9vYasLM+mXWOZhFkgZfxhLSnrwRr4elSSg==}
    engines: {node: '>=0.10.0'}

  is-interactive@1.0.0:
    resolution: {integrity: sha512-2HvIEKRoqS62guEC+qBjpvRubdX910WCMuJTZ+I9yvqKU2/12eSL549HMwtabb4oupdj2sMP50k+XJfB/8JE6w==}
    engines: {node: '>=8'}

  is-lambda@1.0.1:
    resolution: {integrity: sha512-z7CMFGNrENq5iFB9Bqo64Xk6Y9sg+epq1myIcdHaGnbMTYOxvzsEtdYqQUylB7LxfkvgrrjP32T6Ywciio9UIQ==}

  is-number@7.0.0:
    resolution: {integrity: sha512-41Cifkg6e8TylSpdtTpeLVMqvSBEVzTttHvERD741+pnZ8ANv0004MRL43QKPDlK9cGvNp6NZWZUBlbGXYxxng==}
    engines: {node: '>=0.12.0'}

  is-obj@2.0.0:
    resolution: {integrity: sha512-drqDG3cbczxxEJRoOXcOjtdp1J/lyp1mNn0xaznRs8+muBhgQcrnbspox5X5fOw0HnMnbfDzvnEMEtqDEJEo8w==}
    engines: {node: '>=8'}

  is-plain-obj@1.1.0:
    resolution: {integrity: sha512-yvkRyxmFKEOQ4pNXCmJG5AEQNlXJS5LaONXo5/cLdTZdWvsZ1ioJEonLGAosKlMWE8lwUy/bJzMjcw8az73+Fg==}
    engines: {node: '>=0.10.0'}

  is-plain-object@2.0.4:
    resolution: {integrity: sha512-h5PpgXkWitc38BBMYawTYMWJHFZJVnBquFE57xFpjB8pJFiF6gZ+bU+WyI/yqXiFR5mdLsgYNaPe8uao6Uv9Og==}
    engines: {node: '>=0.10.0'}

  is-plain-object@5.0.0:
    resolution: {integrity: sha512-VRSzKkbMm5jMDoKLbltAkFQ5Qr7VDiTFGXxYFXXowVj387GeGNOCsOH6Msy00SGZ3Fp84b1Naa1psqgcCIEP5Q==}
    engines: {node: '>=0.10.0'}

  is-ssh@1.4.0:
    resolution: {integrity: sha512-x7+VxdxOdlV3CYpjvRLBv5Lo9OJerlYanjwFrPR9fuGPjCiNiCzFgAWpiLAohSbsnH4ZAys3SBh+hq5rJosxUQ==}

  is-stream@2.0.0:
    resolution: {integrity: sha512-XCoy+WlUr7d1+Z8GgSuXmpuUFC9fOhRXglJMx+dwLKTkL44Cjd4W1Z5P+BQZpr+cR93aGP4S/s7Ftw6Nd/kiEw==}
    engines: {node: '>=8'}

  is-stream@3.0.0:
    resolution: {integrity: sha512-LnQR4bZ9IADDRSkvpqMGvt/tEJWclzklNgSw48V5EAaAeDd6qGvN8ei6k5p0tvxSR171VmGyHuTiAOfxAbr8kA==}
    engines: {node: ^12.20.0 || ^14.13.1 || >=16.0.0}

  is-text-path@1.0.1:
    resolution: {integrity: sha512-xFuJpne9oFz5qDaodwmmG08e3CawH/2ZV8Qqza1Ko7Sk8POWbkRdwIoAWVhqvq0XeUzANEhKo2n0IXUGBm7A/w==}
    engines: {node: '>=0.10.0'}

  is-text-path@2.0.0:
    resolution: {integrity: sha512-+oDTluR6WEjdXEJMnC2z6A4FRwFoYuvShVVEGsS7ewc0UTi2QtAKMDJuL4BDEVt+5T7MjFo12RP8ghOM75oKJw==}
    engines: {node: '>=8'}

  is-unicode-supported@0.1.0:
    resolution: {integrity: sha512-knxG2q4UC3u8stRGyAVJCOdxFmv5DZiRcdlIaAQXAbSfJya+OhopNotLQrstBhququ4ZpuKbDc/8S6mgXgPFPw==}
    engines: {node: '>=10'}

  is-wsl@2.2.0:
    resolution: {integrity: sha512-fKzAra0rGJUUBwGBgNkHZuToZcn+TtXHpeCgmkMJMMYx1sQDYaCSyjJBSCa2nH1DGm7s3n1oBnohoVTBaN7Lww==}
    engines: {node: '>=8'}

  isarray@1.0.0:
    resolution: {integrity: sha512-VLghIWNM6ELQzo7zwmcg0NmTVyWKYjvIeM83yjp0wRDTmUnrM678fQbcKBo6n2CJEF0szoG//ytg+TKla89ALQ==}

  isexe@2.0.0:
    resolution: {integrity: sha512-RHxMLp9lnKHGHRng9QFhRCMbYAcVpn69smSGcq3f36xjgVVWThj4qqLbTLlq7Ssj8B+fIQ1EuCEGI2lKsyQeIw==}

  isexe@3.1.1:
    resolution: {integrity: sha512-LpB/54B+/2J5hqQ7imZHfdU31OlgQqx7ZicVlkm9kzg9/w8GKLEcFfJl/t7DCEDueOyBAD6zCCwTO6Fzs0NoEQ==}
    engines: {node: '>=16'}

  isnumber@1.0.0:
    resolution: {integrity: sha512-JLiSz/zsZcGFXPrB4I/AGBvtStkt+8QmksyZBZnVXnnK9XdTEyz0tX8CRYljtwYDuIuZzih6DpHQdi+3Q6zHPw==}

  isobject@3.0.1:
    resolution: {integrity: sha512-WhB9zCku7EGTj/HQQRz5aUQEUeoQZH2bWcltRErOpymJ4boYE6wL9Tbr23krRPSZ+C5zqNSrSw+Cc7sZZ4b7vg==}
    engines: {node: '>=0.10.0'}

  isomorphic-ws@4.0.1:
    resolution: {integrity: sha512-BhBvN2MBpWTaSHdWRb/bwdZJ1WaehQ2L1KngkCkfLUGF0mAWAT1sQUQacEmQ0jXkFw/czDXPNQSL5u2/Krsz1w==}
    peerDependencies:
      ws: '*'

  isows@1.0.3:
    resolution: {integrity: sha512-2cKei4vlmg2cxEjm3wVSqn8pcoRF/LX/wpifuuNquFO4SQmPwarClT+SUCA2lt+l581tTeZIPIZuIDo2jWN1fg==}
    peerDependencies:
      ws: '*'

  isows@1.0.6:
    resolution: {integrity: sha512-lPHCayd40oW98/I0uvgaHKWCSvkzY27LjWLbtzOm64yQ+G3Q5npjjbdppU65iZXkK1Zt+kH9pfegli0AYfwYYw==}
    peerDependencies:
      ws: '*'

  isstream@0.1.2:
    resolution: {integrity: sha512-Yljz7ffyPbrLpLngrMtZ7NduUgVvi6wG9RJ9IUcyCd59YQ911PBJphODUcbOVbqYfxe1wuYf/LJ8PauMRwsM/g==}

  istanbul-lib-coverage@3.2.2:
    resolution: {integrity: sha512-O8dpsF+r0WV/8MNRKfnmrtCWhuKjxrq2w+jpzBL5UZKTi2LeVWnWOmWRxFlesJONmc+wLAGvKQZEOanko0LFTg==}
    engines: {node: '>=8'}

  istanbul-lib-instrument@5.2.1:
    resolution: {integrity: sha512-pzqtp31nLv/XFOzXGuvhCb8qhjmTVo5vjVk19XE4CRlSWz0KoeJ3bw9XsA7nOp9YBf4qHjwBxkDzKcME/J29Yg==}
    engines: {node: '>=8'}

  istanbul-lib-instrument@6.0.3:
    resolution: {integrity: sha512-Vtgk7L/R2JHyyGW07spoFlB8/lpjiOLTjMdms6AFMraYt3BaJauod/NGrfnVG/y4Ix1JEuMRPDPEj2ua+zz1/Q==}
    engines: {node: '>=10'}

  istanbul-lib-report@3.0.1:
    resolution: {integrity: sha512-GCfE1mtsHGOELCU8e/Z7YWzpmybrx/+dSTfLrvY8qRmaY6zXTKWn6WQIjaAFw069icm6GVMNkgu0NzI4iPZUNw==}
    engines: {node: '>=10'}

  istanbul-lib-source-maps@4.0.1:
    resolution: {integrity: sha512-n3s8EwkdFIJCG3BPKBYvskgXGoy88ARzvegkitk60NxRdwltLOTaH7CUiMRXvwYorl0Q712iEjcWB+fK/MrWVw==}
    engines: {node: '>=10'}

  istanbul-reports@3.1.7:
    resolution: {integrity: sha512-BewmUXImeuRk2YY0PVbxgKAysvhRPUQE0h5QRM++nVWyubKGV0l8qQ5op8+B2DOmwSe63Jivj0BjkPQVf8fP5g==}
    engines: {node: '>=8'}

  jackspeak@3.4.3:
    resolution: {integrity: sha512-OGlZQpz2yfahA/Rd1Y8Cd9SIEsqvXkLVoSw/cgwhnhFMDbsQFeZYoJJ7bIZBS9BcamUW96asq/npPWugM+RQBw==}

  jake@10.9.2:
    resolution: {integrity: sha512-2P4SQ0HrLQ+fw6llpLnOaGAvN2Zu6778SJMrCUwns4fOoG9ayrTiZk3VV8sCPkVZF8ab0zksVpS8FDY5pRCNBA==}
    engines: {node: '>=10'}
    hasBin: true

  jayson@4.1.3:
    resolution: {integrity: sha512-LtXh5aYZodBZ9Fc3j6f2w+MTNcnxteMOrb+QgIouguGOulWi0lieEkOUg+HkjjFs0DGoWDds6bi4E9hpNFLulQ==}
    engines: {node: '>=8'}
    hasBin: true

  jest-changed-files@29.7.0:
    resolution: {integrity: sha512-fEArFiwf1BpQ+4bXSprcDc3/x4HSzL4al2tozwVpDFpsxALjLYdyiIK4e5Vz66GQJIbXJ82+35PtysofptNX2w==}
    engines: {node: ^14.15.0 || ^16.10.0 || >=18.0.0}

  jest-circus@29.7.0:
    resolution: {integrity: sha512-3E1nCMgipcTkCocFwM90XXQab9bS+GMsjdpmPrlelaxwD93Ad8iVEjX/vvHPdLPnFf+L40u+5+iutRdA1N9myw==}
    engines: {node: ^14.15.0 || ^16.10.0 || >=18.0.0}

  jest-cli@29.7.0:
    resolution: {integrity: sha512-OVVobw2IubN/GSYsxETi+gOe7Ka59EFMR/twOU3Jb2GnKKeMGJB5SGUUrEz3SFVmJASUdZUzy83sLNNQ2gZslg==}
    engines: {node: ^14.15.0 || ^16.10.0 || >=18.0.0}
    hasBin: true
    peerDependencies:
      node-notifier: ^8.0.1 || ^9.0.0 || ^10.0.0
    peerDependenciesMeta:
      node-notifier:
        optional: true

  jest-config@29.7.0:
    resolution: {integrity: sha512-uXbpfeQ7R6TZBqI3/TxCU4q4ttk3u0PJeC+E0zbfSoSjq6bJ7buBPxzQPL0ifrkY4DNu4JUdk0ImlBUYi840eQ==}
    engines: {node: ^14.15.0 || ^16.10.0 || >=18.0.0}
    peerDependencies:
      '@types/node': '*'
      ts-node: '>=9.0.0'
    peerDependenciesMeta:
      '@types/node':
        optional: true
      ts-node:
        optional: true

  jest-diff@29.7.0:
    resolution: {integrity: sha512-LMIgiIrhigmPrs03JHpxUh2yISK3vLFPkAodPeo0+BuF7wA2FoQbkEg1u8gBYBThncu7e1oEDUfIXVuTqLRUjw==}
    engines: {node: ^14.15.0 || ^16.10.0 || >=18.0.0}

  jest-docblock@29.7.0:
    resolution: {integrity: sha512-q617Auw3A612guyaFgsbFeYpNP5t2aoUNLwBUbc/0kD1R4t9ixDbyFTHd1nok4epoVFpr7PmeWHrhvuV3XaJ4g==}
    engines: {node: ^14.15.0 || ^16.10.0 || >=18.0.0}

  jest-each@29.7.0:
    resolution: {integrity: sha512-gns+Er14+ZrEoC5fhOfYCY1LOHHr0TI+rQUHZS8Ttw2l7gl+80eHc/gFf2Ktkw0+SIACDTeWvpFcv3B04VembQ==}
    engines: {node: ^14.15.0 || ^16.10.0 || >=18.0.0}

  jest-environment-node@29.7.0:
    resolution: {integrity: sha512-DOSwCRqXirTOyheM+4d5YZOrWcdu0LNZ87ewUoywbcb2XR4wKgqiG8vNeYwhjFMbEkfju7wx2GYH0P2gevGvFw==}
    engines: {node: ^14.15.0 || ^16.10.0 || >=18.0.0}

  jest-get-type@29.6.3:
    resolution: {integrity: sha512-zrteXnqYxfQh7l5FHyL38jL39di8H8rHoecLH3JNxH3BwOrBsNeabdap5e0I23lD4HHI8W5VFBZqG4Eaq5LNcw==}
    engines: {node: ^14.15.0 || ^16.10.0 || >=18.0.0}

  jest-haste-map@29.7.0:
    resolution: {integrity: sha512-fP8u2pyfqx0K1rGn1R9pyE0/KTn+G7PxktWidOBTqFPLYX0b9ksaMFkhK5vrS3DVun09pckLdlx90QthlW7AmA==}
    engines: {node: ^14.15.0 || ^16.10.0 || >=18.0.0}

  jest-leak-detector@29.7.0:
    resolution: {integrity: sha512-kYA8IJcSYtST2BY9I+SMC32nDpBT3J2NvWJx8+JCuCdl/CR1I4EKUJROiP8XtCcxqgTTBGJNdbB1A8XRKbTetw==}
    engines: {node: ^14.15.0 || ^16.10.0 || >=18.0.0}

  jest-matcher-utils@29.7.0:
    resolution: {integrity: sha512-sBkD+Xi9DtcChsI3L3u0+N0opgPYnCRPtGcQYrgXmR+hmt/fYfWAL0xRXYU8eWOdfuLgBe0YCW3AFtnRLagq/g==}
    engines: {node: ^14.15.0 || ^16.10.0 || >=18.0.0}

  jest-message-util@29.7.0:
    resolution: {integrity: sha512-GBEV4GRADeP+qtB2+6u61stea8mGcOT4mCtrYISZwfu9/ISHFJ/5zOMXYbpBE9RsS5+Gb63DW4FgmnKJ79Kf6w==}
    engines: {node: ^14.15.0 || ^16.10.0 || >=18.0.0}

  jest-mock@29.7.0:
    resolution: {integrity: sha512-ITOMZn+UkYS4ZFh83xYAOzWStloNzJFO2s8DWrE4lhtGD+AorgnbkiKERe4wQVBydIGPx059g6riW5Btp6Llnw==}
    engines: {node: ^14.15.0 || ^16.10.0 || >=18.0.0}

  jest-pnp-resolver@1.2.3:
    resolution: {integrity: sha512-+3NpwQEnRoIBtx4fyhblQDPgJI0H1IEIkX7ShLUjPGA7TtUTvI1oiKi3SR4oBR0hQhQR80l4WAe5RrXBwWMA8w==}
    engines: {node: '>=6'}
    peerDependencies:
      jest-resolve: '*'
    peerDependenciesMeta:
      jest-resolve:
        optional: true

  jest-regex-util@29.6.3:
    resolution: {integrity: sha512-KJJBsRCyyLNWCNBOvZyRDnAIfUiRJ8v+hOBQYGn8gDyF3UegwiP4gwRR3/SDa42g1YbVycTidUF3rKjyLFDWbg==}
    engines: {node: ^14.15.0 || ^16.10.0 || >=18.0.0}

  jest-resolve-dependencies@29.7.0:
    resolution: {integrity: sha512-un0zD/6qxJ+S0et7WxeI3H5XSe9lTBBR7bOHCHXkKR6luG5mwDDlIzVQ0V5cZCuoTgEdcdwzTghYkTWfubi+nA==}
    engines: {node: ^14.15.0 || ^16.10.0 || >=18.0.0}

  jest-resolve@29.7.0:
    resolution: {integrity: sha512-IOVhZSrg+UvVAshDSDtHyFCCBUl/Q3AAJv8iZ6ZjnZ74xzvwuzLXid9IIIPgTnY62SJjfuupMKZsZQRsCvxEgA==}
    engines: {node: ^14.15.0 || ^16.10.0 || >=18.0.0}

  jest-runner@29.7.0:
    resolution: {integrity: sha512-fsc4N6cPCAahybGBfTRcq5wFR6fpLznMg47sY5aDpsoejOcVYFb07AHuSnR0liMcPTgBsA3ZJL6kFOjPdoNipQ==}
    engines: {node: ^14.15.0 || ^16.10.0 || >=18.0.0}

  jest-runtime@29.7.0:
    resolution: {integrity: sha512-gUnLjgwdGqW7B4LvOIkbKs9WGbn+QLqRQQ9juC6HndeDiezIwhDP+mhMwHWCEcfQ5RUXa6OPnFF8BJh5xegwwQ==}
    engines: {node: ^14.15.0 || ^16.10.0 || >=18.0.0}

  jest-snapshot@29.7.0:
    resolution: {integrity: sha512-Rm0BMWtxBcioHr1/OX5YCP8Uov4riHvKPknOGs804Zg9JGZgmIBkbtlxJC/7Z4msKYVbIJtfU+tKb8xlYNfdkw==}
    engines: {node: ^14.15.0 || ^16.10.0 || >=18.0.0}

  jest-util@29.7.0:
    resolution: {integrity: sha512-z6EbKajIpqGKU56y5KBUgy1dt1ihhQJgWzUlZHArA/+X2ad7Cb5iF+AK1EWVL/Bo7Rz9uurpqw6SiBCefUbCGA==}
    engines: {node: ^14.15.0 || ^16.10.0 || >=18.0.0}

  jest-validate@29.7.0:
    resolution: {integrity: sha512-ZB7wHqaRGVw/9hST/OuFUReG7M8vKeq0/J2egIGLdvjHCmYqGARhzXmtgi+gVeZ5uXFF219aOc3Ls2yLg27tkw==}
    engines: {node: ^14.15.0 || ^16.10.0 || >=18.0.0}

  jest-watcher@29.7.0:
    resolution: {integrity: sha512-49Fg7WXkU3Vl2h6LbLtMQ/HyB6rXSIX7SqvBLQmssRBGN9I0PNvPmAmCWSOY6SOvrjhI/F7/bGAv9RtnsPA03g==}
    engines: {node: ^14.15.0 || ^16.10.0 || >=18.0.0}

  jest-worker@29.7.0:
    resolution: {integrity: sha512-eIz2msL/EzL9UFTFFx7jBTkeZfku0yUAyZZZmJ93H2TYEiroIx2PQjEXcwYtYl8zXCxb+PAmA2hLIt/6ZEkPHw==}
    engines: {node: ^14.15.0 || ^16.10.0 || >=18.0.0}

  jest@29.7.0:
    resolution: {integrity: sha512-NIy3oAFp9shda19hy4HK0HRTWKtPJmGdnvywu01nOqNC2vZg+Z+fvJDxpMQA88eb2I9EcafcdjYgsDthnYTvGw==}
    engines: {node: ^14.15.0 || ^16.10.0 || >=18.0.0}
    hasBin: true
    peerDependencies:
      node-notifier: ^8.0.1 || ^9.0.0 || ^10.0.0
    peerDependenciesMeta:
      node-notifier:
        optional: true

  jiti@2.4.2:
    resolution: {integrity: sha512-rg9zJN+G4n2nfJl5MW3BMygZX56zKPNVEYYqq7adpmMh4Jn2QNEwhvQlFy6jPVdcod7txZtKHWnyZiA3a0zP7A==}
    hasBin: true

  joycon@3.1.1:
    resolution: {integrity: sha512-34wB/Y7MW7bzjKRjUKTa46I2Z7eV62Rkhva+KkopW7Qvv/OSWBqvkSY7vusOPrNuZcUG3tApvdVgNB8POj3SPw==}
    engines: {node: '>=10'}

  js-sha3@0.8.0:
    resolution: {integrity: sha512-gF1cRrHhIzNfToc802P800N8PpXS+evLLXfsVpowqmAFR9uwbi89WvXg2QspOmXL8QL86J4T1EpFu+yUkwJY3Q==}

  js-tiktoken@1.0.16:
    resolution: {integrity: sha512-nUVdO5k/M9llWpiaZlBBDdtmr6qWXwSD6fgaDu2zM8UP+OXxx9V37lFkI6w0/1IuaDx7WffZ37oYd9KvcWKElg==}

  js-tokens@4.0.0:
    resolution: {integrity: sha512-RdJUflcE3cUzKiMqQgsCu06FPu9UdIJO0beYbPhHN4k6apgJtifcoCtT9bcxOpYBtpD2kCM6Sbzg4CausW/PKQ==}

  js-yaml@3.14.1:
    resolution: {integrity: sha512-okMH7OXXJ7YrN9Ok3/SXrnu4iX9yOk+25nqX4imS2npuvTYDmo/QEZoqwZkYaIDk3jVvBOTOIEgEhaLOynBS9g==}
    hasBin: true

  js-yaml@4.1.0:
    resolution: {integrity: sha512-wpxZs9NoxZaJESJGIZTyDEaYpl0FKSA+FB9aJiyemKhMwkxQg63h4T1KJgUGHpTqPDNRcmmYLugrRjJlBtWvRA==}
    hasBin: true

  jsbn@1.1.0:
    resolution: {integrity: sha512-4bYVV3aAMtDTTu4+xsDYa6sy9GyJ69/amsu9sYF2zqjiEoZA5xJi3BrfX3uY+/IekIu7MwdObdbDWpoZdBv3/A==}

  jsesc@3.1.0:
    resolution: {integrity: sha512-/sM3dO2FOzXjKQhJuo0Q173wf2KOo8t4I8vHy6lF9poUp7bKT0/NHE8fPX23PwfhnykfqnC2xRxOnVw5XuGIaA==}
    engines: {node: '>=6'}
    hasBin: true

  json-parse-better-errors@1.0.2:
    resolution: {integrity: sha512-mrqyZKfX5EhL7hvqcV6WG1yYjnjeuYDzDhhcAAUrq8Po85NBQBJP+ZDUT75qZQ98IkUoBqdkExkukOU7Ts2wrw==}

  json-parse-even-better-errors@2.3.1:
    resolution: {integrity: sha512-xyFwyhro/JEof6Ghe2iz2NcXoj2sloNsWr/XsERDK/oiPCfaNhl5ONfp+jQdAZRQQ0IJWNzH9zIZF7li91kh2w==}

  json-parse-even-better-errors@3.0.2:
    resolution: {integrity: sha512-fi0NG4bPjCHunUJffmLd0gxssIgkNmArMvis4iNah6Owg1MCJjWhEcDLmsK6iGkJq3tHwbDkTlce70/tmXN4cQ==}
    engines: {node: ^14.17.0 || ^16.13.0 || >=18.0.0}

  json-schema-traverse@0.4.1:
    resolution: {integrity: sha512-xbbCH5dCYU5T8LcEhhuh7HJ88HXuW3qsI3Y0zOZFKfZEHcpWiHU/Jxzk629Brsab/mMiHQti9wMP+845RPe3Vg==}

  json-schema-traverse@1.0.0:
    resolution: {integrity: sha512-NM8/P9n3XjXhIZn1lLhkFaACTOURQXjWhV4BA/RnOv8xvgqtqpAX9IO4mRQxSx1Rlo4tqzeqb0sOlruaOy3dug==}

  json-stringify-nice@1.1.4:
    resolution: {integrity: sha512-5Z5RFW63yxReJ7vANgW6eZFGWaQvnPE3WNmZoOJrSkGju2etKA2L5rrOa1sm877TVTFt57A80BH1bArcmlLfPw==}

  json-stringify-safe@5.0.1:
    resolution: {integrity: sha512-ZClg6AaYvamvYEE82d3Iyd3vSSIjQ+odgjaTzRuO3s7toCdFKczob2i0zCh7JE8kWn17yvAWhUVxvqGwUalsRA==}

  json5@2.2.3:
    resolution: {integrity: sha512-XmOWe7eyHYH14cLdVPoyg+GOH3rYX++KpzrylJwSW98t3Nk+U8XOl8FWKOgwtzdb8lXGf6zYwDUzeHMWfxasyg==}
    engines: {node: '>=6'}
    hasBin: true

  jsonc-parser@3.2.0:
    resolution: {integrity: sha512-gfFQZrcTc8CnKXp6Y4/CBT3fTc0OVuDofpre4aEeEpSBPV5X5v4+Vmx+8snU7RLPrNHPKSgLxGo9YuQzz20o+w==}

  jsonfile@6.1.0:
    resolution: {integrity: sha512-5dgndWOriYSm5cnYaJNhalLNDKOqFwyDB/rr1E9ZsGciGvKPs8R2xYGCacuf3z6K1YKDz182fd+fY3cn3pMqXQ==}

  jsonparse@1.3.1:
    resolution: {integrity: sha512-POQXvpdL69+CluYsillJ7SUhKvytYjW9vG/GKpnf+xP8UWgYEM/RaMzHHofbALDiKbbP1W8UEYmgGl39WkPZsg==}
    engines: {'0': node >= 0.2.0}

  jsonpointer@5.0.1:
    resolution: {integrity: sha512-p/nXbhSEcu3pZRdkW1OfJhpsVtW1gd4Wa1fnQc9YLiTfAjn0312eMKimbdIQzuZl9aa9xUGaRlP9T/CJE/ditQ==}
    engines: {node: '>=0.10.0'}

  jsonwebtoken@9.0.2:
    resolution: {integrity: sha512-PRp66vJ865SSqOlgqS8hujT5U4AOgMfhrwYIuIhfKaoSCZcirrmASQr8CX7cUg+RMih+hgznrjp99o+W4pJLHQ==}
    engines: {node: '>=12', npm: '>=6'}

  just-diff-apply@5.5.0:
    resolution: {integrity: sha512-OYTthRfSh55WOItVqwpefPtNt2VdKsq5AnAK6apdtR6yCH8pr0CmSr710J0Mf+WdQy7K/OzMy7K2MgAfdQURDw==}

  just-diff@6.0.2:
    resolution: {integrity: sha512-S59eriX5u3/QhMNq3v/gm8Kd0w8OS6Tz2FS1NG4blv+z0MuQcBRJyFWjdovM0Rad4/P4aUPFtnkNjMjyMlMSYA==}

  jwa@1.4.1:
    resolution: {integrity: sha512-qiLX/xhEEFKUAJ6FiBMbes3w9ATzyk5W7Hvzpa/SLYdxNtng+gcurvrI7TbACjIXlsJyr05/S1oUhZrc63evQA==}

  jws@3.2.2:
    resolution: {integrity: sha512-YHlZCB6lMTllWDtSPHz/ZXTsi8S00usEV6v1tjq8tOUZzw7DpSDWVXjXDre6ed1w/pd495ODpHZYSdkRTsa0HA==}

  kind-of@6.0.3:
    resolution: {integrity: sha512-dcS1ul+9tmeD95T+x28/ehLgd9mENa3LsvDTtzm3vyBEO7RPptvAD+t44WVXaUjTBRcrpFeFlC8WCruUR456hw==}
    engines: {node: '>=0.10.0'}

  kleur@3.0.3:
    resolution: {integrity: sha512-eTIzlVOSUR+JxdDFepEYcBMtZ9Qqdef+rnzWdRZuMbOywu5tO2w2N7rqjoANZ5k9vywhL6Br1VRjUIgTQx4E8w==}
    engines: {node: '>=6'}

  langchain@0.3.12:
    resolution: {integrity: sha512-BjdQ/f/66W05L8nRgX74bf5QvJIphpg+K5ZTmQwGE8Gk3umtzHp8T4YIRFYjvTxU4XQrGXOgWk1Y9rk5uBbjKA==}
    engines: {node: '>=18'}
    peerDependencies:
      '@langchain/anthropic': '*'
      '@langchain/aws': '*'
      '@langchain/cerebras': '*'
      '@langchain/cohere': '*'
      '@langchain/core': '>=0.2.21 <0.4.0'
      '@langchain/google-genai': '*'
      '@langchain/google-vertexai': '*'
      '@langchain/google-vertexai-web': '*'
      '@langchain/groq': '*'
      '@langchain/mistralai': '*'
      '@langchain/ollama': '*'
      axios: '*'
      cheerio: '*'
      handlebars: ^4.7.8
      peggy: ^3.0.2
      typeorm: '*'
    peerDependenciesMeta:
      '@langchain/anthropic':
        optional: true
      '@langchain/aws':
        optional: true
      '@langchain/cerebras':
        optional: true
      '@langchain/cohere':
        optional: true
      '@langchain/google-genai':
        optional: true
      '@langchain/google-vertexai':
        optional: true
      '@langchain/google-vertexai-web':
        optional: true
      '@langchain/groq':
        optional: true
      '@langchain/mistralai':
        optional: true
      '@langchain/ollama':
        optional: true
      axios:
        optional: true
      cheerio:
        optional: true
      handlebars:
        optional: true
      peggy:
        optional: true
      typeorm:
        optional: true

  langsmith@0.3.1:
    resolution: {integrity: sha512-4xkKuav39KppGEsIYJ22CtN8WWrei0rUuBiyjTfjR/q9AOs+ybzpKXB5VLXjphJrgAsg8GOfiDXJu6CazuOgVA==}
    peerDependencies:
      openai: '*'
    peerDependenciesMeta:
      openai:
        optional: true

  lerna@8.1.9:
    resolution: {integrity: sha512-ZRFlRUBB2obm+GkbTR7EbgTMuAdni6iwtTQTMy7LIrQ4UInG44LyfRepljtgUxh4HA0ltzsvWfPkd5J1DKGCeQ==}
    engines: {node: '>=18.0.0'}
    hasBin: true

  leven@3.1.0:
    resolution: {integrity: sha512-qsda+H8jTaUaN/x5vzW2rzc+8Rw4TAQ/4KjB46IwK5VH+IlVeeeje/EoZRpiXvIqjFgK84QffqPztGI3VBLG1A==}
    engines: {node: '>=6'}

  libnpmaccess@8.0.6:
    resolution: {integrity: sha512-uM8DHDEfYG6G5gVivVl+yQd4pH3uRclHC59lzIbSvy7b5FEwR+mU49Zq1jEyRtRFv7+M99mUW9S0wL/4laT4lw==}
    engines: {node: ^16.14.0 || >=18.0.0}

  libnpmpublish@9.0.9:
    resolution: {integrity: sha512-26zzwoBNAvX9AWOPiqqF6FG4HrSCPsHFkQm7nT+xU1ggAujL/eae81RnCv4CJ2In9q9fh10B88sYSzKCUh/Ghg==}
    engines: {node: ^16.14.0 || >=18.0.0}

  lilconfig@3.1.3:
    resolution: {integrity: sha512-/vlFKAoH5Cgt3Ie+JLhRbwOsCQePABiU3tJ1egGvyQ+33R/vcwM2Zl2QR/LzjsBeItPt3oSVXapn+m4nQDvpzw==}
    engines: {node: '>=14'}

  lines-and-columns@1.2.4:
    resolution: {integrity: sha512-7ylylesZQ/PV29jhEDl3Ufjo6ZX7gCqJr5F7PKrqc93v7fzSymt1BpwEU8nAUXs8qzzvqhbjhK5QZg6Mt/HkBg==}

  lines-and-columns@2.0.3:
    resolution: {integrity: sha512-cNOjgCnLB+FnvWWtyRTzmB3POJ+cXxTA81LoW7u8JdmhfXzriropYwpjShnz1QLLWsQwY7nIxoDmcPTwphDK9w==}
    engines: {node: ^12.20.0 || ^14.13.1 || >=16.0.0}

  lint-staged@15.4.3:
    resolution: {integrity: sha512-FoH1vOeouNh1pw+90S+cnuoFwRfUD9ijY2GKy5h7HS3OR7JVir2N2xrsa0+Twc1B7cW72L+88geG5cW4wIhn7g==}
    engines: {node: '>=18.12.0'}
    hasBin: true

  listr2@8.2.5:
    resolution: {integrity: sha512-iyAZCeyD+c1gPyE9qpFu8af0Y+MRtmKOncdGoA2S5EY8iFq99dmmvkNnHiWo+pj0s7yH7l3KPIgee77tKpXPWQ==}
    engines: {node: '>=18.0.0'}

  load-json-file@4.0.0:
    resolution: {integrity: sha512-Kx8hMakjX03tiGTLAIdJ+lL0htKnXjEZN6hk/tozf/WOuYGdZBJrZ+rCJRbVCugsjB3jMLn9746NsQIf5VjBMw==}
    engines: {node: '>=4'}

  load-json-file@6.2.0:
    resolution: {integrity: sha512-gUD/epcRms75Cw8RT1pUdHugZYM5ce64ucs2GEISABwkRsOQr0q2wm/MV2TKThycIe5e0ytRweW2RZxclogCdQ==}
    engines: {node: '>=8'}

  load-tsconfig@0.2.5:
    resolution: {integrity: sha512-IXO6OCs9yg8tMKzfPZ1YmheJbZCiEsnBdcB03l0OcfK9prKnJb96siuHCr5Fl37/yo9DnKU+TLpxzTUspw9shg==}
    engines: {node: ^12.20.0 || ^14.13.1 || >=16.0.0}

  locate-path@2.0.0:
    resolution: {integrity: sha512-NCI2kiDkyR7VeEKm27Kda/iQHyKJe1Bu0FlTbYp3CqJu+9IFe9bLyAjMxf5ZDDbEg+iMPzB5zYyUTSm8wVTKmA==}
    engines: {node: '>=4'}

  locate-path@5.0.0:
    resolution: {integrity: sha512-t7hw9pI+WvuwNJXwk5zVHpyhIqzg2qTlklJOf0mVxGSbe3Fp2VieZcduNYjaLDoy6p9uGpQEGWG87WpMKlNq8g==}
    engines: {node: '>=8'}

  locate-path@7.2.0:
    resolution: {integrity: sha512-gvVijfZvn7R+2qyPX8mAuKcFGDf6Nc61GdvGafQsHL0sBIxfKzA+usWn4GFC/bk+QdwPUD4kWFJLhElipq+0VA==}
    engines: {node: ^12.20.0 || ^14.13.1 || >=16.0.0}

  lodash.camelcase@4.3.0:
    resolution: {integrity: sha512-TwuEnCnxbc3rAvhf/LbG7tJUDzhqXyFnv3dtzLOPgCG/hODL7WFnsbwktkD7yUV0RrreP/l1PALq/YSg6VvjlA==}

  lodash.includes@4.3.0:
    resolution: {integrity: sha512-W3Bx6mdkRTGtlJISOvVD/lbqjTlPPUDTMnlXZFnVwi9NKJ6tiAk6LVdlhZMm17VZisqhKcgzpO5Wz91PCt5b0w==}

  lodash.isboolean@3.0.3:
    resolution: {integrity: sha512-Bz5mupy2SVbPHURB98VAcw+aHh4vRV5IPNhILUCsOzRmsTmSQ17jIuqopAentWoehktxGd9e/hbIXq980/1QJg==}

  lodash.isinteger@4.0.4:
    resolution: {integrity: sha512-DBwtEWN2caHQ9/imiNeEA5ys1JoRtRfY3d7V9wkqtbycnAmTvRRmbHKDV4a0EYc678/dia0jrte4tjYwVBaZUA==}

  lodash.ismatch@4.4.0:
    resolution: {integrity: sha512-fPMfXjGQEV9Xsq/8MTSgUf255gawYRbjwMyDbcvDhXgV7enSZA0hynz6vMPnpAb5iONEzBHBPsT+0zes5Z301g==}

  lodash.isnumber@3.0.3:
    resolution: {integrity: sha512-QYqzpfwO3/CWf3XP+Z+tkQsfaLL/EnUlXWVkIk5FUPc4sBdTehEqZONuyRt2P67PXAk+NXmTBcc97zw9t1FQrw==}

  lodash.isplainobject@4.0.6:
    resolution: {integrity: sha512-oSXzaWypCMHkPC3NvBEaPHf0KsA5mvPrOPgQWDsbg8n7orZ290M0BmC/jgRZ4vcJ6DTAhjrsSYgdsW/F+MFOBA==}

  lodash.isstring@4.0.1:
    resolution: {integrity: sha512-0wJxfxH1wgO3GrbuP+dTTk7op+6L41QCXbGINEmD+ny/G/eCqGzxyCsh7159S+mgDDcoarnBw6PC1PS5+wUGgw==}

  lodash.kebabcase@4.1.1:
    resolution: {integrity: sha512-N8XRTIMMqqDgSy4VLKPnJ/+hpGZN+PHQiJnSenYqPaVV/NCqEogTnAdZLQiGKhxX+JCs8waWq2t1XHWKOmlY8g==}

  lodash.memoize@4.1.2:
    resolution: {integrity: sha512-t7j+NzmgnQzTAYXcsHYLgimltOV1MXHtlOWf6GjL9Kj8GK5FInw5JotxvbOs+IvV1/Dzo04/fCGfLVs7aXb4Ag==}

  lodash.merge@4.6.2:
    resolution: {integrity: sha512-0KpjqXRVvrYyCsX1swR/XTK0va6VQkQM6MNo7PqW77ByjAhoARA8EfrP1N4+KlKj8YS0ZUCtRT/YUuhyYDujIQ==}

  lodash.mergewith@4.6.2:
    resolution: {integrity: sha512-GK3g5RPZWTRSeLSpgP8Xhra+pnjBC56q9FZYe1d5RN3TJ35dbkGy3YqBSMbyCrlbi+CM9Z3Jk5yTL7RCsqboyQ==}

  lodash.once@4.1.1:
    resolution: {integrity: sha512-Sb487aTOCr9drQVL8pIxOzVhafOjZN9UU54hiN8PU3uAiSV7lx1yYNpbNmex2PK6dSJoNTSJUUswT651yww3Mg==}

  lodash.snakecase@4.1.1:
    resolution: {integrity: sha512-QZ1d4xoBHYUeuouhEq3lk3Uq7ldgyFXGBhg04+oRLnIz8o9T65Eh+8YdroUwn846zchkA9yDsDl5CVVaV2nqYw==}

  lodash.sortby@4.7.0:
    resolution: {integrity: sha512-HDWXG8isMntAyRF5vZ7xKuEvOhT4AhlRt/3czTSjvGUxjYCBVRQY48ViDHyfYz9VIoBkW4TMGQNapx+l3RUwdA==}

  lodash.startcase@4.4.0:
    resolution: {integrity: sha512-+WKqsK294HMSc2jEbNgpHpd0JfIBhp7rEV4aqXWqFr6AlXov+SlcgB1Fv01y2kGe3Gc8nMW7VA0SrGuSkRfIEg==}

  lodash.uniq@4.5.0:
    resolution: {integrity: sha512-xfBaXQd9ryd9dlSDvnvI0lvxfLJlYAZzXomUYzLKtUeOQvOP5piqAWuGtrhWeqaXK9hhoM/iyJc5AV+XfsX3HQ==}

  lodash.upperfirst@4.3.1:
    resolution: {integrity: sha512-sReKOYJIJf74dhJONhU4e0/shzi1trVbSWDOhKYE5XV2O+H7Sb2Dihwuc7xWxVl+DgFPyTqIN3zMfT9cq5iWDg==}

  lodash@4.17.21:
    resolution: {integrity: sha512-v2kDEe57lecTulaDIuNTPy3Ry4gLGJ6Z1O3vE1krgXZNrsQ+LFTGHVxVjcXPs17LhbZVGedAJv8XZ1tvj5FvSg==}

  log-symbols@4.1.0:
    resolution: {integrity: sha512-8XPvpAA8uyhfteu8pIvQxpJZ7SYYdpUivZpGy6sFsBuKRY/7rQGavedeB8aK+Zkyq6upMFVL/9AW6vOYzfRyLg==}
    engines: {node: '>=10'}

<<<<<<< HEAD
  lower-case@2.0.2:
    resolution: {integrity: sha512-7fm3l3NAF9WfN6W3JOmf5drwpVqX78JtoGJ3A6W0a6ZnldM41w2fV5D490psKFTpMds8TJse/eHLFFsNHHjHgg==}
=======
  log-update@6.1.0:
    resolution: {integrity: sha512-9ie8ItPR6tjY5uYJh8K/Zrv/RMZ5VOlOWvtZdEHYSTFKZfIBPQa9tOAEeAWhd+AnIneLJ22w5fjOYtoutpWq5w==}
    engines: {node: '>=18'}
>>>>>>> 58b3ff10

  lru-cache@10.4.3:
    resolution: {integrity: sha512-JNAzZcXrCt42VGLuYz0zfAzDfAvJWW6AfYlDBQyDV5DClI2m5sAmK+OIO7s59XfsRsWHp02jAJrRadPRGTt6SQ==}

  lru-cache@5.1.1:
    resolution: {integrity: sha512-KpNARQA3Iwv+jTA0utUVVbrh+Jlrr1Fv0e56GGzAFOXN7dk/FviaDW8LHmK52DlcH4WP2n6gI8vN1aesBFgo9w==}

  lru-cache@6.0.0:
    resolution: {integrity: sha512-Jo6dJ04CmSjuznwJSS3pUeWmd/H0ffTlkXXgwZi+eq1UCmqQwCh+eLsYOYCwY991i2Fah4h1BEMCx4qThGbsiA==}
    engines: {node: '>=10'}

  make-dir@2.1.0:
    resolution: {integrity: sha512-LS9X+dc8KLxXCb8dni79fLIIUA5VyZoyjSMCwTluaXA0o27cCK0bhXkpgw+sTXVpPy/lSO57ilRixqk0vDmtRA==}
    engines: {node: '>=6'}

  make-dir@4.0.0:
    resolution: {integrity: sha512-hXdUTZYIVOt1Ex//jAQi+wTZZpUpwBj/0QsOzqegb3rGMMeJiSEu5xLHnYfBrRV4RH2+OCSOO95Is/7x1WJ4bw==}
    engines: {node: '>=10'}

  make-error@1.3.6:
    resolution: {integrity: sha512-s8UhlNe7vPKomQhC1qFelMokr/Sc3AgNbso3n74mVPA5LTZwkB9NlXf4XPamLxJE8h0gh73rM94xvwRT2CVInw==}

  make-fetch-happen@13.0.1:
    resolution: {integrity: sha512-cKTUFc/rbKUd/9meOvgrpJ2WrNzymt6jfRDdwg5UCnVzv9dTpEj9JS5m3wtziXVCjluIXyL8pcaukYqezIzZQA==}
    engines: {node: ^16.14.0 || >=18.0.0}

  makeerror@1.0.12:
    resolution: {integrity: sha512-JmqCvUhmt43madlpFzG4BQzG2Z3m6tvQDNKdClZnO3VbIudJYmxsT0FNJMeiB2+JTSlTQTSbU8QdesVmwJcmLg==}

  map-obj@1.0.1:
    resolution: {integrity: sha512-7N/q3lyZ+LVCp7PzuxrJr4KMbBE2hW7BT7YNia330OFxIf4d3r5zVpicP2650l7CPN6RM9zOJRl3NGpqSiw3Eg==}
    engines: {node: '>=0.10.0'}

  map-obj@4.3.0:
    resolution: {integrity: sha512-hdN1wVrZbb29eBGiGjJbeP8JbKjq1urkHJ/LIP/NY48MZ1QVXUsQBV1G1zvYFHn1XE06cwjBsOI2K3Ulnj1YXQ==}
    engines: {node: '>=8'}

  md5.js@1.3.5:
    resolution: {integrity: sha512-xitP+WxNPcTTOgnTJcrhM0xvdPepipPSf3I8EIpGKeFLjt3PlJLIDG3u8EX53ZIubkb+5U2+3rELYpEhHhzdkg==}

  meow@12.1.1:
    resolution: {integrity: sha512-BhXM0Au22RwUneMPwSCnyhTOizdWoIEPU9sp0Aqa1PnDMR5Wv2FGXYDjuzJEIX+Eo2Rb8xuYe5jrnm5QowQFkw==}
    engines: {node: '>=16.10'}

  meow@8.1.2:
    resolution: {integrity: sha512-r85E3NdZ+mpYk1C6RjPFEMSE+s1iZMuHtsHAqY0DT3jZczl0diWUZ8g6oU7h0M9cD2EL+PzaYghhCLzR0ZNn5Q==}
    engines: {node: '>=10'}

  merge-stream@2.0.0:
    resolution: {integrity: sha512-abv/qOcuPfk3URPfDzmZU1LKmuw8kT+0nIHvKrKgFrwifol/doWcdA4ZqsWQ8ENrFKkd67Mfpo/LovbIUsbt3w==}

  merge2@1.4.1:
    resolution: {integrity: sha512-8q7VEgMJW4J8tcfVPy8g09NcQwZdbwFEqhe/WZkoIzjn/3TGDwtOCYtXGxA3O8tPzpczCCDgv+P2P5y00ZJOOg==}
    engines: {node: '>= 8'}

  micromatch@4.0.8:
    resolution: {integrity: sha512-PXwfBhYu0hBCPw8Dn0E+WDYb7af3dSLVWKi3HGv84IdF4TyFoC0ysxFd0Goxw7nSv4T/PzEJQxsYsEiFCKo2BA==}
    engines: {node: '>=8.6'}

  mime-db@1.52.0:
    resolution: {integrity: sha512-sPU4uV7dYlvtWJxwwxHD0PuihVNiE7TyAbQ5SWxDCB9mUYvOgroQOwYQQOKPJ8CIbE+1ETVlOoK1UC2nU3gYvg==}
    engines: {node: '>= 0.6'}

  mime-types@2.1.35:
    resolution: {integrity: sha512-ZDY+bPm5zTTF+YpCrAU9nK0UgICYPT0QtT1NZWFv4s++TNkcgVaT0g6+4R2uI4MjQjzysHB1zxuWL50hzaeXiw==}
    engines: {node: '>= 0.6'}

  mimic-fn@2.1.0:
    resolution: {integrity: sha512-OqbOk5oEQeAZ8WXWydlu9HJjz9WVdEIvamMCcXmuqUYjTknH/sqsWvhQ3vgwKFRR1HpjvNBKQ37nbJgYzGqGcg==}
    engines: {node: '>=6'}

  mimic-fn@4.0.0:
    resolution: {integrity: sha512-vqiC06CuhBTUdZH+RYl8sFrL096vA45Ok5ISO6sE/Mr1jRbGH4Csnhi8f3wKVl7x8mO4Au7Ir9D3Oyv1VYMFJw==}
    engines: {node: '>=12'}

  mimic-function@5.0.1:
    resolution: {integrity: sha512-VP79XUPxV2CigYP3jWwAUFSku2aKqBH7uTAapFWCBqutsbmDo96KY5o8uh6U+/YSIn5OxJnXp73beVkpqMIGhA==}
    engines: {node: '>=18'}

  min-indent@1.0.1:
    resolution: {integrity: sha512-I9jwMn07Sy/IwOj3zVkVik2JTvgpaykDZEigL6Rx6N9LbMywwUSMtxET+7lVoDLLd3O3IXwJwvuuns8UB/HeAg==}
    engines: {node: '>=4'}

  minimalistic-assert@1.0.1:
    resolution: {integrity: sha512-UtJcAD4yEaGtjPezWuO9wC4nwUnVH/8/Im3yEHQP4b67cXlD/Qr9hdITCU1xDbSEXg2XKNaP8jsReV7vQd00/A==}

  minimalistic-crypto-utils@1.0.1:
    resolution: {integrity: sha512-JIYlbt6g8i5jKfJ3xz7rF0LXmv2TkDxBLUkiBeZ7bAx4GnnNMr8xFpGnOxn6GhTEHx3SjRrZEoU+j04prX1ktg==}

  minimatch@3.0.5:
    resolution: {integrity: sha512-tUpxzX0VAzJHjLu0xUfFv1gwVp9ba3IOuRAVH2EGuRW8a5emA2FlACLqiT/lDVtS1W+TGNwqz3sWaNyLgDJWuw==}

  minimatch@3.1.2:
    resolution: {integrity: sha512-J7p63hRiAjw1NDEww1W7i37+ByIrOWO5XQQAzZ3VOcL0PNybwpfmV/N05zFAzwQ9USyEcX6t3UO+K5aqBQOIHw==}

  minimatch@5.1.6:
    resolution: {integrity: sha512-lKwV/1brpG6mBUFHtb7NUmtABCb2WZZmm2wNiOA5hAb8VdCS4B3dtMWyvcoViccwAW/COERjXLt0zP1zXUN26g==}
    engines: {node: '>=10'}

  minimatch@8.0.4:
    resolution: {integrity: sha512-W0Wvr9HyFXZRGIDgCicunpQ299OKXs9RgZfaukz4qAW/pJhcpUfupc9c+OObPOFueNy8VSrZgEmDtk6Kh4WzDA==}
    engines: {node: '>=16 || 14 >=14.17'}

  minimatch@9.0.3:
    resolution: {integrity: sha512-RHiac9mvaRw0x3AYRgDC1CxAP7HTcNrrECeA8YYJeWnpo+2Q5CegtZjaotWTWxDG3UeGA1coE05iH1mPjT/2mg==}
    engines: {node: '>=16 || 14 >=14.17'}

  minimatch@9.0.5:
    resolution: {integrity: sha512-G6T0ZX48xgozx7587koeX9Ys2NYy6Gmv//P89sEte9V9whIapMNF4idKxnW2QtCcLiTWlb/wfCabAtAFWhhBow==}
    engines: {node: '>=16 || 14 >=14.17'}

  minimist-options@4.1.0:
    resolution: {integrity: sha512-Q4r8ghd80yhO/0j1O3B2BjweX3fiHg9cdOwjJd2J76Q135c+NDxGCqdYKQ1SKBuFfgWbAUzBfvYjPUEeNgqN1A==}
    engines: {node: '>= 6'}

  minimist@1.2.8:
    resolution: {integrity: sha512-2yyAR8qBkN3YuheJanUpWC5U3bb5osDywNB8RzDVlDwDHbocAJveqqj1u8+SVD7jkWT4yvsHCpWqqWqAxb0zCA==}

  minipass-collect@2.0.1:
    resolution: {integrity: sha512-D7V8PO9oaz7PWGLbCACuI1qEOsq7UKfLotx/C0Aet43fCUB/wfQ7DYeq2oR/svFJGYDHPr38SHATeaj/ZoKHKw==}
    engines: {node: '>=16 || 14 >=14.17'}

  minipass-fetch@3.0.5:
    resolution: {integrity: sha512-2N8elDQAtSnFV0Dk7gt15KHsS0Fyz6CbYZ360h0WTYV1Ty46li3rAXVOQj1THMNLdmrD9Vt5pBPtWtVkpwGBqg==}
    engines: {node: ^14.17.0 || ^16.13.0 || >=18.0.0}

  minipass-flush@1.0.5:
    resolution: {integrity: sha512-JmQSYYpPUqX5Jyn1mXaRwOda1uQ8HP5KAT/oDSLCzt1BYRhQU0/hDtsB1ufZfEEzMZ9aAVmsBw8+FWsIXlClWw==}
    engines: {node: '>= 8'}

  minipass-pipeline@1.2.4:
    resolution: {integrity: sha512-xuIq7cIOt09RPRJ19gdi4b+RiNvDFYe5JH+ggNvBqGqpQXcru3PcRmOZuHBKWK1Txf9+cQ+HMVN4d6z46LZP7A==}
    engines: {node: '>=8'}

  minipass-sized@1.0.3:
    resolution: {integrity: sha512-MbkQQ2CTiBMlA2Dm/5cY+9SWFEN8pzzOXi6rlM5Xxq0Yqbda5ZQy9sU75a673FE9ZK0Zsbr6Y5iP6u9nktfg2g==}
    engines: {node: '>=8'}

  minipass@3.3.6:
    resolution: {integrity: sha512-DxiNidxSEK+tHG6zOIklvNOwm3hvCrbUrdtzY74U6HKTJxvIDfOUL5W5P2Ghd3DTkhhKPYGqeNUIh5qcM4YBfw==}
    engines: {node: '>=8'}

  minipass@4.2.8:
    resolution: {integrity: sha512-fNzuVyifolSLFL4NzpF+wEF4qrgqaaKX0haXPQEdQ7NKAN+WecoKMHV09YcuL/DHxrUsYQOK3MiuDf7Ip2OXfQ==}
    engines: {node: '>=8'}

  minipass@5.0.0:
    resolution: {integrity: sha512-3FnjYuehv9k6ovOEbyOswadCDPX1piCfhV8ncmYtHOjuPwylVWsghTLo7rabjC3Rx5xD4HDx8Wm1xnMF7S5qFQ==}
    engines: {node: '>=8'}

  minipass@7.1.2:
    resolution: {integrity: sha512-qOOzS1cBTWYF4BH8fVePDBOO9iptMnGUEZwNc/cMWnTV2nVLZ7VoNWEPHkYczZA0pdoA7dl6e7FL659nX9S2aw==}
    engines: {node: '>=16 || 14 >=14.17'}

  minizlib@2.1.2:
    resolution: {integrity: sha512-bAxsR8BVfj60DWXHE3u30oHzfl4G7khkSuPW+qvpd7jFRHm7dLxOjUk1EHACJ/hxLY8phGJ0YhYHZo7jil7Qdg==}
    engines: {node: '>= 8'}

  mkdirp@1.0.4:
    resolution: {integrity: sha512-vVqVZQyf3WLx2Shd0qJ9xuvqgAyKPLAiqITEtqW0oIUjzo3PePDd6fW9iFz30ef7Ysp/oiWqbhszeGWW2T6Gzw==}
    engines: {node: '>=10'}
    hasBin: true

  mnemonist@0.38.5:
    resolution: {integrity: sha512-bZTFT5rrPKtPJxj8KSV0WkPyNxl72vQepqqVUAW2ARUpUSF2qXMB6jZj7hW5/k7C1rtpzqbD/IIbJwLXUjCHeg==}

  modify-values@1.0.1:
    resolution: {integrity: sha512-xV2bxeN6F7oYjZWTe/YPAy6MN2M+sL4u/Rlm2AHCIVGfo2p1yGmBHQ6vHehl4bRTZBdHu3TSkWdYgkwpYzAGSw==}
    engines: {node: '>=0.10.0'}

  ms@2.1.3:
    resolution: {integrity: sha512-6FlzubTLZG3J2a/NVCAleEhjzq5oxgHyaCU9yYXvcLsvoVaHJq/s5xXI6/XXP6tz7R9xAOtHnSO/tXtF3WRTlA==}

  multimatch@5.0.0:
    resolution: {integrity: sha512-ypMKuglUrZUD99Tk2bUQ+xNQj43lPEfAeX2o9cTteAmShXy2VHDJpuwu1o0xqoKCt9jLVAvwyFKdLTPXKAfJyA==}
    engines: {node: '>=10'}

  mustache@4.2.0:
    resolution: {integrity: sha512-71ippSywq5Yb7/tVYyGbkBggbU8H3u5Rz56fH60jGFgr8uHwxs+aSKeqmluIVzM0m0kB7xQjKS6qPfd0b2ZoqQ==}
    hasBin: true

  mute-stream@0.0.8:
    resolution: {integrity: sha512-nnbWWOkoWyUsTjKrhgD0dcz22mdkSnpYqbEjIm2nhwhuxlSkpywJmBo8h0ZqJdkp73mb90SssHkN4rsRaBAfAA==}

  mute-stream@1.0.0:
    resolution: {integrity: sha512-avsJQhyd+680gKXyG/sQc0nXaC6rBkPOfyHYcFb9+hdkqQkR9bdnkJ0AMZhke0oesPqIO+mFFJ+IdBc7mst4IA==}
    engines: {node: ^14.17.0 || ^16.13.0 || >=18.0.0}

  mz@2.7.0:
    resolution: {integrity: sha512-z81GNO7nnYMEhrGh9LeymoE4+Yr0Wn5McHIZMK5cfQCl+NDX08sCZgUc9/6MHni9IWuFLm1Z3HTCXu2z9fN62Q==}

  natural-compare@1.4.0:
    resolution: {integrity: sha512-OWND8ei3VtNC9h7V60qff3SVobHr996CTwgxubgyQYEpg290h9J0buyECNNJexkFm5sOajh5G116RYA1c8ZMSw==}

  negotiator@0.6.4:
    resolution: {integrity: sha512-myRT3DiWPHqho5PrJaIRyaMv2kgYf0mUVgBNOYMuCH5Ki1yEiQaf/ZJuQ62nvpc44wL5WDbTX7yGJi1Neevw8w==}
    engines: {node: '>= 0.6'}

  neo-async@2.6.2:
    resolution: {integrity: sha512-Yd3UES5mWCSqR+qNT93S3UoYUkqAZ9lLg8a7g9rimsWmYGK8cVToA4/sF3RrshdyV3sAGMXVUmpMYOw+dLpOuw==}

  no-case@3.0.4:
    resolution: {integrity: sha512-fgAN3jGAh+RoxUGZHTSOLJIqUc2wmoBwGR4tbpNAKmmovFoWq0OdRkb0VkldReO2a2iBT/OEulG9XSUc10r3zg==}

  node-domexception@1.0.0:
    resolution: {integrity: sha512-/jKZoMpw0F8GRwl4/eLROPA3cfcXtLApP0QzLmUT/HuPCZWyB7IY9ZrMeKw2O/nFIqPQB3PVM9aYm0F312AXDQ==}
    engines: {node: '>=10.5.0'}

  node-fetch@2.6.7:
    resolution: {integrity: sha512-ZjMPFEfVx5j+y2yF35Kzx5sF7kDzxuDj6ziH4FFbOp87zKDZNx8yExJIb05OGF4Nlt9IHFIMBkRl41VdvcNdbQ==}
    engines: {node: 4.x || >=6.0.0}
    peerDependencies:
      encoding: ^0.1.0
    peerDependenciesMeta:
      encoding:
        optional: true

  node-fetch@2.7.0:
    resolution: {integrity: sha512-c4FRfUm/dbcWZ7U+1Wq0AwCyFL+3nt2bEw05wfxSz+DWpWsitgmSgYmy2dQdWyKC1694ELPqMs/YzUSNozLt8A==}
    engines: {node: 4.x || >=6.0.0}
    peerDependencies:
      encoding: ^0.1.0
    peerDependenciesMeta:
      encoding:
        optional: true

  node-gyp-build@4.8.4:
    resolution: {integrity: sha512-LA4ZjwlnUblHVgq0oBF3Jl/6h/Nvs5fzBLwdEF4nuxnFdsfajde4WfxtJr3CaiH+F6ewcIB/q4jQ4UzPyid+CQ==}
    hasBin: true

  node-gyp@10.3.1:
    resolution: {integrity: sha512-Pp3nFHBThHzVtNY7U6JfPjvT/DTE8+o/4xKsLQtBoU+j2HLsGlhcfzflAoUreaJbNmYnX+LlLi0qjV8kpyO6xQ==}
    engines: {node: ^16.14.0 || >=18.0.0}
    hasBin: true

  node-int64@0.4.0:
    resolution: {integrity: sha512-O5lz91xSOeoXP6DulyHfllpq+Eg00MWitZIbtPfoSEvqIHdl5gfcY6hYzDWnj0qD5tz52PI08u9qUvSVeUBeHw==}

  node-machine-id@1.1.12:
    resolution: {integrity: sha512-QNABxbrPa3qEIfrE6GOJ7BYIuignnJw7iQ2YPbc3Nla1HzRJjXzZOiikfF8m7eAMfichLt3M4VgLOetqgDmgGQ==}

  node-releases@2.0.19:
    resolution: {integrity: sha512-xxOWJsBKtzAq7DY0J+DTzuz58K8e7sJbdgwkbMWQe8UYB6ekmsQ45q0M/tJDsGaZmbC+l7n57UV8Hl5tHxO9uw==}

  nopt@7.2.1:
    resolution: {integrity: sha512-taM24ViiimT/XntxbPyJQzCG+p4EKOpgD3mxFwW38mGjVUrfERQOeY4EDHjdnptttfHuHQXFx+lTP08Q+mLa/w==}
    engines: {node: ^14.17.0 || ^16.13.0 || >=18.0.0}
    hasBin: true

  normalize-package-data@2.5.0:
    resolution: {integrity: sha512-/5CMN3T0R4XTj4DcGaexo+roZSdSFW/0AOOTROrjxzCG1wrWXEsGbRKevjlIL+ZDE4sZlJr5ED4YW0yqmkK+eA==}

  normalize-package-data@3.0.3:
    resolution: {integrity: sha512-p2W1sgqij3zMMyRC067Dg16bfzVH+w7hyegmpIvZ4JNjqtGOVAIvLmjBx3yP7YTe9vKJgkoNOPjwQGogDoMXFA==}
    engines: {node: '>=10'}

  normalize-package-data@6.0.2:
    resolution: {integrity: sha512-V6gygoYb/5EmNI+MEGrWkC+e6+Rr7mTmfHrxDbLzxQogBkgzo76rkok0Am6thgSF7Mv2nLOajAJj5vDJZEFn7g==}
    engines: {node: ^16.14.0 || >=18.0.0}

  normalize-path@3.0.0:
    resolution: {integrity: sha512-6eZs5Ls3WtCisHWp9S2GUy8dqkpGi4BVSz3GaqiE6ezub0512ESztXUwUB6C6IKbQkY2Pnb/mD4WYojCRwcwLA==}
    engines: {node: '>=0.10.0'}

  npm-bundled@3.0.1:
    resolution: {integrity: sha512-+AvaheE/ww1JEwRHOrn4WHNzOxGtVp+adrg2AeZS/7KuxGUYFuBta98wYpfHBbJp6Tg6j1NKSEVHNcfZzJHQwQ==}
    engines: {node: ^14.17.0 || ^16.13.0 || >=18.0.0}

  npm-install-checks@6.3.0:
    resolution: {integrity: sha512-W29RiK/xtpCGqn6f3ixfRYGk+zRyr+Ew9F2E20BfXxT5/euLdA/Nm7fO7OeTGuAmTs30cpgInyJ0cYe708YTZw==}
    engines: {node: ^14.17.0 || ^16.13.0 || >=18.0.0}

  npm-normalize-package-bin@3.0.1:
    resolution: {integrity: sha512-dMxCf+zZ+3zeQZXKxmyuCKlIDPGuv8EF940xbkC4kQVDTtqoh6rJFO+JTKSA6/Rwi0getWmtuy4Itup0AMcaDQ==}
    engines: {node: ^14.17.0 || ^16.13.0 || >=18.0.0}

  npm-package-arg@11.0.2:
    resolution: {integrity: sha512-IGN0IAwmhDJwy13Wc8k+4PEbTPhpJnMtfR53ZbOyjkvmEcLS4nCwp6mvMWjS5sUjeiW3mpx6cHmuhKEu9XmcQw==}
    engines: {node: ^16.14.0 || >=18.0.0}

  npm-packlist@8.0.2:
    resolution: {integrity: sha512-shYrPFIS/JLP4oQmAwDyk5HcyysKW8/JLTEA32S0Z5TzvpaeeX2yMFfoK1fjEBnCBvVyIB/Jj/GBFdm0wsgzbA==}
    engines: {node: ^14.17.0 || ^16.13.0 || >=18.0.0}

  npm-pick-manifest@9.1.0:
    resolution: {integrity: sha512-nkc+3pIIhqHVQr085X9d2JzPzLyjzQS96zbruppqC9aZRm/x8xx6xhI98gHtsfELP2bE+loHq8ZaHFHhe+NauA==}
    engines: {node: ^16.14.0 || >=18.0.0}

  npm-registry-fetch@17.1.0:
    resolution: {integrity: sha512-5+bKQRH0J1xG1uZ1zMNvxW0VEyoNWgJpY9UDuluPFLKDfJ9u2JmmjmTJV1srBGQOROfdBMiVvnH2Zvpbm+xkVA==}
    engines: {node: ^16.14.0 || >=18.0.0}

  npm-run-path@4.0.1:
    resolution: {integrity: sha512-S48WzZW777zhNIrn7gxOlISNAqi9ZC/uQFnRdbeIHhZhCA6UqpkOT8T1G7BvfdgP4Er8gF4sUbaS0i7QvIfCWw==}
    engines: {node: '>=8'}

  npm-run-path@5.3.0:
    resolution: {integrity: sha512-ppwTtiJZq0O/ai0z7yfudtBpWIoxM8yE6nHi1X47eFR2EWORqfbu6CnPlNsjeN683eT0qG6H/Pyf9fCcvjnnnQ==}
    engines: {node: ^12.20.0 || ^14.13.1 || >=16.0.0}

  nx@20.3.2:
    resolution: {integrity: sha512-VWUHX0uCn8ACFbpBTpgucDzwe4q/a/UU3AYOhzKCvTzb3kQiyvoxLjORSze93ZNEqgor0PMkCQgcoMBUjxJfzQ==}
    hasBin: true
    peerDependencies:
      '@swc-node/register': ^1.8.0
      '@swc/core': ^1.3.85
    peerDependenciesMeta:
      '@swc-node/register':
        optional: true
      '@swc/core':
        optional: true

  object-assign@4.1.1:
    resolution: {integrity: sha512-rJgTQnkUnH1sFw8yT6VSU3zD3sWmu6sZhIseY8VX+GRu3P6F7Fu+JNDoXfklElbLJSnc3FUQHVe4cU5hj+BcUg==}
    engines: {node: '>=0.10.0'}

  obliterator@2.0.5:
    resolution: {integrity: sha512-42CPE9AhahZRsMNslczq0ctAEtqk8Eka26QofnqC346BZdHDySk3LWka23LI7ULIw11NmltpiLagIq8gBozxTw==}

  obuf@1.1.2:
    resolution: {integrity: sha512-PX1wu0AmAdPqOL1mWhqmlOd8kOIZQwGZw6rh7uby9fTc5lhaOWFLX3I6R1hrF9k3zUY40e6igsLGkDXK92LJNg==}

  once@1.4.0:
    resolution: {integrity: sha512-lNaJgI+2Q5URQBkccEKHTQOPaXdUxnZZElQTZY0MFUAuaEqe1E+Nyvgdz/aIyNi6Z9MzO5dv1H8n58/GELp3+w==}

  onetime@5.1.2:
    resolution: {integrity: sha512-kbpaSSGJTWdAY5KPVeMOKXSrPtr8C8C7wodJbcsd51jRnmD+GZu8Y0VoU6Dm5Z4vWr0Ig/1NKuWRKf7j5aaYSg==}
    engines: {node: '>=6'}

  onetime@6.0.0:
    resolution: {integrity: sha512-1FlR+gjXK7X+AsAHso35MnyN5KqGwJRi/31ft6x0M194ht7S+rWAvd7PHss9xSKMzE0asv1pyIHaJYq+BbacAQ==}
    engines: {node: '>=12'}

  onetime@7.0.0:
    resolution: {integrity: sha512-VXJjc87FScF88uafS3JllDgvAm+c/Slfz06lorj2uAY34rlUu0Nt+v8wreiImcrgAjjIHp1rXpTDlLOGw29WwQ==}
    engines: {node: '>=18'}

  open@8.4.2:
    resolution: {integrity: sha512-7x81NCL719oNbsq/3mh+hVrAWmFuEYUqrq/Iw3kUzH8ReypT9QQ0BLoJS7/G9k6N81XjW4qHWtjWwe/9eLy1EQ==}
    engines: {node: '>=12'}

  openai@4.79.3:
    resolution: {integrity: sha512-0yAnr6oxXAyVrYwLC1jA0KboyU7DjEmrfTXQX+jSpE+P4i72AI/Lxx5pvR3r9i5X7G33835lL+ZrnQ+MDvyuUg==}
    hasBin: true
    peerDependencies:
      ws: ^8.18.0
      zod: ^3.23.8
    peerDependenciesMeta:
      ws:
        optional: true
      zod:
        optional: true

  openapi-types@12.1.3:
    resolution: {integrity: sha512-N4YtSYJqghVu4iek2ZUvcN/0aqH1kRDuNqzcycDxhOUpg7GdvLa2F3DgS6yBNhInhv2r/6I0Flkn7CqL8+nIcw==}

  ora@5.3.0:
    resolution: {integrity: sha512-zAKMgGXUim0Jyd6CXK9lraBnD3H5yPGBPPOkC23a2BG6hsm4Zu6OQSjQuEtV0BHDf4aKHcUFvJiGRrFuW3MG8g==}
    engines: {node: '>=10'}

  ora@5.4.1:
    resolution: {integrity: sha512-5b6Y85tPxZZ7QytO+BQzysW31HJku27cRIlkbAXaNx+BdcVi+LlRFmVXzeF6a7JCwJpyw5c4b+YSVImQIrBpuQ==}
    engines: {node: '>=10'}

  os-tmpdir@1.0.2:
    resolution: {integrity: sha512-D2FR03Vir7FIu45XBY20mTb+/ZSWB00sjU9jdQXt83gDrI4Ztz5Fs7/yy74g2N5SVQY4xY1qDr4rNddwYRVX0g==}
    engines: {node: '>=0.10.0'}

  ox@0.6.5:
    resolution: {integrity: sha512-vmnH8KvMDwFZDbNY1mq2CBRBWIgSliZB/dFV0xKp+DfF/dJkTENt6nmA+DzHSSAgL/GO2ydjkXWvlndJgSY4KQ==}
    peerDependencies:
      typescript: '>=5.4.0'
    peerDependenciesMeta:
      typescript:
        optional: true

  p-finally@1.0.0:
    resolution: {integrity: sha512-LICb2p9CB7FS+0eR1oqWnHhp0FljGLZCWBE9aix0Uye9W8LTQPwMTYVGWQWIw9RdQiDg4+epXQODwIYJtSJaow==}
    engines: {node: '>=4'}

  p-limit@1.3.0:
    resolution: {integrity: sha512-vvcXsLAJ9Dr5rQOPk7toZQZJApBl2K4J6dANSsEuh6QI41JYcsS/qhTGa9ErIUUgK3WNQoJYvylxvjqmiqEA9Q==}
    engines: {node: '>=4'}

  p-limit@2.3.0:
    resolution: {integrity: sha512-//88mFWSJx8lxCzwdAABTJL2MyWB12+eIY7MDL2SqLmAkeKU9qxRvWuSyTjm3FUmpBEMuFfckAIqEaVGUDxb6w==}
    engines: {node: '>=6'}

  p-limit@3.1.0:
    resolution: {integrity: sha512-TYOanM3wGwNGsZN2cVTYPArw454xnXj5qmWF1bEoAc4+cU/ol7GVh7odevjp1FNHduHc3KZMcFduxU5Xc6uJRQ==}
    engines: {node: '>=10'}

  p-limit@4.0.0:
    resolution: {integrity: sha512-5b0R4txpzjPWVw/cXXUResoD4hb6U/x9BH08L7nw+GN1sezDzPdxeRvpc9c433fZhBan/wusjbCsqwqm4EIBIQ==}
    engines: {node: ^12.20.0 || ^14.13.1 || >=16.0.0}

  p-locate@2.0.0:
    resolution: {integrity: sha512-nQja7m7gSKuewoVRen45CtVfODR3crN3goVQ0DDZ9N3yHxgpkuBhZqsaiotSQRrADUrne346peY7kT3TSACykg==}
    engines: {node: '>=4'}

  p-locate@4.1.0:
    resolution: {integrity: sha512-R79ZZ/0wAxKGu3oYMlz8jy/kbhsNrS7SKZ7PxEHBgJ5+F2mtFW2fK2cOtBh1cHYkQsbzFV7I+EoRKe6Yt0oK7A==}
    engines: {node: '>=8'}

  p-locate@6.0.0:
    resolution: {integrity: sha512-wPrq66Llhl7/4AGC6I+cqxT07LhXvWL08LNXz1fENOw0Ap4sRZZ/gZpTTJ5jpurzzzfS2W/Ge9BY3LgLjCShcw==}
    engines: {node: ^12.20.0 || ^14.13.1 || >=16.0.0}

  p-map-series@2.1.0:
    resolution: {integrity: sha512-RpYIIK1zXSNEOdwxcfe7FdvGcs7+y5n8rifMhMNWvaxRNMPINJHF5GDeuVxWqnfrcHPSCnp7Oo5yNXHId9Av2Q==}
    engines: {node: '>=8'}

  p-map@4.0.0:
    resolution: {integrity: sha512-/bjOqmgETBYB5BoEeGVea8dmvHb2m9GLy1E9W43yeyfP6QQCZGFNa+XRceJEuDB6zqr+gKpIAmlLebMpykw/MQ==}
    engines: {node: '>=10'}

  p-pipe@3.1.0:
    resolution: {integrity: sha512-08pj8ATpzMR0Y80x50yJHn37NF6vjrqHutASaX5LiH5npS9XPvrUmscd9MF5R4fuYRHOxQR1FfMIlF7AzwoPqw==}
    engines: {node: '>=8'}

  p-queue@6.6.2:
    resolution: {integrity: sha512-RwFpb72c/BhQLEXIZ5K2e+AhgNVmIejGlTgiB9MzZ0e93GRvqZ7uSi0dvRF7/XIXDeNkra2fNHBxTyPDGySpjQ==}
    engines: {node: '>=8'}

  p-reduce@2.1.0:
    resolution: {integrity: sha512-2USApvnsutq8uoxZBGbbWM0JIYLiEMJ9RlaN7fAzVNb9OZN0SHjjTTfIcb667XynS5Y1VhwDJVDa72TnPzAYWw==}
    engines: {node: '>=8'}

  p-retry@4.6.2:
    resolution: {integrity: sha512-312Id396EbJdvRONlngUx0NydfrIQ5lsYu0znKVUzVvArzEIt08V1qhtyESbGVd1FGX7UKtiFp5uwKZdM8wIuQ==}
    engines: {node: '>=8'}

  p-timeout@3.2.0:
    resolution: {integrity: sha512-rhIwUycgwwKcP9yTOOFK/AKsAopjjCakVqLHePO3CC6Mir1Z99xT+R63jZxAT5lFZLa2inS5h+ZS2GvR99/FBg==}
    engines: {node: '>=8'}

  p-try@1.0.0:
    resolution: {integrity: sha512-U1etNYuMJoIz3ZXSrrySFjsXQTWOx2/jdi86L+2pRvph/qMKL6sbcCYdH23fqsbm8TH2Gn0OybpT4eSFlCVHww==}
    engines: {node: '>=4'}

  p-try@2.2.0:
    resolution: {integrity: sha512-R4nPAVTAU0B9D35/Gk3uJf/7XYbQcyohSKdvAxIRSNghFl4e71hVoGnBNQz9cWaXxO2I10KTC+3jMdvvoKw6dQ==}
    engines: {node: '>=6'}

  p-waterfall@2.1.1:
    resolution: {integrity: sha512-RRTnDb2TBG/epPRI2yYXsimO0v3BXC8Yd3ogr1545IaqKK17VGhbWVeGGN+XfCm/08OK8635nH31c8bATkHuSw==}
    engines: {node: '>=8'}

  package-json-from-dist@1.0.1:
    resolution: {integrity: sha512-UEZIS3/by4OC8vL3P2dTXRETpebLI2NiI5vIrjaD/5UtrkFX/tNbwjTSRAGC/+7CAo2pIcBaRgWmcBBHcsaCIw==}

  pacote@18.0.6:
    resolution: {integrity: sha512-+eK3G27SMwsB8kLIuj4h1FUhHtwiEUo21Tw8wNjmvdlpOEr613edv+8FUsTj/4F/VN5ywGE19X18N7CC2EJk6A==}
    engines: {node: ^16.14.0 || >=18.0.0}
    hasBin: true

  pako@2.1.0:
    resolution: {integrity: sha512-w+eufiZ1WuJYgPXbV/PO3NCMEc3xqylkKHzp8bxp1uW4qaSNQUkwmLLEc3kKsfz8lpV1F8Ht3U1Cm+9Srog2ug==}

  parent-module@1.0.1:
    resolution: {integrity: sha512-GQ2EWRpQV8/o+Aw8YqtfZZPfNRWZYkbidE9k5rpl/hC3vtHHBfGm2Ifi6qWV+coDGkrUKZAxE3Lot5kcsRlh+g==}
    engines: {node: '>=6'}

  parse-conflict-json@3.0.1:
    resolution: {integrity: sha512-01TvEktc68vwbJOtWZluyWeVGWjP+bZwXtPDMQVbBKzbJ/vZBif0L69KH1+cHv1SZ6e0FKLvjyHe8mqsIqYOmw==}
    engines: {node: ^14.17.0 || ^16.13.0 || >=18.0.0}

  parse-json@4.0.0:
    resolution: {integrity: sha512-aOIos8bujGN93/8Ox/jPLh7RwVnPEysynVFE+fQZyg6jKELEHwzgKdLRFHUgXJL6kylijVSBC4BvN9OmsB48Rw==}
    engines: {node: '>=4'}

  parse-json@5.2.0:
    resolution: {integrity: sha512-ayCKvm/phCGxOkYRSCM82iDwct8/EonSEgCSxWxD7ve6jHggsFl4fZVQBPRNgQoKiuV/odhFrGzQXZwbifC8Rg==}
    engines: {node: '>=8'}

  parse-path@7.0.0:
    resolution: {integrity: sha512-Euf9GG8WT9CdqwuWJGdf3RkUcTBArppHABkO7Lm8IzRQp0e2r/kkFnmhu4TSK30Wcu5rVAZLmfPKSBBi9tWFog==}

  parse-url@8.1.0:
    resolution: {integrity: sha512-xDvOoLU5XRrcOZvnI6b8zA6n9O9ejNk/GExuz1yBuWUGn9KA97GI6HTs6u02wKara1CeVmZhH+0TZFdWScR89w==}

  path-exists@3.0.0:
    resolution: {integrity: sha512-bpC7GYwiDYQ4wYLe+FA8lhRjhQCMcQGuSgGGqDkg/QerRWw9CmGRT0iSOVRSZJ29NMLZgIzqaljJ63oaL4NIJQ==}
    engines: {node: '>=4'}

  path-exists@4.0.0:
    resolution: {integrity: sha512-ak9Qy5Q7jYb2Wwcey5Fpvg2KoAc/ZIhLSLOSBmRmygPsGwkVVt0fZa0qrtMz+m6tJTAHfZQ8FnmB4MG4LWy7/w==}
    engines: {node: '>=8'}

  path-exists@5.0.0:
    resolution: {integrity: sha512-RjhtfwJOxzcFmNOi6ltcbcu4Iu+FL3zEj83dk4kAS+fVpTxXLO1b38RvJgT/0QwvV/L3aY9TAnyv0EOqW4GoMQ==}
    engines: {node: ^12.20.0 || ^14.13.1 || >=16.0.0}

  path-is-absolute@1.0.1:
    resolution: {integrity: sha512-AVbw3UJ2e9bq64vSaS9Am0fje1Pa8pbGqTTsmXfaIiMpnr5DlDhfJOuLj9Sf95ZPVDAUerDfEk88MPmPe7UCQg==}
    engines: {node: '>=0.10.0'}

  path-key@3.1.1:
    resolution: {integrity: sha512-ojmeN0qd+y0jszEtoY48r0Peq5dwMEkIlCOu6Q5f41lfkswXuKtYrhgoTpLnyIcHm24Uhqx+5Tqm2InSwLhE6Q==}
    engines: {node: '>=8'}

  path-key@4.0.0:
    resolution: {integrity: sha512-haREypq7xkM7ErfgIyA0z+Bj4AGKlMSdlQE2jvJo6huWD1EdkKYV+G/T4nq0YEF2vgTT8kqMFKo1uHn950r4SQ==}
    engines: {node: '>=12'}

  path-parse@1.0.7:
    resolution: {integrity: sha512-LDJzPVEEEPR+y48z93A0Ed0yXb8pAByGWo/k5YYdYgpY2/2EsOsksJrq7lOHxryrVOn1ejG6oAp8ahvOIQD8sw==}

  path-scurry@1.11.1:
    resolution: {integrity: sha512-Xa4Nw17FS9ApQFJ9umLiJS4orGjm7ZzwUrwamcGQuHSzDyth9boKDaycYdDcZDuqYATXw4HFXgaqWTctW/v1HA==}
    engines: {node: '>=16 || 14 >=14.18'}

  path-type@3.0.0:
    resolution: {integrity: sha512-T2ZUsdZFHgA3u4e5PfPbjd7HDDpxPnQb5jN0SrDsjNSuVXHJqtwTnWqG0B1jZrgmJ/7lj1EmVIByWt1gxGkWvg==}
    engines: {node: '>=4'}

  path-type@4.0.0:
    resolution: {integrity: sha512-gDKb8aZMDeD/tZWs9P6+q0J9Mwkdl6xMV8TjnGP3qJVJ06bdMgkbBlLU8IdfOsIsFz2BW1rNVT3XuNEl8zPAvw==}
    engines: {node: '>=8'}

  peek-readable@4.1.0:
    resolution: {integrity: sha512-ZI3LnwUv5nOGbQzD9c2iDG6toheuXSZP5esSHBjopsXH4dg19soufvpUGA3uohi5anFtGb2lhAVdHzH6R/Evvg==}
    engines: {node: '>=8'}

  pg-cloudflare@1.1.1:
    resolution: {integrity: sha512-xWPagP/4B6BgFO+EKz3JONXv3YDgvkbVrGw2mTo3D6tVDQRh1e7cqVGvyR3BE+eQgAvx1XhW/iEASj4/jCWl3Q==}

  pg-connection-string@2.7.0:
    resolution: {integrity: sha512-PI2W9mv53rXJQEOb8xNR8lH7Hr+EKa6oJa38zsK0S/ky2er16ios1wLKhZyxzD7jUReiWokc9WK5nxSnC7W1TA==}

  pg-int8@1.0.1:
    resolution: {integrity: sha512-WCtabS6t3c8SkpDBUlb1kjOs7l66xsGdKpIPZsg4wR+B3+u9UAum2odSsF9tnvxg80h4ZxLWMy4pRjOsFIqQpw==}
    engines: {node: '>=4.0.0'}

  pg-numeric@1.0.2:
    resolution: {integrity: sha512-BM/Thnrw5jm2kKLE5uJkXqqExRUY/toLHda65XgFTBTFYZyopbKjBe29Ii3RbkvlsMoFwD+tHeGaCjjv0gHlyw==}
    engines: {node: '>=4'}

  pg-pool@3.7.1:
    resolution: {integrity: sha512-xIOsFoh7Vdhojas6q3596mXFsR8nwBQBXX5JiV7p9buEVAGqYL4yFzclON5P9vFrpu1u7Zwl2oriyDa89n0wbw==}
    peerDependencies:
      pg: '>=8.0'

  pg-protocol@1.7.1:
    resolution: {integrity: sha512-gjTHWGYWsEgy9MsY0Gp6ZJxV24IjDqdpTW7Eh0x+WfJLFsm/TJx1MzL6T0D88mBvkpxotCQ6TwW6N+Kko7lhgQ==}

  pg-types@2.2.0:
    resolution: {integrity: sha512-qTAAlrEsl8s4OiEQY69wDvcMIdQN6wdz5ojQiOy6YRMuynxenON0O5oCpJI6lshc6scgAY8qvJ2On/p+CXY0GA==}
    engines: {node: '>=4'}

  pg-types@4.0.2:
    resolution: {integrity: sha512-cRL3JpS3lKMGsKaWndugWQoLOCoP+Cic8oseVcbr0qhPzYD5DWXK+RZ9LY9wxRf7RQia4SCwQlXk0q6FCPrVng==}
    engines: {node: '>=10'}

  pg@8.13.1:
    resolution: {integrity: sha512-OUir1A0rPNZlX//c7ksiu7crsGZTKSOXJPgtNiHGIlC9H0lO+NC6ZDYksSgBYY/thSWhnSRBv8w1lieNNGATNQ==}
    engines: {node: '>= 8.0.0'}
    peerDependencies:
      pg-native: '>=3.0.1'
    peerDependenciesMeta:
      pg-native:
        optional: true

  pgpass@1.0.5:
    resolution: {integrity: sha512-FdW9r/jQZhSeohs1Z3sI1yxFQNFvMcnmfuj4WBMUTxOrAyLMaTcE1aAMBiTlbMNaXvBCQuVi0R7hd8udDSP7ug==}

  picocolors@1.1.1:
    resolution: {integrity: sha512-xceH2snhtb5M9liqDsmEw56le376mTZkEX/jEb/RxNFyegNul7eNslCXP9FDj/Lcu0X8KEyMceP2ntpaHrDEVA==}

  picomatch@2.3.1:
    resolution: {integrity: sha512-JU3teHTNjmE2VCGFzuY8EXzCDVwEqB2a8fsIvwaStHhAWJEeVd1o1QD80CU6+ZdEXXSLbSsuLwJjkCBWqRQUVA==}
    engines: {node: '>=8.6'}

  picomatch@4.0.2:
    resolution: {integrity: sha512-M7BAV6Rlcy5u+m6oPhAPFgJTzAioX/6B0DxyvDlo9l8+T3nLKbrczg2WLUyzd45L8RqfUMyGPzekbMvX2Ldkwg==}
    engines: {node: '>=12'}

  pidtree@0.6.0:
    resolution: {integrity: sha512-eG2dWTVw5bzqGRztnHExczNxt5VGsE6OwTeCG3fdUf9KBsZzO3R5OIIIzWR+iZA0NtZ+RDVdaoE2dK1cn6jH4g==}
    engines: {node: '>=0.10'}
    hasBin: true

  pify@2.3.0:
    resolution: {integrity: sha512-udgsAY+fTnvv7kI7aaxbqwWNb0AHiB0qBO89PZKPkoTmGOgdbrHDKD+0B2X4uTfJ/FT1R09r9gTsjUjNJotuog==}
    engines: {node: '>=0.10.0'}

  pify@3.0.0:
    resolution: {integrity: sha512-C3FsVNH1udSEX48gGX1xfvwTWfsYWj5U+8/uK15BGzIGrKoUpghX8hWZwa/OFnakBiiVNmBvemTJR5mcy7iPcg==}
    engines: {node: '>=4'}

  pify@4.0.1:
    resolution: {integrity: sha512-uB80kBFb/tfd68bVleG9T5GGsGPjJrLAUpR5PZIrhBnIaRTQRjqdJSsIKkOP6OAIFbj7GOrcudc5pNjZ+geV2g==}
    engines: {node: '>=6'}

  pify@5.0.0:
    resolution: {integrity: sha512-eW/gHNMlxdSP6dmG6uJip6FXN0EQBwm2clYYd8Wul42Cwu/DK8HEftzsapcNdYe2MfLiIwZqsDk2RDEsTE79hA==}
    engines: {node: '>=10'}

  pirates@4.0.6:
    resolution: {integrity: sha512-saLsH7WeYYPiD25LDuLRRY/i+6HaPYr6G1OUlN39otzkSTxKnubR9RTxS3/Kk50s1g2JTgFwWQDQyplC5/SHZg==}
    engines: {node: '>= 6'}

  pkg-dir@4.2.0:
    resolution: {integrity: sha512-HRDzbaKjC+AOWVXxAU/x54COGeIv9eb+6CkDSQoNTt4XyWoIJvuPsXizxu/Fr23EiekbtZwmh1IcIG/l/a10GQ==}
    engines: {node: '>=8'}

  playwright-core@1.49.1:
    resolution: {integrity: sha512-BzmpVcs4kE2CH15rWfzpjzVGhWERJfmnXmniSyKeRZUs9Ws65m+RGIi7mjJK/euCegfn3i7jvqWeWyHe9y3Vgg==}
    engines: {node: '>=18'}
    hasBin: true

  playwright@1.49.1:
    resolution: {integrity: sha512-VYL8zLoNTBxVOrJBbDuRgDWa3i+mfQgDTrL8Ah9QXZ7ax4Dsj0MSq5bYgytRnDVVe+njoKnfsYkH3HzqVj5UZA==}
    engines: {node: '>=18'}
    hasBin: true

  postcss-load-config@6.0.1:
    resolution: {integrity: sha512-oPtTM4oerL+UXmx+93ytZVN82RrlY/wPUV8IeDxFrzIjXOLF1pN+EmKPLbubvKHT2HC20xXsCAH2Z+CKV6Oz/g==}
    engines: {node: '>= 18'}
    peerDependencies:
      jiti: '>=1.21.0'
      postcss: '>=8.0.9'
      tsx: ^4.8.1
      yaml: ^2.4.2
    peerDependenciesMeta:
      jiti:
        optional: true
      postcss:
        optional: true
      tsx:
        optional: true
      yaml:
        optional: true

  postcss-selector-parser@6.1.2:
    resolution: {integrity: sha512-Q8qQfPiZ+THO/3ZrOrO0cJJKfpYCagtMUkXbnEfmgUjwXg6z/WBeOyS9APBBPCTSiDV+s4SwQGu8yFsiMRIudg==}
    engines: {node: '>=4'}

  postgres-array@2.0.0:
    resolution: {integrity: sha512-VpZrUqU5A69eQyW2c5CA1jtLecCsN2U/bD6VilrFDWq5+5UIEVO7nazS3TEcHf1zuPYO/sqGvUvW62g86RXZuA==}
    engines: {node: '>=4'}

  postgres-array@3.0.2:
    resolution: {integrity: sha512-6faShkdFugNQCLwucjPcY5ARoW1SlbnrZjmGl0IrrqewpvxvhSLHimCVzqeuULCbG0fQv7Dtk1yDbG3xv7Veog==}
    engines: {node: '>=12'}

  postgres-bytea@1.0.0:
    resolution: {integrity: sha512-xy3pmLuQqRBZBXDULy7KbaitYqLcmxigw14Q5sj8QBVLqEwXfeybIKVWiqAXTlcvdvb0+xkOtDbfQMOf4lST1w==}
    engines: {node: '>=0.10.0'}

  postgres-bytea@3.0.0:
    resolution: {integrity: sha512-CNd4jim9RFPkObHSjVHlVrxoVQXz7quwNFpz7RY1okNNme49+sVyiTvTRobiLV548Hx/hb1BG+iE7h9493WzFw==}
    engines: {node: '>= 6'}

  postgres-date@1.0.7:
    resolution: {integrity: sha512-suDmjLVQg78nMK2UZ454hAG+OAW+HQPZ6n++TNDUX+L0+uUlLywnoxJKDou51Zm+zTCjrCl0Nq6J9C5hP9vK/Q==}
    engines: {node: '>=0.10.0'}

  postgres-date@2.1.0:
    resolution: {integrity: sha512-K7Juri8gtgXVcDfZttFKVmhglp7epKb1K4pgrkLxehjqkrgPhfG6OO8LHLkfaqkbpjNRnra018XwAr1yQFWGcA==}
    engines: {node: '>=12'}

  postgres-interval@1.2.0:
    resolution: {integrity: sha512-9ZhXKM/rw350N1ovuWHbGxnGh/SNJ4cnxHiM0rxE4VN41wsg8P8zWn9hv/buK00RP4WvlOyr/RBDiptyxVbkZQ==}
    engines: {node: '>=0.10.0'}

  postgres-interval@3.0.0:
    resolution: {integrity: sha512-BSNDnbyZCXSxgA+1f5UU2GmwhoI0aU5yMxRGO8CdFEcY2BQF9xm/7MqKnYoM1nJDk8nONNWDk9WeSmePFhQdlw==}
    engines: {node: '>=12'}

  postgres-range@1.1.4:
    resolution: {integrity: sha512-i/hbxIE9803Alj/6ytL7UHQxRvZkI9O4Sy+J3HGc4F4oo/2eQAjTSNJ0bfxyse3bH0nuVesCk+3IRLaMtG3H6w==}

  prettier@3.5.1:
    resolution: {integrity: sha512-hPpFQvHwL3Qv5AdRvBFMhnKo4tYxp0ReXiPn2bxkiohEX6mBeBwEpBSQTkD458RaaDKQMYSp4hX4UtfUTA5wDw==}
    engines: {node: '>=14'}
    hasBin: true

  pretty-format@29.7.0:
    resolution: {integrity: sha512-Pdlw/oPxN+aXdmM9R00JVC9WVFoCLTKJvDVLgmJ+qAffBMxsV85l/Lu7sNx4zSzPyoL2euImuEwHhOXdEgNFZQ==}
    engines: {node: ^14.15.0 || ^16.10.0 || >=18.0.0}

  proc-log@4.2.0:
    resolution: {integrity: sha512-g8+OnU/L2v+wyiVK+D5fA34J7EH8jZ8DDlvwhRCMxmMj7UCBvxiO1mGeN+36JXIKF4zevU4kRBd8lVgG9vLelA==}
    engines: {node: ^14.17.0 || ^16.13.0 || >=18.0.0}

  process-nextick-args@2.0.1:
    resolution: {integrity: sha512-3ouUOpQhtgrbOa17J7+uxOTpITYWaGP7/AhoR3+A+/1e9skrzelGi/dXzEYyvbxubEF6Wn2ypscTKiKJFFn1ag==}

  proggy@2.0.0:
    resolution: {integrity: sha512-69agxLtnI8xBs9gUGqEnK26UfiexpHy+KUpBQWabiytQjnn5wFY8rklAi7GRfABIuPNnQ/ik48+LGLkYYJcy4A==}
    engines: {node: ^14.17.0 || ^16.13.0 || >=18.0.0}

  promise-all-reject-late@1.0.1:
    resolution: {integrity: sha512-vuf0Lf0lOxyQREH7GDIOUMLS7kz+gs8i6B+Yi8dC68a2sychGrHTJYghMBD6k7eUcH0H5P73EckCA48xijWqXw==}

  promise-call-limit@3.0.2:
    resolution: {integrity: sha512-mRPQO2T1QQVw11E7+UdCJu7S61eJVWknzml9sC1heAdj1jxl0fWMBypIt9ZOcLFf8FkG995ZD7RnVk7HH72fZw==}

  promise-inflight@1.0.1:
    resolution: {integrity: sha512-6zWPyEOFaQBJYcGMHBKTKJ3u6TBsnMFOIZSa6ce1e/ZrrsOlnHRHbabMjLiBYKp+n44X9eUI6VUPaukCXHuG4g==}
    peerDependencies:
      bluebird: '*'
    peerDependenciesMeta:
      bluebird:
        optional: true

  promise-retry@2.0.1:
    resolution: {integrity: sha512-y+WKFlBR8BGXnsNlIHFGPZmyDf3DFMoLhaflAnyZgV6rG6xu+JwesTo2Q9R6XwYmtmwAFCkAk3e35jEdoeh/3g==}
    engines: {node: '>=10'}

  prompts@2.4.2:
    resolution: {integrity: sha512-NxNv/kLguCA7p3jE8oL2aEBsrJWgAakBpgmgK6lpPWV+WuOmY6r2/zbAVnP+T8bQlA0nzHXSJSJW0Hq7ylaD2Q==}
    engines: {node: '>= 6'}

  promzard@1.0.2:
    resolution: {integrity: sha512-2FPputGL+mP3jJ3UZg/Dl9YOkovB7DX0oOr+ck5QbZ5MtORtds8k/BZdn+02peDLI8/YWbmzx34k5fA+fHvCVQ==}
    engines: {node: ^14.17.0 || ^16.13.0 || >=18.0.0}

  protocols@2.0.1:
    resolution: {integrity: sha512-/XJ368cyBJ7fzLMwLKv1e4vLxOju2MNAIokcr7meSaNcVbWz/CPcW22cP04mwxOErdA5mwjA8Q6w/cdAQxVn7Q==}

  proxy-from-env@1.1.0:
    resolution: {integrity: sha512-D+zkORCbA9f1tdWRK0RaCR3GPv50cMxcrz4X8k5LTSUD1Dkw47mKJEZQNunItRTkWwgtaUSo1RVFRIG9ZXiFYg==}

  psl@1.15.0:
    resolution: {integrity: sha512-JZd3gMVBAVQkSs6HdNZo9Sdo0LNcQeMNP3CozBJb3JYC/QUYZTnKxP+f8oWRX4rHP5EurWxqAHTSwUCjlNKa1w==}

  punycode@2.3.1:
    resolution: {integrity: sha512-vYt7UD1U9Wg6138shLtLOvdAu+8DsC/ilFtEVHcH+wydcSpNE20AfSOduf6MkRFahL5FY7X1oU7nKVZFtfq8Fg==}
    engines: {node: '>=6'}

  pure-rand@6.1.0:
    resolution: {integrity: sha512-bVWawvoZoBYpp6yIoQtQXHZjmz35RSVHnUOTefl8Vcjr8snTPY1wnpSPMWekcFwbxI6gtmT7rSYPFvz71ldiOA==}

  querystringify@2.2.0:
    resolution: {integrity: sha512-FIqgj2EUvTa7R50u0rGsyTftzjYmv/a3hO345bZNrqabNqjtgiDMgmo4mkUjd+nzU5oF3dClKqFIPUKybUyqoQ==}

  queue-microtask@1.2.3:
    resolution: {integrity: sha512-NuaNSa6flKT5JaSYQzJok04JzTL1CA6aGhv5rfLW3PgqA+M2ChpZQnAC8h8i4ZFkBS8X5RqkDBHA7r4hej3K9A==}

  quick-lru@4.0.1:
    resolution: {integrity: sha512-ARhCpm70fzdcvNQfPoy49IaanKkTlRWF2JMzqhcJbhSFRZv7nPTvZJdcY7301IPmvW+/p0RgIWnQDLJxifsQ7g==}
    engines: {node: '>=8'}

  react-is@18.3.1:
    resolution: {integrity: sha512-/LLMVyas0ljjAtoYiPqYiL8VWXzUUdThrmU5+n20DZv+a+ClRoevUzw5JxU+Ieh5/c87ytoTBV9G1FiKfNJdmg==}

  read-cmd-shim@4.0.0:
    resolution: {integrity: sha512-yILWifhaSEEytfXI76kB9xEEiG1AiozaCJZ83A87ytjRiN+jVibXjedjCRNjoZviinhG+4UkalO3mWTd8u5O0Q==}
    engines: {node: ^14.17.0 || ^16.13.0 || >=18.0.0}

  read-package-json-fast@3.0.2:
    resolution: {integrity: sha512-0J+Msgym3vrLOUB3hzQCuZHII0xkNGCtz/HJH9xZshwv9DbDwkw1KaE3gx/e2J5rpEY5rtOy6cyhKOPrkP7FZw==}
    engines: {node: ^14.17.0 || ^16.13.0 || >=18.0.0}

  read-pkg-up@3.0.0:
    resolution: {integrity: sha512-YFzFrVvpC6frF1sz8psoHDBGF7fLPc+llq/8NB43oagqWkx8ar5zYtsTORtOjw9W2RHLpWP+zTWwBvf1bCmcSw==}
    engines: {node: '>=4'}

  read-pkg-up@7.0.1:
    resolution: {integrity: sha512-zK0TB7Xd6JpCLmlLmufqykGE+/TlOePD6qKClNW7hHDKFh/J7/7gCWGR7joEQEW1bKq3a3yUZSObOoWLFQ4ohg==}
    engines: {node: '>=8'}

  read-pkg@3.0.0:
    resolution: {integrity: sha512-BLq/cCO9two+lBgiTYNqD6GdtK8s4NpaWrl6/rCO9w0TUS8oJl7cmToOZfRYllKTISY6nt1U7jQ53brmKqY6BA==}
    engines: {node: '>=4'}

  read-pkg@5.2.0:
    resolution: {integrity: sha512-Ug69mNOpfvKDAc2Q8DRpMjjzdtrnv9HcSMX+4VsZxD1aZ6ZzrIE7rlzXBtWTyhULSMKg076AW6WR5iZpD0JiOg==}
    engines: {node: '>=8'}

  read@3.0.1:
    resolution: {integrity: sha512-SLBrDU/Srs/9EoWhU5GdbAoxG1GzpQHo/6qiGItaoLJ1thmYpcNIM1qISEUvyHBzfGlWIyd6p2DNi1oV1VmAuw==}
    engines: {node: ^14.17.0 || ^16.13.0 || >=18.0.0}

  readable-stream@2.3.8:
    resolution: {integrity: sha512-8p0AUk4XODgIewSi0l8Epjs+EVnWiK7NoDIEGU0HhE7+ZyY8D1IMY7odu5lRrFXGg71L15KG8QrPmum45RTtdA==}

  readable-stream@3.6.2:
    resolution: {integrity: sha512-9u/sniCrY3D5WdsERHzHE4G2YCXqoG5FTHUiCC4SIbr6XcLZBY05ya9EKjYek9O5xOAwjGq+1JdGBAS7Q9ScoA==}
    engines: {node: '>= 6'}

  readable-web-to-node-stream@3.0.2:
    resolution: {integrity: sha512-ePeK6cc1EcKLEhJFt/AebMCLL+GgSKhuygrZ/GLaKZYEecIgIECf4UaUuaByiGtzckwR4ain9VzUh95T1exYGw==}
    engines: {node: '>=8'}

  readdirp@4.1.2:
    resolution: {integrity: sha512-GDhwkLfywWL2s6vEjyhri+eXmfH6j1L7JE27WhqLeYzoh/A3DBaYGEj2H/HFZCn/kMfim73FXxEJTw06WtxQwg==}
    engines: {node: '>= 14.18.0'}

  redent@3.0.0:
    resolution: {integrity: sha512-6tDA8g98We0zd0GvVeMT9arEOnTw9qM03L9cJXaCjrip1OO764RDBLBfrB4cwzNGDj5OA5ioymC9GkizgWJDUg==}
    engines: {node: '>=8'}

  regenerator-runtime@0.14.1:
    resolution: {integrity: sha512-dYnhHh0nJoMfnkZs6GmmhFknAGRrLznOu5nc9ML+EJxGvrx6H7teuevqVqCuPcPK//3eDrrjQhehXVx9cnkGdw==}

  require-directory@2.1.1:
    resolution: {integrity: sha512-fGxEI7+wsG9xrvdjsrlmL22OMTTiHRwAMroiEeMgq8gzoLC/PQr7RsRDSTLUg/bZAZtF+TVIkHc6/4RIKrui+Q==}
    engines: {node: '>=0.10.0'}

  require-from-string@2.0.2:
    resolution: {integrity: sha512-Xf0nWe6RseziFMu+Ap9biiUbmplq6S9/p+7w7YXP/JBHhrUDDUhwa+vANyubuqfZWTveU//DYVGsDG7RKL/vEw==}
    engines: {node: '>=0.10.0'}

  requires-port@1.0.0:
    resolution: {integrity: sha512-KigOCHcocU3XODJxsu8i/j8T9tzT4adHiecwORRQ0ZZFcp7ahwXuRU1m+yuO90C5ZUyGeGfocHDI14M3L3yDAQ==}

  resolve-cwd@3.0.0:
    resolution: {integrity: sha512-OrZaX2Mb+rJCpH/6CpSqt9xFVpN++x01XnN2ie9g6P5/3xelLAkXWVADpdz1IHD/KFfEXyE6V0U01OQ3UO2rEg==}
    engines: {node: '>=8'}

  resolve-from@4.0.0:
    resolution: {integrity: sha512-pb/MYmXstAkysRFx8piNI1tGFNQIFA3vkE3Gq4EuA1dF6gHp/+vgZqsCGJapvy8N3Q+4o7FwvquPJcnZ7RYy4g==}
    engines: {node: '>=4'}

  resolve-from@5.0.0:
    resolution: {integrity: sha512-qYg9KP24dD5qka9J47d0aVky0N+b4fTU89LN9iDnjB5waksiC49rvMB0PrUJQGoTmH50XPiqOvAjDfaijGxYZw==}
    engines: {node: '>=8'}

  resolve.exports@2.0.3:
    resolution: {integrity: sha512-OcXjMsGdhL4XnbShKpAcSqPMzQoYkYyhbEaeSko47MjRP9NfEQMhZkXL1DoFlt9LWQn4YttrdnV6X2OiyzBi+A==}
    engines: {node: '>=10'}

  resolve@1.22.10:
    resolution: {integrity: sha512-NPRy+/ncIMeDlTAsuqwKIiferiawhefFJtkNSW0qZJEqMEb+qBt/77B/jGeeek+F0uOeN05CDa6HXbbIgtVX4w==}
    engines: {node: '>= 0.4'}
    hasBin: true

  restore-cursor@3.1.0:
    resolution: {integrity: sha512-l+sSefzHpj5qimhFSE5a8nufZYAM3sBSVMAPtYkmC+4EH2anSGaEMXSD0izRQbu9nfyQ9y5JrVmp7E8oZrUjvA==}
    engines: {node: '>=8'}

  restore-cursor@5.1.0:
    resolution: {integrity: sha512-oMA2dcrw6u0YfxJQXm342bFKX/E4sG9rbTzO9ptUcR/e8A33cHuvStiYOwH7fszkZlZ1z/ta9AAoPk2F4qIOHA==}
    engines: {node: '>=18'}

  retry-axios@2.6.0:
    resolution: {integrity: sha512-pOLi+Gdll3JekwuFjXO3fTq+L9lzMQGcSq7M5gIjExcl3Gu1hd4XXuf5o3+LuSBsaULQH7DiNbsqPd1chVpQGQ==}
    engines: {node: '>=10.7.0'}
    peerDependencies:
      axios: '*'

  retry@0.12.0:
    resolution: {integrity: sha512-9LkiTwjUh6rT555DtE9rTX+BKByPfrMzEAtnlEtdEwr3Nkffwiihqe2bWADg+OQRjt9gl6ICdmB/ZFDCGAtSow==}
    engines: {node: '>= 4'}

  retry@0.13.1:
    resolution: {integrity: sha512-XQBQ3I8W1Cge0Seh+6gjj03LbmRFWuoszgK9ooCpwYIrhhoO80pfq4cUkU5DkknwfOfFteRwlZ56PYOGYyFWdg==}
    engines: {node: '>= 4'}

  reusify@1.0.4:
    resolution: {integrity: sha512-U9nH88a3fc/ekCF1l0/UP1IosiuIjyTh7hBvXVMHYgVcfGvt897Xguj2UOLDeI5BG2m7/uwyaLVT6fbtCwTyzw==}
    engines: {iojs: '>=1.0.0', node: '>=0.10.0'}

  rfdc@1.4.1:
    resolution: {integrity: sha512-q1b3N5QkRUWUl7iyylaaj3kOpIT0N2i9MqIEQXP73GVsN9cw3fdx8X63cEmWhJGi2PPCF23Ijp7ktmd39rawIA==}

  rimraf@4.4.1:
    resolution: {integrity: sha512-Gk8NlF062+T9CqNGn6h4tls3k6T1+/nXdOcSZVikNVtlRdYpA7wRJJMoXmuvOnLW844rPjdQ7JgXCYM6PPC/og==}
    engines: {node: '>=14'}
    hasBin: true

  rimraf@5.0.10:
    resolution: {integrity: sha512-l0OE8wL34P4nJH/H2ffoaniAokM2qSmrtXHmlpvYr5AVVX8msAyW0l8NVJFDxlSK4u3Uh/f41cQheDVdnYijwQ==}
    hasBin: true

  ripemd160@2.0.2:
    resolution: {integrity: sha512-ii4iagi25WusVoiC4B4lq7pbXfAp3D9v5CwfkY33vffw2+pkDjY1D8GaN7spsxvCSx8dkPqOZCEZyfxcmJG2IA==}

  rollup@4.34.8:
    resolution: {integrity: sha512-489gTVMzAYdiZHFVA/ig/iYFllCcWFHMvUHI1rpFmkoUtRlQxqh6/yiNqnYibjMZ2b/+FUQwldG+aLsEt6bglQ==}
    engines: {node: '>=18.0.0', npm: '>=8.0.0'}
    hasBin: true

  rpc-websockets@9.0.4:
    resolution: {integrity: sha512-yWZWN0M+bivtoNLnaDbtny4XchdAIF5Q4g/ZsC5UC61Ckbp0QczwO8fg44rV3uYmY4WHd+EZQbn90W1d8ojzqQ==}

  run-async@2.4.1:
    resolution: {integrity: sha512-tvVnVv01b8c1RrA6Ep7JkStj85Guv/YrMcwqYQnwjsAS2cTmmPGBBjAjpCW7RrSodNSoE2/qg9O4bceNvUuDgQ==}
    engines: {node: '>=0.12.0'}

  run-parallel@1.2.0:
    resolution: {integrity: sha512-5l4VyZR86LZ/lDxZTR6jqL8AFE2S0IFLMP26AbjsLVADxHdhB/c0GUsH+y39UfCi3dzz8OlQuPmnaJOMoDHQBA==}

  rxjs@7.8.1:
    resolution: {integrity: sha512-AA3TVj+0A2iuIoQkWEK/tqFjBq2j+6PO6Y0zJcvzLAFhEFIO3HL0vls9hWLncZbAAbK0mar7oZ4V079I/qPMxg==}

  safe-buffer@5.1.2:
    resolution: {integrity: sha512-Gd2UZBJDkXlY7GbJxfsE8/nvKkUEU1G38c1siN6QP6a9PT9MmHB8GnpscSmMJSoF8LOIrt8ud/wPtojys4G6+g==}

  safe-buffer@5.2.1:
    resolution: {integrity: sha512-rp3So07KcdmmKbGvgaNxQSJr7bGVSVk5S9Eq1F+ppbRo70+YeaDxkw5Dd8NPN+GD6bjnYm2VuPuCXmpuYvmCXQ==}

  safer-buffer@2.1.2:
    resolution: {integrity: sha512-YZo3K82SD7Riyi0E1EQPojLz7kpepnSQI9IyPbHHg1XXXevb5dJI7tpyN2ADxGcQbHG7vcyRHk0cbwqcQriUtg==}

  scrypt-js@3.0.1:
    resolution: {integrity: sha512-cdwTTnqPu0Hyvf5in5asVdZocVDTNRmR7XEcJuIzMjJeSHybHl7vpB66AzwTaIg6CLSbtjcxc8fqcySfnTkccA==}

  semver@5.7.2:
    resolution: {integrity: sha512-cBznnQ9KjJqU67B52RMC65CMarK2600WFnbkcaiwWq3xy/5haFJlshgnpjovMVJ+Hff49d8GEn0b87C5pDQ10g==}
    hasBin: true

  semver@6.3.1:
    resolution: {integrity: sha512-BR7VvDCVHO+q2xBEWskxS6DJE1qRnb7DxzUrogb71CWoSficBxYsiAGd+Kl0mmq/MprG9yArRkyrQxTO6XjMzA==}
    hasBin: true

  semver@7.6.3:
    resolution: {integrity: sha512-oVekP1cKtI+CTDvHWYFUcMtsK/00wmAEfyqKfNdARm8u1wNVhSgaX7A8d4UuIlUI5e84iEwOhs7ZPYRmzU9U6A==}
    engines: {node: '>=10'}
    hasBin: true

  set-blocking@2.0.0:
    resolution: {integrity: sha512-KiKBS8AnWGEyLzofFfmvKwpdPzqiy16LvQfK3yv/fVH7Bj13/wl3JSR1J+rfgRE9q7xUJK4qvgS8raSOeLUehw==}

  sha.js@2.4.11:
    resolution: {integrity: sha512-QMEp5B7cftE7APOjk5Y6xgrbWu+WkLVQwk8JNjZ8nKRciZaByEW6MubieAiToS7+dwvrjGhH8jRXz3MVd0AYqQ==}
    hasBin: true

  shallow-clone@3.0.1:
    resolution: {integrity: sha512-/6KqX+GVUdqPuPPd2LxDDxzX6CAbjJehAAOKlNpqqUpAqPM6HeL8f+o3a+JsyGjn2lv0WY8UsTgUJjU9Ok55NA==}
    engines: {node: '>=8'}

  sharp@0.33.5:
    resolution: {integrity: sha512-haPVm1EkS9pgvHrQ/F3Xy+hgcuMV0Wm9vfIBSiwZ05k+xgb0PkBQpGsAA/oWdDobNaZTH5ppvHtzCFbnSEwHVw==}
    engines: {node: ^18.17.0 || ^20.3.0 || >=21.0.0}

  shebang-command@2.0.0:
    resolution: {integrity: sha512-kHxr2zZpYtdmrN1qDjrrX/Z1rR1kG8Dx+gkpK1G4eXmvXswmcE1hTWBWYUzlraYw1/yZp6YuDY77YtvbN0dmDA==}
    engines: {node: '>=8'}

  shebang-regex@3.0.0:
    resolution: {integrity: sha512-7++dFhtcx3353uBaq8DDR4NuxBetBzC7ZQOhmTQInHEd6bSrXdiEyzCvG07Z44UYdLShWUyXt5M/yhz8ekcb1A==}
    engines: {node: '>=8'}

  signal-exit@3.0.7:
    resolution: {integrity: sha512-wnD2ZE+l+SPC/uoS0vXeE9L1+0wuaMqKlfz9AMUo38JsyLSBWSFcHR1Rri62LZc12vLr1gb3jl7iwQhgwpAbGQ==}

  signal-exit@4.1.0:
    resolution: {integrity: sha512-bzyZ1e88w9O1iNJbKnOlvYTrWPDl46O1bG0D3XInv+9tkPrxrN8jUUTiFlDkkmKWgn1M6CfIA13SuGqOa9Korw==}
    engines: {node: '>=14'}

  sigstore@2.3.1:
    resolution: {integrity: sha512-8G+/XDU8wNsJOQS5ysDVO0Etg9/2uA5gR9l4ZwijjlwxBcrU6RPfwi2+jJmbP+Ap1Hlp/nVAaEO4Fj22/SL2gQ==}
    engines: {node: ^16.14.0 || >=18.0.0}

  simple-swizzle@0.2.2:
    resolution: {integrity: sha512-JA//kQgZtbuY83m+xT+tXJkmJncGMTFT+C+g2h2R9uxkYIrE2yy9sgmcLhCnw57/WSD+Eh3J97FPEDFnbXnDUg==}

  simple-wcswidth@1.0.1:
    resolution: {integrity: sha512-xMO/8eNREtaROt7tJvWJqHBDTMFN4eiQ5I4JRMuilwfnFcV5W9u7RUkueNkdw0jPqGMX36iCywelS5yilTuOxg==}

  sisteransi@1.0.5:
    resolution: {integrity: sha512-bLGGlR1QxBcynn2d5YmDX4MGjlZvy2MRBDRNHLJ8VI6l6+9FUiyTFNJ0IveOSP0bcXgVDPRcfGqA0pjaqUpfVg==}

  slash@3.0.0:
    resolution: {integrity: sha512-g9Q1haeby36OSStwb4ntCGGGaKsaVSjQ68fBxoQcutl5fS1vuY18H3wSt3jFyFtrkx+Kz0V1G85A4MyAdDMi2Q==}
    engines: {node: '>=8'}

  slice-ansi@5.0.0:
    resolution: {integrity: sha512-FC+lgizVPfie0kkhqUScwRu1O/lF6NOgJmlCgK+/LYxDCTk8sGelYaHDhFcDN+Sn3Cv+3VSa4Byeo+IMCzpMgQ==}
    engines: {node: '>=12'}

  slice-ansi@7.1.0:
    resolution: {integrity: sha512-bSiSngZ/jWeX93BqeIAbImyTbEihizcwNjFoRUIY/T1wWQsfsm2Vw1agPKylXvQTU7iASGdHhyqRlqQzfz+Htg==}
    engines: {node: '>=18'}

  smart-buffer@4.2.0:
    resolution: {integrity: sha512-94hK0Hh8rPqQl2xXc3HsaBoOXKV20MToPkcXvwbISWLEs+64sBq5kFgn2kJDHb1Pry9yrP0dxrCI9RRci7RXKg==}
    engines: {node: '>= 6.0.0', npm: '>= 3.0.0'}

  snake-case@3.0.4:
    resolution: {integrity: sha512-LAOh4z89bGQvl9pFfNF8V146i7o7/CqFPbqzYgP+yYzDIDeS9HaNFtXABamRW+AQzEVODcvE79ljJ+8a9YSdMg==}

  socks-proxy-agent@8.0.5:
    resolution: {integrity: sha512-HehCEsotFqbPW9sJ8WVYB6UbmIMv7kUUORIF2Nncq4VQvBfNBLibW9YZR5dlYCSUhwcD628pRllm7n+E+YTzJw==}
    engines: {node: '>= 14'}

  socks@2.8.3:
    resolution: {integrity: sha512-l5x7VUUWbjVFbafGLxPWkYsHIhEvmF85tbIeFZWc8ZPtoMyybuEhL7Jye/ooC4/d48FgOjSJXgsF/AJPYCW8Zw==}
    engines: {node: '>= 10.0.0', npm: '>= 3.0.0'}

  sort-keys@2.0.0:
    resolution: {integrity: sha512-/dPCrG1s3ePpWm6yBbxZq5Be1dXGLyLn9Z791chDC3NFrpkVbWGzkBwPN1knaciexFXgRJ7hzdnwZ4stHSDmjg==}
    engines: {node: '>=4'}

  source-map-support@0.5.13:
    resolution: {integrity: sha512-SHSKFHadjVA5oR4PPqhtAVdcBWwRYVd6g6cAXnIbRiIwc2EhPrTuKUBdSLvlEKyIP3GCf89fltvcZiP9MMFA1w==}

  source-map@0.6.1:
    resolution: {integrity: sha512-UjgapumWlbMhkBgzT7Ykc5YXUT46F0iKu8SGXq0bcwP5dz/h0Plj6enJqjz1Zbq2l5WaqYnrVbwWOWMyF3F47g==}
    engines: {node: '>=0.10.0'}

  source-map@0.8.0-beta.0:
    resolution: {integrity: sha512-2ymg6oRBpebeZi9UUNsgQ89bhx01TcTkmNTGnNO88imTmbSgy4nfujrgVEFKWpMTEGA11EDkTt7mqObTPdigIA==}
    engines: {node: '>= 8'}

  spdx-correct@3.2.0:
    resolution: {integrity: sha512-kN9dJbvnySHULIluDHy32WHRUu3Og7B9sbY7tsFLctQkIqnMh3hErYgdMjTYuqmcXX+lK5T1lnUt3G7zNswmZA==}

  spdx-exceptions@2.5.0:
    resolution: {integrity: sha512-PiU42r+xO4UbUS1buo3LPJkjlO7430Xn5SVAhdpzzsPHsjbYVflnnFdATgabnLude+Cqu25p6N+g2lw/PFsa4w==}

  spdx-expression-parse@3.0.1:
    resolution: {integrity: sha512-cbqHunsQWnJNE6KhVSMsMeH5H/L9EpymbzqTQ3uLwNCLZ1Q481oWaofqH7nO6V07xlXwY6PhQdQ2IedWx/ZK4Q==}

  spdx-license-ids@3.0.21:
    resolution: {integrity: sha512-Bvg/8F5XephndSK3JffaRqdT+gyhfqIPwDHpX80tJrF8QQRYMo8sNMeaZ2Dp5+jhwKnUmIOyFFQfHRkjJm5nXg==}

  split2@3.2.2:
    resolution: {integrity: sha512-9NThjpgZnifTkJpzTZ7Eue85S49QwpNhZTq6GRJwObb6jnLFNGB7Qm73V5HewTROPyxD0C29xqmaI68bQtV+hg==}

  split2@4.2.0:
    resolution: {integrity: sha512-UcjcJOWknrNkF6PLX83qcHM6KHgVKNkV62Y8a5uYDVv9ydGQVwAHMKqHdJje1VTWpljG0WYpCDhrCdAOYH4TWg==}
    engines: {node: '>= 10.x'}

  split@1.0.1:
    resolution: {integrity: sha512-mTyOoPbrivtXnwnIxZRFYRrPNtEFKlpB2fvjSnCQUiAA6qAZzqwna5envK4uk6OIeP17CsdF3rSBGYVBsU0Tkg==}

  sprintf-js@1.0.3:
    resolution: {integrity: sha512-D9cPgkvLlV3t3IzL0D0YLvGA9Ahk4PcvVwUbN0dSGr1aP0Nrt4AEnTUbuGvquEC0mA64Gqt1fzirlRs5ibXx8g==}

  sprintf-js@1.1.3:
    resolution: {integrity: sha512-Oo+0REFV59/rz3gfJNKQiBlwfHaSESl1pcGyABQsnnIfWOFt6JNj5gCog2U6MLZ//IGYD+nA8nI+mTShREReaA==}

  ssri@10.0.6:
    resolution: {integrity: sha512-MGrFH9Z4NP9Iyhqn16sDtBpRRNJ0Y2hNa6D65h736fVSaPCHr4DM4sWUNvVaSuC+0OBGhwsrydQwmgfg5LncqQ==}
    engines: {node: ^14.17.0 || ^16.13.0 || >=18.0.0}

  stack-utils@2.0.6:
    resolution: {integrity: sha512-XlkWvfIm6RmsWtNJx+uqtKLS8eqFbxUg0ZzLXqY0caEy9l7hruX8IpiDnjsLavoBgqCCR71TqWO8MaXYheJ3RQ==}
    engines: {node: '>=10'}

  stats-lite@2.2.0:
    resolution: {integrity: sha512-/Kz55rgUIv2KP2MKphwYT/NCuSfAlbbMRv2ZWw7wyXayu230zdtzhxxuXXcvsc6EmmhS8bSJl3uS1wmMHFumbA==}
    engines: {node: '>=2.0.0'}

  string-argv@0.3.2:
    resolution: {integrity: sha512-aqD2Q0144Z+/RqG52NeHEkZauTAUWJO8c6yTftGJKO3Tja5tUgIfmIl6kExvhtxSDP7fXB6DvzkfMpCd/F3G+Q==}
    engines: {node: '>=0.6.19'}

  string-length@4.0.2:
    resolution: {integrity: sha512-+l6rNN5fYHNhZZy41RXsYptCjA2Igmq4EG7kZAYFQI1E1VTXarr6ZPXBg6eq7Y6eK4FEhY6AJlyuFIb/v/S0VQ==}
    engines: {node: '>=10'}

  string-width@4.2.3:
    resolution: {integrity: sha512-wKyQRQpjJ0sIp62ErSZdGsjMJWsap5oRNihHhu6G7JVO/9jIB6UyevL+tXuOqrng8j/cxKTWyWUwvSTriiZz/g==}
    engines: {node: '>=8'}

  string-width@5.1.2:
    resolution: {integrity: sha512-HnLOCR3vjcY8beoNLtcjZ5/nxn2afmME6lhrDrebokqMap+XbeW8n9TXpPDOqdGK5qcI3oT0GKTW6wC7EMiVqA==}
    engines: {node: '>=12'}

  string-width@7.2.0:
    resolution: {integrity: sha512-tsaTIkKW9b4N+AEj+SVA+WhJzV7/zMhcSu78mLKWSk7cXMOSHsBKFWUs0fWwq8QyK3MgJBQRX6Gbi4kYbdvGkQ==}
    engines: {node: '>=18'}

  string_decoder@1.1.1:
    resolution: {integrity: sha512-n/ShnvDi6FHbbVfviro+WojiFzv+s8MPMHBczVePfUpDJLwoLT0ht1l4YwBCbi8pJAveEEdnkHyPyTP/mzRfwg==}

  string_decoder@1.3.0:
    resolution: {integrity: sha512-hkRX8U1WjJFd8LsDJ2yQ/wWWxaopEsABU1XfkM8A+j0+85JAGppt16cr1Whg6KIbb4okU6Mql6BOj+uup/wKeA==}

  strip-ansi@6.0.1:
    resolution: {integrity: sha512-Y38VPSHcqkFrCpFnQ9vuSXmquuv5oXOKpGeT6aGrr3o3Gc9AlVa6JBfUSOCnbxGGZF+/0ooI7KrPuUSztUdU5A==}
    engines: {node: '>=8'}

  strip-ansi@7.1.0:
    resolution: {integrity: sha512-iq6eVVI64nQQTRYq2KtEg2d2uU7LElhTJwsH4YzIHZshxlgZms/wIc4VoDQTlG/IvVIrBKG06CrZnp0qv7hkcQ==}
    engines: {node: '>=12'}

  strip-bom@3.0.0:
    resolution: {integrity: sha512-vavAMRXOgBVNF6nyEEmL3DBK19iRpDcoIwW+swQ+CbGiu7lju6t+JklA1MHweoWtadgt4ISVUsXLyDq34ddcwA==}
    engines: {node: '>=4'}

  strip-bom@4.0.0:
    resolution: {integrity: sha512-3xurFv5tEgii33Zi8Jtp55wEIILR9eh34FAW00PZf+JnSsTmV/ioewSgQl97JHvgjoRGwPShsWm+IdrxB35d0w==}
    engines: {node: '>=8'}

  strip-final-newline@2.0.0:
    resolution: {integrity: sha512-BrpvfNAE3dcvq7ll3xVumzjKjZQ5tI1sEUIKr3Uoks0XUl45St3FlatVqef9prk4jRDzhW6WZg+3bk93y6pLjA==}
    engines: {node: '>=6'}

  strip-final-newline@3.0.0:
    resolution: {integrity: sha512-dOESqjYr96iWYylGObzd39EuNTa5VJxyvVAEm5Jnh7KGo75V43Hk1odPQkNDyXNmUR6k+gEiDVXnjB8HJ3crXw==}
    engines: {node: '>=12'}

  strip-indent@3.0.0:
    resolution: {integrity: sha512-laJTa3Jb+VQpaC6DseHhF7dXVqHTfJPCRDaEbid/drOhgitgYku/letMUqOXFoWV0zIIUbjpdH2t+tYj4bQMRQ==}
    engines: {node: '>=8'}

  strip-json-comments@3.1.1:
    resolution: {integrity: sha512-6fPc+R4ihwqP6N/aIv2f1gMH8lOVtWQHoqC4yK6oSDVVocumAsfCqjkXnqiYMhmMwS/mEHLp7Vehlt3ql6lEig==}
    engines: {node: '>=8'}

  strong-log-transformer@2.1.0:
    resolution: {integrity: sha512-B3Hgul+z0L9a236FAUC9iZsL+nVHgoCJnqCbN588DjYxvGXaXaaFbfmQ/JhvKjZwsOukuR72XbHv71Qkug0HxA==}
    engines: {node: '>=4'}
    hasBin: true

  strtok3@6.3.0:
    resolution: {integrity: sha512-fZtbhtvI9I48xDSywd/somNqgUHl2L2cstmXCCif0itOf96jeW18MBSyrLuNicYQVkvpOxkZtkzujiTJ9LW5Jw==}
    engines: {node: '>=10'}

<<<<<<< HEAD
  superstruct@0.15.5:
    resolution: {integrity: sha512-4AOeU+P5UuE/4nOUkmcQdW5y7i9ndt1cQd/3iUe+LTz3RxESf/W/5lg4B74HbDMMv8PHnPnGCQFH45kBcrQYoQ==}
=======
  sucrase@3.35.0:
    resolution: {integrity: sha512-8EbVDiu9iN/nESwxeSxDKe0dunta1GOlHufmSSXxMD2z2/tMZpDMpvXQGsc+ajGo8y2uYUmixaSRUc/QPoQ0GA==}
    engines: {node: '>=16 || 14 >=14.17'}
    hasBin: true
>>>>>>> 58b3ff10

  superstruct@2.0.2:
    resolution: {integrity: sha512-uV+TFRZdXsqXTL2pRvujROjdZQ4RAlBUS5BTh9IGm+jTqQntYThciG/qu57Gs69yjnVUSqdxF9YLmSnpupBW9A==}
    engines: {node: '>=14.0.0'}

  supports-color@7.2.0:
    resolution: {integrity: sha512-qpCAvRl9stuOHveKsn7HncJRvv501qIacKzQlO/+Lwxc9+0q2wLyv4Dfvt80/DPn2pqOBsJdDiogXGR9+OvwRw==}
    engines: {node: '>=8'}

  supports-color@8.1.1:
    resolution: {integrity: sha512-MpUEN2OodtUzxvKQl72cUF7RQ5EiHsGvSsVG0ia9c5RbWGL2CI4C7EpPS8UTBIplnlzZiNuV56w+FuNxy3ty2Q==}
    engines: {node: '>=10'}

  supports-preserve-symlinks-flag@1.0.0:
    resolution: {integrity: sha512-ot0WnXS9fgdkgIcePe6RHNk1WA8+muPa6cSjeR3V8K27q9BB1rTE3R1p7Hv0z1ZyAc8s6Vvv8DIyWf681MAt0w==}
    engines: {node: '>= 0.4'}

  tar-stream@2.2.0:
    resolution: {integrity: sha512-ujeqbceABgwMZxEJnk2HDY2DlnUZ+9oEcb1KzTVfYHio0UE6dG71n60d8D2I4qNvleWrrXpmjpt7vZeF1LnMZQ==}
    engines: {node: '>=6'}

  tar@6.2.1:
    resolution: {integrity: sha512-DZ4yORTwrbTj/7MZYq2w+/ZFdI6OZ/f9SFHR+71gIVUZhOQPHzVCLpvRnPgyaMpfWxxk/4ONva3GQSyNIKRv6A==}
    engines: {node: '>=10'}

  temp-dir@1.0.0:
    resolution: {integrity: sha512-xZFXEGbG7SNC3itwBzI3RYjq/cEhBkx2hJuKGIUOcEULmkQExXiHat2z/qkISYsuR+IKumhEfKKbV5qXmhICFQ==}
    engines: {node: '>=4'}

  test-exclude@6.0.0:
    resolution: {integrity: sha512-cAGWPIyOHU6zlmg88jwm7VRyXnMN7iV68OGAbYDk/Mh/xC/pzVPlQtY6ngoIH/5/tciuhGfvESU8GrHrcxD56w==}
    engines: {node: '>=8'}

  text-encoding-utf-8@1.0.2:
    resolution: {integrity: sha512-8bw4MY9WjdsD2aMtO0OzOCY3pXGYNx2d2FfHRVUKkiCPDWjKuOlhLVASS+pD7VkLTVjW268LYJHwsnPFlBpbAg==}

  text-extensions@1.9.0:
    resolution: {integrity: sha512-wiBrwC1EhBelW12Zy26JeOUkQ5mRu+5o8rpsJk5+2t+Y5vE7e842qtZDQ2g1NpX/29HdyFeJ4nSIhI47ENSxlQ==}
    engines: {node: '>=0.10'}

  text-extensions@2.4.0:
    resolution: {integrity: sha512-te/NtwBwfiNRLf9Ijqx3T0nlqZiQ2XrrtBvu+cLL8ZRrGkO0NHTug8MYFKyoSrv/sHTaSKfilUkizV6XhxMJ3g==}
    engines: {node: '>=8'}

  thenify-all@1.6.0:
    resolution: {integrity: sha512-RNxQH/qI8/t3thXJDwcstUO4zeqo64+Uy/+sNVRBx4Xn2OX+OZ9oP+iJnNFqplFra2ZUVeKCSa2oVWi3T4uVmA==}
    engines: {node: '>=0.8'}

  thenify@3.3.1:
    resolution: {integrity: sha512-RVZSIV5IG10Hk3enotrhvz0T9em6cyHBLkH/YAZuKqd8hRkKhSfCGIcP2KUY0EPxndzANBmNllzWPwak+bheSw==}

  through2@2.0.5:
    resolution: {integrity: sha512-/mrRod8xqpA+IHSLyGCQ2s8SPHiCDEeQJSep1jqLYeEUClOFG2Qsh+4FU6G9VeqpZnGW/Su8LQGc4YKni5rYSQ==}

  through@2.3.8:
    resolution: {integrity: sha512-w89qg7PI8wAdvX60bMDP+bFoD5Dvhm9oLheFp5O4a2QF0cSBGsBX4qZmadPMvVqlLJBBci+WqGGOAPvcDeNSVg==}

  tiny-invariant@1.3.3:
    resolution: {integrity: sha512-+FbBPE1o9QAYvviau/qC5SE3caw21q3xkvWKBtja5vgqOWIHHJ3ioaq1VPfn/Szqctz2bU/oYeKd9/z5BL+PVg==}

  tiny-warning@1.0.3:
    resolution: {integrity: sha512-lBN9zLN/oAf68o3zNXYrdCt1kP8WsiGW8Oo2ka41b2IM5JL/S1CTyX1rW0mb/zSuJun0ZUrDxx4sqvYS2FWzPA==}

  tinyexec@0.3.2:
    resolution: {integrity: sha512-KQQR9yN7R5+OSwaK0XQoj22pwHoTlgYqmUscPYoknOoWCWfj/5/ABTMRi69FrKU5ffPVh5QcFikpWJI/P1ocHA==}

  tinyglobby@0.2.11:
    resolution: {integrity: sha512-32TmKeeKUahv0Go8WmQgiEp9Y21NuxjwjqiRC1nrUB51YacfSwuB44xgXD+HdIppmMRgjQNPdrHyA6vIybYZ+g==}
    engines: {node: '>=12.0.0'}

  tmp@0.0.33:
    resolution: {integrity: sha512-jRCJlojKnZ3addtTOjdIqoRuPEKBvNXcGYqzO6zWZX8KfKEpnGY5jfggJQ3EjKuu8D4bJRr0y+cYJFmYbImXGw==}
    engines: {node: '>=0.6.0'}

  tmp@0.2.3:
    resolution: {integrity: sha512-nZD7m9iCPC5g0pYmcaxogYKggSfLsdxl8of3Q/oIbqCqLLIO9IAF0GWjX1z9NZRHPiXv8Wex4yDCaZsgEw0Y8w==}
    engines: {node: '>=14.14'}

  tmpl@1.0.5:
    resolution: {integrity: sha512-3f0uOEAQwIqGuWW2MVzYg8fV/QNnc/IpuJNG837rLuczAaLVHslWHZQj4IGiEl5Hs3kkbhwL9Ab7Hrsmuj+Smw==}

  to-regex-range@5.0.1:
    resolution: {integrity: sha512-65P7iz6X5yEr1cwcgvQxbbIw7Uk3gOy5dIdtZ4rDveLqhrdJP+Li/Hx6tyK0NEb+2GCyneCMJiGqrADCSNk8sQ==}
    engines: {node: '>=8.0'}

  toformat@2.0.0:
    resolution: {integrity: sha512-03SWBVop6nU8bpyZCx7SodpYznbZF5R4ljwNLBcTQzKOD9xuihRo/psX58llS1BMFhhAI08H3luot5GoXJz2pQ==}

  token-types@4.2.1:
    resolution: {integrity: sha512-6udB24Q737UD/SDsKAHI9FCRP7Bqc9D/MQUV02ORQg5iskjtLJlZJNdN4kKtcdtwCeWIwIHDGaUsTsCCAa8sFQ==}
    engines: {node: '>=10'}

  toml@3.0.0:
    resolution: {integrity: sha512-y/mWCZinnvxjTKYhJ+pYxwD0mRLVvOtdS2Awbgxln6iEnt4rk0yBxeSBHkGJcPucRiG0e55mwWp+g/05rsrd6w==}

  tough-cookie@4.1.4:
    resolution: {integrity: sha512-Loo5UUvLD9ScZ6jh8beX1T6sO1w2/MpCRpEP7V280GKMVUQ0Jzar2U3UJPsrdbziLEMMhu3Ujnq//rhiFuIeag==}
    engines: {node: '>=6'}

  tr46@0.0.3:
    resolution: {integrity: sha512-N3WMsuqV66lT30CrXNbEjx4GEwlow3v6rr4mCcv6prnfwhS01rkgyFdjPNBYd9br7LpXV1+Emh01fHnq2Gdgrw==}

  tr46@1.0.1:
    resolution: {integrity: sha512-dTpowEjclQ7Kgx5SdBkqRzVhERQXov8/l9Ft9dVM9fmg0W0KQSVaXX9T4i6twCPNtYiZM53lpSSUAwJbFPOHxA==}

  tree-kill@1.2.2:
    resolution: {integrity: sha512-L0Orpi8qGpRG//Nd+H90vFB+3iHnue1zSSGmNOOCh1GLJ7rUKVwV2HvijphGQS2UmhUZewS9VgvxYIdgr+fG1A==}
    hasBin: true

  treeverse@3.0.0:
    resolution: {integrity: sha512-gcANaAnd2QDZFmHFEOF4k7uc1J/6a6z3DJMd/QwEyxLoKGiptJRwid582r7QIsFlFMIZ3SnxfS52S4hm2DHkuQ==}
    engines: {node: ^14.17.0 || ^16.13.0 || >=18.0.0}

  trim-newlines@3.0.1:
    resolution: {integrity: sha512-c1PTsA3tYrIsLGkJkzHF+w9F2EyxfXGo4UyJc4pFL++FMjnq0HJS69T3M7d//gKrFKwy429bouPescbjecU+Zw==}
    engines: {node: '>=8'}

  ts-interface-checker@0.1.13:
    resolution: {integrity: sha512-Y/arvbn+rrz3JCKl9C4kVNfTfSm2/mEp5FSz5EsZSANGPSlQrpRI5M4PKF+mJnE52jOO90PnPSc3Ur3bTQw0gA==}

  ts-jest@29.2.5:
    resolution: {integrity: sha512-KD8zB2aAZrcKIdGk4OwpJggeLcH1FgrICqDSROWqlnJXGCXK4Mn6FcdK2B6670Xr73lHMG1kHw8R87A0ecZ+vA==}
    engines: {node: ^14.15.0 || ^16.10.0 || ^18.0.0 || >=20.0.0}
    hasBin: true
    peerDependencies:
      '@babel/core': '>=7.0.0-beta.0 <8'
      '@jest/transform': ^29.0.0
      '@jest/types': ^29.0.0
      babel-jest: ^29.0.0
      esbuild: '*'
      jest: ^29.0.0
      typescript: '>=4.3 <6'
    peerDependenciesMeta:
      '@babel/core':
        optional: true
      '@jest/transform':
        optional: true
      '@jest/types':
        optional: true
      babel-jest:
        optional: true
      esbuild:
        optional: true

  ts-node@10.9.2:
    resolution: {integrity: sha512-f0FFpIdcHgn8zcPSbf1dRevwt047YMnaiJM3u2w2RewrB+fob/zePZcrOyQoLMMO7aBIddLcQIEK5dYjkLnGrQ==}
    hasBin: true
    peerDependencies:
      '@swc/core': '>=1.2.50'
      '@swc/wasm': '>=1.2.50'
      '@types/node': '*'
      typescript: '>=2.7'
    peerDependenciesMeta:
      '@swc/core':
        optional: true
      '@swc/wasm':
        optional: true

  tsconfig-paths@4.2.0:
    resolution: {integrity: sha512-NoZ4roiN7LnbKn9QqE1amc9DJfzvZXxF4xDavcOWt1BPkdx+m+0gJuPM+S0vCe7zTJMYUP0R8pO2XMr+Y8oLIg==}
    engines: {node: '>=6'}

  tslib@2.7.0:
    resolution: {integrity: sha512-gLXCKdN1/j47AiHiOkJN69hJmcbGTHI0ImLmbYLHykhgeN0jVGola9yVjFgzCUklsZQMW55o+dW7IXv3RCXDzA==}

  tslib@2.8.1:
    resolution: {integrity: sha512-oJFu94HQb+KVduSUQL7wnpmqnfmLsOA/nAh6b6EH0wCEoK0/mPeXU6c3wKDV83MkOuHPRHtSXKKU99IBazS/2w==}

  tsup@8.3.5:
    resolution: {integrity: sha512-Tunf6r6m6tnZsG9GYWndg0z8dEV7fD733VBFzFJ5Vcm1FtlXB8xBD/rtrBi2a3YKEV7hHtxiZtW5EAVADoe1pA==}
    engines: {node: '>=18'}
    hasBin: true
    peerDependencies:
      '@microsoft/api-extractor': ^7.36.0
      '@swc/core': ^1
      postcss: ^8.4.12
      typescript: '>=4.5.0'
    peerDependenciesMeta:
      '@microsoft/api-extractor':
        optional: true
      '@swc/core':
        optional: true
      postcss:
        optional: true
      typescript:
        optional: true

  tuf-js@2.2.1:
    resolution: {integrity: sha512-GwIJau9XaA8nLVbUXsN3IlFi7WmQ48gBUrl3FTkkL/XLu/POhBzfmX9hd33FNMX1qAsfl6ozO1iMmW9NC8YniA==}
    engines: {node: ^16.14.0 || >=18.0.0}

  tweetnacl@1.0.3:
    resolution: {integrity: sha512-6rt+RN7aOi1nGMyC4Xa5DdYiukl2UWCbcJft7YhxReBGQD7OAM8Pbxw6YMo4r2diNEA8FEmu32YOn9rhaiE5yw==}

  type-detect@4.0.8:
    resolution: {integrity: sha512-0fr/mIH1dlO+x7TlcMy+bIDqKPsw/70tVyeHW787goQjhmqaZe10uwLujubK9q9Lg6Fiho1KUKDYz0Z7k7g5/g==}
    engines: {node: '>=4'}

  type-fest@0.18.1:
    resolution: {integrity: sha512-OIAYXk8+ISY+qTOwkHtKqzAuxchoMiD9Udx+FSGQDuiRR+PJKJHc2NJAXlbhkGwTt/4/nKZxELY1w3ReWOL8mw==}
    engines: {node: '>=10'}

  type-fest@0.21.3:
    resolution: {integrity: sha512-t0rzBq87m3fVcduHDUFhKmyyX+9eo6WQjZvf51Ea/M0Q7+T374Jp1aUiyUl0GKxp8M/OETVHSDvmkyPgvX+X2w==}
    engines: {node: '>=10'}

  type-fest@0.4.1:
    resolution: {integrity: sha512-IwzA/LSfD2vC1/YDYMv/zHP4rDF1usCwllsDpbolT3D4fUepIO7f9K70jjmUewU/LmGUKJcwcVtDCpnKk4BPMw==}
    engines: {node: '>=6'}

  type-fest@0.6.0:
    resolution: {integrity: sha512-q+MB8nYR1KDLrgr4G5yemftpMC7/QLqVndBmEEdqzmNj5dcFOO4Oo8qlwZE3ULT3+Zim1F8Kq4cBnikNhlCMlg==}
    engines: {node: '>=8'}

  type-fest@0.8.1:
    resolution: {integrity: sha512-4dbzIzqvjtgiM5rw1k5rEHtBANKmdudhGyBEajN01fEyhaAIhsoKNy6y7+IN93IfpFtwY9iqi7kD+xwKhQsNJA==}
    engines: {node: '>=8'}

  typedarray@0.0.6:
    resolution: {integrity: sha512-/aCDEGatGvZ2BIk+HmLf4ifCJFwvKFNb9/JeZPMulfgFracn9QFcAf5GO8B/mweUjSoblS5In0cWhqpfs/5PQA==}

  typescript@5.7.3:
    resolution: {integrity: sha512-84MVSjMEHP+FQRPy3pX9sTVV/INIex71s9TL2Gm5FG/WG1SqXeKyZ0k7/blY/4FdOzI12CBy1vGc4og/eus0fw==}
    engines: {node: '>=14.17'}
    hasBin: true

  uglify-js@3.19.3:
    resolution: {integrity: sha512-v3Xu+yuwBXisp6QYTcH4UbH+xYJXqnq2m/LtQVWKWzYc1iehYnLixoQDN9FH6/j9/oybfd6W9Ghwkl8+UMKTKQ==}
    engines: {node: '>=0.8.0'}
    hasBin: true

  undici-types@5.26.5:
    resolution: {integrity: sha512-JlCMO+ehdEIKqlFxk6IfVoAUVmgz7cU7zD/h9XZ0qzeosSHmUJVOzSQvvYSYWXkFXC+IfLKSIffhv0sVZup6pA==}

  undici-types@6.19.8:
    resolution: {integrity: sha512-ve2KP6f/JnbPBFyobGHuerC9g1FYGn/F8n1LWTwNxCEzd6IfqTwUQcNXgEtmmQ6DlRrC1hrSrBnCZPokRrDHjw==}

  unicorn-magic@0.1.0:
    resolution: {integrity: sha512-lRfVq8fE8gz6QMBuDM6a+LO3IAzTi05H6gCVaUpir2E1Rwpo4ZUog45KpNXKC/Mn3Yb9UDuHumeFTo9iV/D9FQ==}
    engines: {node: '>=18'}

  unique-filename@3.0.0:
    resolution: {integrity: sha512-afXhuC55wkAmZ0P18QsVE6kp8JaxrEokN2HGIoIVv2ijHQd419H0+6EigAFcIzXeMIkcIkNBpB3L/DXB3cTS/g==}
    engines: {node: ^14.17.0 || ^16.13.0 || >=18.0.0}

  unique-slug@4.0.0:
    resolution: {integrity: sha512-WrcA6AyEfqDX5bWige/4NQfPZMtASNVxdmWR76WESYQVAACSgWcR6e9i0mofqqBxYFtL4oAxPIptY73/0YE1DQ==}
    engines: {node: ^14.17.0 || ^16.13.0 || >=18.0.0}

  universal-user-agent@6.0.1:
    resolution: {integrity: sha512-yCzhz6FN2wU1NiiQRogkTQszlQSlpWaw8SvVegAc+bDxbzHgh1vX8uIe8OYyMH6DwH+sdTJsgMl36+mSMdRJIQ==}

  universalify@0.2.0:
    resolution: {integrity: sha512-CJ1QgKmNg3CwvAv/kOFmtnEN05f0D/cn9QntgNOQlQF9dgvVTHj3t+8JPdjqawCHk7V/KA+fbUqzZ9XWhcqPUg==}
    engines: {node: '>= 4.0.0'}

  universalify@2.0.1:
    resolution: {integrity: sha512-gptHNQghINnc/vTGIk0SOFGFNXw7JVrlRUtConJRlvaw6DuX0wO5Jeko9sWrMBhh+PsYAZ7oXAiOnf/UKogyiw==}
    engines: {node: '>= 10.0.0'}

  upath@2.0.1:
    resolution: {integrity: sha512-1uEe95xksV1O0CYKXo8vQvN1JEbtJp7lb7C5U9HMsIp6IVwntkH/oNUzyVNQSd4S1sYk2FpSSW44FqMc8qee5w==}
    engines: {node: '>=4'}

  update-browserslist-db@1.1.2:
    resolution: {integrity: sha512-PPypAm5qvlD7XMZC3BujecnaOxwhrtoFR+Dqkk5Aa/6DssiH0ibKoketaj9w8LP7Bont1rYeoV5plxD7RTEPRg==}
    hasBin: true
    peerDependencies:
      browserslist: '>= 4.21.0'

  uri-js@4.4.1:
    resolution: {integrity: sha512-7rKUyy33Q1yc98pQ1DAmLtwX109F7TIfWlW1Ydo8Wl1ii1SeHieeh0HHfPeL2fMXK6z0s8ecKs9frCuLJvndBg==}

  url-parse@1.5.10:
    resolution: {integrity: sha512-WypcfiRhfeUP9vvF0j6rw0J3hrWrw6iZv3+22h6iRMJ/8z1Tj6XfLP4DsUix5MhMPnXpiHDoKyoZ/bdCkwBCiQ==}

  utf-8-validate@5.0.10:
    resolution: {integrity: sha512-Z6czzLq4u8fPOyx7TU6X3dvUZVvoJmxSQ+IcrlmagKhilxlhZgxPK6C5Jqbkw1IDUmFTM+cz9QDnnLTwDz/2gQ==}
    engines: {node: '>=6.14.2'}

  util-deprecate@1.0.2:
    resolution: {integrity: sha512-EPD5q1uXyFxJpCrLnCc1nHnq3gOa6DZBocAIiI2TaSCA7VCJ1UJDMagCzIkXNsUYfD1daK//LTEQ8xiIbrHtcw==}

  uuid@10.0.0:
    resolution: {integrity: sha512-8XkAphELsDnEGrDxUOHB3RGvXz6TeuYSGEZBOjtTtPm2lwhGBjLgOzLHB63IUWfBpNucQjND6d3AOudO+H3RWQ==}
    hasBin: true

  uuid@8.3.2:
    resolution: {integrity: sha512-+NYs2QeMWy+GWFOEm9xnn6HCDp0l7QBD7ml8zLUmJ+93Q5NF0NocErnwkTkXVFNiX3/fpC6afS8Dhb/gz7R7eg==}
    hasBin: true

  uuid@9.0.1:
    resolution: {integrity: sha512-b+1eJOlsR9K8HJpow9Ok3fiWOWSIcIzXodvv0rQjVoOVNpWMpxf1wZNpt4y9h10odCNrqnYp1OBzRktckBe3sA==}
    hasBin: true

  v8-compile-cache-lib@3.0.1:
    resolution: {integrity: sha512-wa7YjyUGfNZngI/vtK0UHAN+lgDCxBPCylVXGp0zu59Fz5aiGtNXaq3DhIov063MorB+VfufLh3JlF2KdTK3xg==}

  v8-to-istanbul@9.3.0:
    resolution: {integrity: sha512-kiGUalWN+rgBJ/1OHZsBtU4rXZOfj/7rKQxULKlIzwzQSvMJUUNgPwJEEh7gU6xEVxC0ahoOBvN2YI8GH6FNgA==}
    engines: {node: '>=10.12.0'}

  validate-npm-package-license@3.0.4:
    resolution: {integrity: sha512-DpKm2Ui/xN7/HQKCtpZxoRWBhZ9Z0kqtygG8XCgNQ8ZlDnxuQmWhj566j8fN4Cu3/JmbhsDo7fcAJq4s9h27Ew==}

  validate-npm-package-name@5.0.1:
    resolution: {integrity: sha512-OljLrQ9SQdOUqTaQxqL5dEfZWrXExyyWsozYlAWFawPVNuD83igl7uJD2RTkNMbniIYgt8l81eCJGIdQF7avLQ==}
    engines: {node: ^14.17.0 || ^16.13.0 || >=18.0.0}

<<<<<<< HEAD
  viem@1.21.4:
    resolution: {integrity: sha512-BNVYdSaUjeS2zKQgPs+49e5JKocfo60Ib2yiXOWBT6LuVxY1I/6fFX3waEtpXvL1Xn4qu+BVitVtMh9lyThyhQ==}
    peerDependencies:
      typescript: '>=5.0.4'
    peerDependenciesMeta:
      typescript:
        optional: true

  viem@2.23.3:
    resolution: {integrity: sha512-ON/Uybteajqxn3iFyhV/6Ybm+QKhcrsVyTZf/9v2w0CvYQIoyJYCfHSsQR9zpsbOGrR7d2p62w6jzb6fqzzacg==}
=======
  viem@2.22.11:
    resolution: {integrity: sha512-r86JkRcE8GVTRKBZADkT01EbmIAkjqJE3xcgeIk1AznKYE/KQfuaki8vZwaOoqQd5jqVZ7m5kGtFFsRe6LEWrg==}
>>>>>>> 58b3ff10
    peerDependencies:
      typescript: '>=5.0.4'
    peerDependenciesMeta:
      typescript:
        optional: true

  walk-up-path@3.0.1:
    resolution: {integrity: sha512-9YlCL/ynK3CTlrSRrDxZvUauLzAswPCrsaCgilqFevUYpeEW0/3ScEjaa3kbW/T0ghhkEr7mv+fpjqn1Y1YuTA==}

  walker@1.0.8:
    resolution: {integrity: sha512-ts/8E8l5b7kY0vlWLewOkDXMmPdLcVV4GmOQLyxuSswIJsweeFZtAsMF7k1Nszz+TYBQrlYRmzOnr398y1JemQ==}

  wcwidth@1.0.1:
    resolution: {integrity: sha512-XHPEwS0q6TaxcvG85+8EYkbiCux2XtWG2mkc47Ng2A77BQu9+DqIOJldST4HgPkuea7dvKSj5VgX3P1d4rW8Tg==}

  web-streams-polyfill@4.0.0-beta.3:
    resolution: {integrity: sha512-QW95TCTaHmsYfHDybGMwO5IJIM93I/6vTRk+daHTWFPhwh+C8Cg7j7XyKrwrj8Ib6vYXe0ocYNrmzY4xAAN6ug==}
    engines: {node: '>= 14'}

  webidl-conversions@3.0.1:
    resolution: {integrity: sha512-2JAn3z8AR6rjK8Sm8orRC0h/bcl/DqL7tRPdGZ4I1CjdF+EaMLmYxBHyXuKL849eucPFhvBoxMsflfOb8kxaeQ==}

  webidl-conversions@4.0.2:
    resolution: {integrity: sha512-YQ+BmxuTgd6UXZW3+ICGfyqRyHXVlD5GtQr5+qjiNW7bF0cqrzX500HVXPBOvgXb5YnzDd+h0zqyv61KUD7+Sg==}

  whatwg-url@5.0.0:
    resolution: {integrity: sha512-saE57nupxk6v3HY35+jzBwYa0rKSy0XR8JSxZPwgLr7ys0IBzhGviA1/TUGJLmSVqs8pb9AnvICXEuOHLprYTw==}

  whatwg-url@7.1.0:
    resolution: {integrity: sha512-WUu7Rg1DroM7oQvGWfOiAK21n74Gg+T4elXEQYkOhtyLeWiJFoOGLXPKI/9gzIie9CtwVLm8wtw6YJdKyxSjeg==}

  which@2.0.2:
    resolution: {integrity: sha512-BLI3Tl1TW3Pvl70l3yq3Y64i+awpwXqsGBYWkkqMtnbXgrMD+yj7rhW0kuEDxzJaYXGjEW5ogapKNMEKNMjibA==}
    engines: {node: '>= 8'}
    hasBin: true

  which@4.0.0:
    resolution: {integrity: sha512-GlaYyEb07DPxYCKhKzplCWBJtvxZcZMrL+4UkrTSJHHPyZU4mYYTv3qaOe77H7EODLSSopAUFAc6W8U4yqvscg==}
    engines: {node: ^16.13.0 || >=18.0.0}
    hasBin: true

  wide-align@1.1.5:
    resolution: {integrity: sha512-eDMORYaPNZ4sQIuuYPDHdQvf4gyCF9rEEV/yPxGfwPkRodwEgiMUUXTx/dex+Me0wxx53S+NgUHaP7y3MGlDmg==}

  wordwrap@1.0.0:
    resolution: {integrity: sha512-gvVzJFlPycKc5dZN4yPkP8w7Dc37BtP1yczEneOb4uq34pXZcvrtRTmWV8W+Ume+XCxKgbjM+nevkyFPMybd4Q==}

  wrap-ansi@6.2.0:
    resolution: {integrity: sha512-r6lPcBGxZXlIcymEu7InxDMhdW0KDxpLgoFLcguasxCaJ/SOIZwINatK9KY/tf+ZrlywOKU0UDj3ATXUBfxJXA==}
    engines: {node: '>=8'}

  wrap-ansi@7.0.0:
    resolution: {integrity: sha512-YVGIj2kamLSTxw6NsZjoBxfSwsn0ycdesmc4p+Q21c5zPuZ1pl+NfxVdxPtdHvmNVOQ6XSYG4AUtyt/Fi7D16Q==}
    engines: {node: '>=10'}

  wrap-ansi@8.1.0:
    resolution: {integrity: sha512-si7QWI6zUMq56bESFvagtmzMdGOtoxfR+Sez11Mobfc7tm+VkUckk9bW2UeffTGVUbOksxmSw0AA2gs8g71NCQ==}
    engines: {node: '>=12'}

  wrap-ansi@9.0.0:
    resolution: {integrity: sha512-G8ura3S+3Z2G+mkgNRq8dqaFZAuxfsxpBB8OCTGRTCtp+l/v9nbFNmCUP1BZMts3G1142MsZfn6eeUKrr4PD1Q==}
    engines: {node: '>=18'}

  wrappy@1.0.2:
    resolution: {integrity: sha512-l4Sp/DRseor9wL6EvV2+TuQn63dMkPjZ/sp9XkghTEbV9KlPS1xUsZ3u7/IQO4wxtcFB4bgpQPRcR3QCvezPcQ==}

  write-file-atomic@2.4.3:
    resolution: {integrity: sha512-GaETH5wwsX+GcnzhPgKcKjJ6M2Cq3/iZp1WyY/X1CSqrW+jVNM9Y7D8EC2sM4ZG/V8wZlSniJnCKWPmBYAucRQ==}

  write-file-atomic@4.0.2:
    resolution: {integrity: sha512-7KxauUdBmSdWnmpaGFg+ppNjKF8uNLry8LyzjauQDOVONfFLNKrKvQOxZ/VuTIcS/gge/YNahf5RIIQWTSarlg==}
    engines: {node: ^12.13.0 || ^14.15.0 || >=16.0.0}

  write-file-atomic@5.0.1:
    resolution: {integrity: sha512-+QU2zd6OTD8XWIJCbffaiQeH9U73qIqafo1x6V1snCWYGJf6cVE0cDR4D8xRzcEnfI21IFrUPzPGtcPf8AC+Rw==}
    engines: {node: ^14.17.0 || ^16.13.0 || >=18.0.0}

  write-json-file@3.2.0:
    resolution: {integrity: sha512-3xZqT7Byc2uORAatYiP3DHUUAVEkNOswEWNs9H5KXiicRTvzYzYqKjYc4G7p+8pltvAw641lVByKVtMpf+4sYQ==}
    engines: {node: '>=6'}

  write-pkg@4.0.0:
    resolution: {integrity: sha512-v2UQ+50TNf2rNHJ8NyWttfm/EJUBWMJcx6ZTYZr6Qp52uuegWw/lBkCtCbnYZEmPRNL61m+u67dAmGxo+HTULA==}
    engines: {node: '>=8'}

  ws@7.4.6:
    resolution: {integrity: sha512-YmhHDO4MzaDLB+M9ym/mDA5z0naX8j7SIlT8f8z+I0VtzsRbekxEutHSme7NPS2qE8StCYQNUnfWdXta/Yu85A==}
    engines: {node: '>=8.3.0'}
    peerDependencies:
      bufferutil: ^4.0.1
      utf-8-validate: ^5.0.2
    peerDependenciesMeta:
      bufferutil:
        optional: true
      utf-8-validate:
        optional: true

  ws@7.5.10:
    resolution: {integrity: sha512-+dbF1tHwZpXcbOJdVOkzLDxZP1ailvSxM6ZweXTegylPny803bFhA+vqBYw4s31NSAk4S2Qz+AKXK9a4wkdjcQ==}
    engines: {node: '>=8.3.0'}
    peerDependencies:
      bufferutil: ^4.0.1
      utf-8-validate: ^5.0.2
    peerDependenciesMeta:
      bufferutil:
        optional: true
      utf-8-validate:
        optional: true

  ws@8.13.0:
    resolution: {integrity: sha512-x9vcZYTrFPC7aSIbj7sRCYo7L/Xb8Iy+pW0ng0wt2vCJv7M9HOMy0UoN3rr+IFC7hb7vXoqS+P9ktyLLLhO+LA==}
    engines: {node: '>=10.0.0'}
    peerDependencies:
      bufferutil: ^4.0.1
      utf-8-validate: '>=5.0.2'
    peerDependenciesMeta:
      bufferutil:
        optional: true
      utf-8-validate:
        optional: true

  ws@8.17.1:
    resolution: {integrity: sha512-6XQFvXTkbfUOZOKKILFG1PDK2NDQs4azKQl26T0YS5CxqWLgXajbPZ+h4gZekJyRqFU8pvnbAbbs/3TgRPy+GQ==}
    engines: {node: '>=10.0.0'}
    peerDependencies:
      bufferutil: ^4.0.1
      utf-8-validate: '>=5.0.2'
    peerDependenciesMeta:
      bufferutil:
        optional: true
      utf-8-validate:
        optional: true

  ws@8.18.0:
    resolution: {integrity: sha512-8VbfWfHLbbwu3+N6OKsOMpBdT4kXPDDB9cJk2bJ6mh9ucxdlnNvH1e+roYkKmN9Nxw2yjz7VzeO9oOz2zJ04Pw==}
    engines: {node: '>=10.0.0'}
    peerDependencies:
      bufferutil: ^4.0.1
      utf-8-validate: '>=5.0.2'
    peerDependenciesMeta:
      bufferutil:
        optional: true
      utf-8-validate:
        optional: true

  xtend@4.0.2:
    resolution: {integrity: sha512-LKYU1iAXJXUgAXn9URjiu+MWhyUXHsvfp7mcuYm9dSUKK0/CjtrUwFAxD82/mCWbtLsGjFIad0wIsod4zrTAEQ==}
    engines: {node: '>=0.4'}

  y18n@5.0.8:
    resolution: {integrity: sha512-0pfFzegeDWJHJIAmTLRP2DwHjdF5s7jo9tuztdQxAhINCdvS+3nGINqPd00AphqJR/0LhANUS6/+7SCb98YOfA==}
    engines: {node: '>=10'}

  yallist@3.1.1:
    resolution: {integrity: sha512-a4UGQaWPH59mOXUYnAG2ewncQS4i4F43Tv3JoAM+s2VDAmS9NsK8GpDMLrCHPksFT7h3K6TOoUNn2pb7RoXx4g==}

  yallist@4.0.0:
    resolution: {integrity: sha512-3wdGidZyq5PB084XLES5TpOSRA3wjXAlIWMhum2kRcv/41Sn2emQ0dycQW4uZXLejwKvg6EsvbdlVL+FYEct7A==}

  yaml@2.7.0:
    resolution: {integrity: sha512-+hSoy/QHluxmC9kCIJyL/uyFmLmc+e5CFR5Wa+bpIhIj85LVb9ZH2nVnqrHoSvKogwODv0ClqZkmiSSaIH5LTA==}
    engines: {node: '>= 14'}
    hasBin: true

  yargs-parser@20.2.9:
    resolution: {integrity: sha512-y11nGElTIV+CT3Zv9t7VKl+Q3hTQoT9a1Qzezhhl6Rp21gJ/IVTW7Z3y9EWXhuUBC2Shnf+DX0antecpAwSP8w==}
    engines: {node: '>=10'}

  yargs-parser@21.1.1:
    resolution: {integrity: sha512-tVpsJW7DdjecAiFpbIB1e3qxIQsE6NoPc5/eTdrbbIC4h0LVsWhnoa3g+m2HclBIujHzsxZ4VJVA+GUuc2/LBw==}
    engines: {node: '>=12'}

  yargs@16.2.0:
    resolution: {integrity: sha512-D1mvvtDG0L5ft/jGWkLpG1+m0eQxOfaBvTNELraWj22wSVUMWxZUvYgJYcKh6jGGIkJFhH4IZPQhR4TKpc8mBw==}
    engines: {node: '>=10'}

  yargs@17.7.2:
    resolution: {integrity: sha512-7dSzzRQ++CKnNI/krKnYRV7JKKPUXMEh61soaHKg9mrWEhzFWhFnxPxGl+69cD1Ou63C13NUPCnmIcrvqCuM6w==}
    engines: {node: '>=12'}

  yn@3.1.1:
    resolution: {integrity: sha512-Ux4ygGWsu2c7isFWe8Yu1YluJmqVhxqK2cLXNQA5AcC3QfbGNpM7fu0Y8b/z16pXLnFxZYvWhd3fhBY9DLmC6Q==}
    engines: {node: '>=6'}

  yocto-queue@0.1.0:
    resolution: {integrity: sha512-rVksvsnNCdJ/ohGc6xgPwyN8eheCxsiLM8mxuE/t/mOVqJewPuO1miLpTHQiRgTKCLexL4MeAFVagts7HmNZ2Q==}
    engines: {node: '>=10'}

  yocto-queue@1.1.1:
    resolution: {integrity: sha512-b4JR1PFR10y1mKjhHY9LaGo6tmrgjit7hxVIeAmyMw3jegXR4dhYqLaQF5zMXZxY7tLpMyJeLjr1C4rLmkVe8g==}
    engines: {node: '>=12.20'}

  zod-to-json-schema@3.24.1:
    resolution: {integrity: sha512-3h08nf3Vw3Wl3PK+q3ow/lIil81IT2Oa7YpQyUUDsEWbXveMesdfK1xBd2RhCkynwZndAxixji/7SYJJowr62w==}
    peerDependencies:
      zod: ^3.24.1

  zod@3.24.1:
    resolution: {integrity: sha512-muH7gBL9sI1nciMZV67X5fTKKBLtwpZ5VBp1vsOQzj1MhrBZ4wlVCm3gedKZWLp0Oyel8sIGfeiz54Su+OVT+A==}

snapshots:

  '@adraffy/ens-normalize@1.10.0': {}

  '@adraffy/ens-normalize@1.10.1': {}

  '@ampproject/remapping@2.3.0':
    dependencies:
      '@jridgewell/gen-mapping': 0.3.8
      '@jridgewell/trace-mapping': 0.3.25

  '@anthropic-ai/sdk@0.27.3(encoding@0.1.13)':
    dependencies:
      '@types/node': 18.19.71
      '@types/node-fetch': 2.6.12
      abort-controller: 3.0.0
      agentkeepalive: 4.6.0
      form-data-encoder: 1.7.2
      formdata-node: 4.4.1
      node-fetch: 2.7.0(encoding@0.1.13)
    transitivePeerDependencies:
      - encoding

  '@babel/code-frame@7.26.2':
    dependencies:
      '@babel/helper-validator-identifier': 7.25.9
      js-tokens: 4.0.0
      picocolors: 1.1.1

  '@babel/compat-data@7.26.5': {}

  '@babel/core@7.26.0':
    dependencies:
      '@ampproject/remapping': 2.3.0
      '@babel/code-frame': 7.26.2
      '@babel/generator': 7.26.5
      '@babel/helper-compilation-targets': 7.26.5
      '@babel/helper-module-transforms': 7.26.0(@babel/core@7.26.0)
      '@babel/helpers': 7.26.0
      '@babel/parser': 7.26.5
      '@babel/template': 7.25.9
      '@babel/traverse': 7.26.5
      '@babel/types': 7.26.5
      convert-source-map: 2.0.0
      debug: 4.4.0
      gensync: 1.0.0-beta.2
      json5: 2.2.3
      semver: 6.3.1
    transitivePeerDependencies:
      - supports-color

  '@babel/generator@7.26.5':
    dependencies:
      '@babel/parser': 7.26.5
      '@babel/types': 7.26.5
      '@jridgewell/gen-mapping': 0.3.8
      '@jridgewell/trace-mapping': 0.3.25
      jsesc: 3.1.0

  '@babel/helper-compilation-targets@7.26.5':
    dependencies:
      '@babel/compat-data': 7.26.5
      '@babel/helper-validator-option': 7.25.9
      browserslist: 4.24.4
      lru-cache: 5.1.1
      semver: 6.3.1

  '@babel/helper-module-imports@7.25.9':
    dependencies:
      '@babel/traverse': 7.26.5
      '@babel/types': 7.26.5
    transitivePeerDependencies:
      - supports-color

  '@babel/helper-module-transforms@7.26.0(@babel/core@7.26.0)':
    dependencies:
      '@babel/core': 7.26.0
      '@babel/helper-module-imports': 7.25.9
      '@babel/helper-validator-identifier': 7.25.9
      '@babel/traverse': 7.26.5
    transitivePeerDependencies:
      - supports-color

  '@babel/helper-plugin-utils@7.26.5': {}

  '@babel/helper-string-parser@7.25.9': {}

  '@babel/helper-validator-identifier@7.25.9': {}

  '@babel/helper-validator-option@7.25.9': {}

  '@babel/helpers@7.26.0':
    dependencies:
      '@babel/template': 7.25.9
      '@babel/types': 7.26.5

  '@babel/parser@7.26.5':
    dependencies:
      '@babel/types': 7.26.5

  '@babel/plugin-syntax-async-generators@7.8.4(@babel/core@7.26.0)':
    dependencies:
      '@babel/core': 7.26.0
      '@babel/helper-plugin-utils': 7.26.5

  '@babel/plugin-syntax-bigint@7.8.3(@babel/core@7.26.0)':
    dependencies:
      '@babel/core': 7.26.0
      '@babel/helper-plugin-utils': 7.26.5

  '@babel/plugin-syntax-class-properties@7.12.13(@babel/core@7.26.0)':
    dependencies:
      '@babel/core': 7.26.0
      '@babel/helper-plugin-utils': 7.26.5

  '@babel/plugin-syntax-class-static-block@7.14.5(@babel/core@7.26.0)':
    dependencies:
      '@babel/core': 7.26.0
      '@babel/helper-plugin-utils': 7.26.5

  '@babel/plugin-syntax-import-attributes@7.26.0(@babel/core@7.26.0)':
    dependencies:
      '@babel/core': 7.26.0
      '@babel/helper-plugin-utils': 7.26.5

  '@babel/plugin-syntax-import-meta@7.10.4(@babel/core@7.26.0)':
    dependencies:
      '@babel/core': 7.26.0
      '@babel/helper-plugin-utils': 7.26.5

  '@babel/plugin-syntax-json-strings@7.8.3(@babel/core@7.26.0)':
    dependencies:
      '@babel/core': 7.26.0
      '@babel/helper-plugin-utils': 7.26.5

  '@babel/plugin-syntax-jsx@7.25.9(@babel/core@7.26.0)':
    dependencies:
      '@babel/core': 7.26.0
      '@babel/helper-plugin-utils': 7.26.5

  '@babel/plugin-syntax-logical-assignment-operators@7.10.4(@babel/core@7.26.0)':
    dependencies:
      '@babel/core': 7.26.0
      '@babel/helper-plugin-utils': 7.26.5

  '@babel/plugin-syntax-nullish-coalescing-operator@7.8.3(@babel/core@7.26.0)':
    dependencies:
      '@babel/core': 7.26.0
      '@babel/helper-plugin-utils': 7.26.5

  '@babel/plugin-syntax-numeric-separator@7.10.4(@babel/core@7.26.0)':
    dependencies:
      '@babel/core': 7.26.0
      '@babel/helper-plugin-utils': 7.26.5

  '@babel/plugin-syntax-object-rest-spread@7.8.3(@babel/core@7.26.0)':
    dependencies:
      '@babel/core': 7.26.0
      '@babel/helper-plugin-utils': 7.26.5

  '@babel/plugin-syntax-optional-catch-binding@7.8.3(@babel/core@7.26.0)':
    dependencies:
      '@babel/core': 7.26.0
      '@babel/helper-plugin-utils': 7.26.5

  '@babel/plugin-syntax-optional-chaining@7.8.3(@babel/core@7.26.0)':
    dependencies:
      '@babel/core': 7.26.0
      '@babel/helper-plugin-utils': 7.26.5

  '@babel/plugin-syntax-private-property-in-object@7.14.5(@babel/core@7.26.0)':
    dependencies:
      '@babel/core': 7.26.0
      '@babel/helper-plugin-utils': 7.26.5

  '@babel/plugin-syntax-top-level-await@7.14.5(@babel/core@7.26.0)':
    dependencies:
      '@babel/core': 7.26.0
      '@babel/helper-plugin-utils': 7.26.5

  '@babel/plugin-syntax-typescript@7.25.9(@babel/core@7.26.0)':
    dependencies:
      '@babel/core': 7.26.0
      '@babel/helper-plugin-utils': 7.26.5

  '@babel/runtime@7.26.0':
    dependencies:
      regenerator-runtime: 0.14.1

  '@babel/template@7.25.9':
    dependencies:
      '@babel/code-frame': 7.26.2
      '@babel/parser': 7.26.5
      '@babel/types': 7.26.5

  '@babel/traverse@7.26.5':
    dependencies:
      '@babel/code-frame': 7.26.2
      '@babel/generator': 7.26.5
      '@babel/parser': 7.26.5
      '@babel/template': 7.25.9
      '@babel/types': 7.26.5
      debug: 4.4.0
      globals: 11.12.0
    transitivePeerDependencies:
      - supports-color

  '@babel/types@7.26.5':
    dependencies:
      '@babel/helper-string-parser': 7.25.9
      '@babel/helper-validator-identifier': 7.25.9

  '@bcoe/v8-coverage@0.2.3': {}

  '@browserbasehq/sdk@2.0.0(encoding@0.1.13)':
    dependencies:
      '@types/node': 18.19.71
      '@types/node-fetch': 2.6.12
      abort-controller: 3.0.0
      agentkeepalive: 4.6.0
      form-data-encoder: 1.7.2
      formdata-node: 4.4.1
      node-fetch: 2.7.0(encoding@0.1.13)
    transitivePeerDependencies:
      - encoding

  '@browserbasehq/stagehand@1.10.0(@playwright/test@1.49.1)(bufferutil@4.0.9)(deepmerge@4.3.1)(dotenv@16.4.7)(encoding@0.1.13)(openai@4.79.3(encoding@0.1.13)(ws@7.5.10(bufferutil@4.0.9)(utf-8-validate@5.0.10))(zod@3.24.1))(utf-8-validate@5.0.10)(zod@3.24.1)':
    dependencies:
      '@anthropic-ai/sdk': 0.27.3(encoding@0.1.13)
      '@browserbasehq/sdk': 2.0.0(encoding@0.1.13)
      '@playwright/test': 1.49.1
      deepmerge: 4.3.1
      dotenv: 16.4.7
      openai: 4.79.3(encoding@0.1.13)(ws@7.5.10(bufferutil@4.0.9)(utf-8-validate@5.0.10))(zod@3.24.1)
      sharp: 0.33.5
      ws: 8.18.0(bufferutil@4.0.9)(utf-8-validate@5.0.10)
      zod: 3.24.1
      zod-to-json-schema: 3.24.1(zod@3.24.1)
    transitivePeerDependencies:
      - bufferutil
      - encoding
      - utf-8-validate

  '@cfworker/json-schema@4.1.0': {}

  '@commitlint/cli@19.7.1(@types/node@22.7.5)(typescript@5.7.3)':
    dependencies:
      '@commitlint/format': 19.5.0
      '@commitlint/lint': 19.7.1
      '@commitlint/load': 19.6.1(@types/node@22.7.5)(typescript@5.7.3)
      '@commitlint/read': 19.5.0
      '@commitlint/types': 19.5.0
      tinyexec: 0.3.2
      yargs: 17.7.2
    transitivePeerDependencies:
      - '@types/node'
      - typescript

  '@commitlint/config-conventional@19.7.1':
    dependencies:
      '@commitlint/types': 19.5.0
      conventional-changelog-conventionalcommits: 7.0.2

  '@commitlint/config-validator@19.5.0':
    dependencies:
      '@commitlint/types': 19.5.0
      ajv: 8.17.1

  '@commitlint/ensure@19.5.0':
    dependencies:
      '@commitlint/types': 19.5.0
      lodash.camelcase: 4.3.0
      lodash.kebabcase: 4.1.1
      lodash.snakecase: 4.1.1
      lodash.startcase: 4.4.0
      lodash.upperfirst: 4.3.1

  '@commitlint/execute-rule@19.5.0': {}

  '@commitlint/format@19.5.0':
    dependencies:
      '@commitlint/types': 19.5.0
      chalk: 5.4.1

  '@commitlint/is-ignored@19.7.1':
    dependencies:
      '@commitlint/types': 19.5.0
      semver: 7.6.3

  '@commitlint/lint@19.7.1':
    dependencies:
      '@commitlint/is-ignored': 19.7.1
      '@commitlint/parse': 19.5.0
      '@commitlint/rules': 19.6.0
      '@commitlint/types': 19.5.0

  '@commitlint/load@19.6.1(@types/node@22.7.5)(typescript@5.7.3)':
    dependencies:
      '@commitlint/config-validator': 19.5.0
      '@commitlint/execute-rule': 19.5.0
      '@commitlint/resolve-extends': 19.5.0
      '@commitlint/types': 19.5.0
      chalk: 5.4.1
      cosmiconfig: 9.0.0(typescript@5.7.3)
      cosmiconfig-typescript-loader: 6.1.0(@types/node@22.7.5)(cosmiconfig@9.0.0(typescript@5.7.3))(typescript@5.7.3)
      lodash.isplainobject: 4.0.6
      lodash.merge: 4.6.2
      lodash.uniq: 4.5.0
    transitivePeerDependencies:
      - '@types/node'
      - typescript

  '@commitlint/message@19.5.0': {}

  '@commitlint/parse@19.5.0':
    dependencies:
      '@commitlint/types': 19.5.0
      conventional-changelog-angular: 7.0.0
      conventional-commits-parser: 5.0.0

  '@commitlint/read@19.5.0':
    dependencies:
      '@commitlint/top-level': 19.5.0
      '@commitlint/types': 19.5.0
      git-raw-commits: 4.0.0
      minimist: 1.2.8
      tinyexec: 0.3.2

  '@commitlint/resolve-extends@19.5.0':
    dependencies:
      '@commitlint/config-validator': 19.5.0
      '@commitlint/types': 19.5.0
      global-directory: 4.0.1
      import-meta-resolve: 4.1.0
      lodash.mergewith: 4.6.2
      resolve-from: 5.0.0

  '@commitlint/rules@19.6.0':
    dependencies:
      '@commitlint/ensure': 19.5.0
      '@commitlint/message': 19.5.0
      '@commitlint/to-lines': 19.5.0
      '@commitlint/types': 19.5.0

  '@commitlint/to-lines@19.5.0': {}

  '@commitlint/top-level@19.5.0':
    dependencies:
      find-up: 7.0.0

  '@commitlint/types@19.5.0':
    dependencies:
      '@types/conventional-commits-parser': 5.0.1
      chalk: 5.4.1

  '@coral-xyz/anchor-errors@0.30.1': {}

  '@coral-xyz/anchor@0.30.1(bufferutil@4.0.9)(encoding@0.1.13)(utf-8-validate@5.0.10)':
    dependencies:
      '@coral-xyz/anchor-errors': 0.30.1
      '@coral-xyz/borsh': 0.30.1(@solana/web3.js@1.98.0(bufferutil@4.0.9)(encoding@0.1.13)(utf-8-validate@5.0.10))
      '@noble/hashes': 1.7.1
      '@solana/web3.js': 1.98.0(bufferutil@4.0.9)(encoding@0.1.13)(utf-8-validate@5.0.10)
      bn.js: 5.2.1
      bs58: 4.0.1
      buffer-layout: 1.2.2
      camelcase: 6.3.0
      cross-fetch: 3.2.0(encoding@0.1.13)
      crypto-hash: 1.3.0
      eventemitter3: 4.0.7
      pako: 2.1.0
      snake-case: 3.0.4
      superstruct: 0.15.5
      toml: 3.0.0
    transitivePeerDependencies:
      - bufferutil
      - encoding
      - utf-8-validate

  '@coral-xyz/borsh@0.30.1(@solana/web3.js@1.98.0(bufferutil@4.0.9)(encoding@0.1.13)(utf-8-validate@5.0.10))':
    dependencies:
      '@solana/web3.js': 1.98.0(bufferutil@4.0.9)(encoding@0.1.13)(utf-8-validate@5.0.10)
      bn.js: 5.2.1
      buffer-layout: 1.2.2

  '@cspotcode/source-map-support@0.8.1':
    dependencies:
      '@jridgewell/trace-mapping': 0.3.9

  '@emnapi/core@1.3.1':
    dependencies:
      '@emnapi/wasi-threads': 1.0.1
      tslib: 2.8.1

  '@emnapi/runtime@1.3.1':
    dependencies:
      tslib: 2.8.1

  '@emnapi/wasi-threads@1.0.1':
    dependencies:
      tslib: 2.8.1

  '@esbuild/aix-ppc64@0.24.2':
    optional: true

  '@esbuild/android-arm64@0.24.2':
    optional: true

  '@esbuild/android-arm@0.24.2':
    optional: true

  '@esbuild/android-x64@0.24.2':
    optional: true

  '@esbuild/darwin-arm64@0.24.2':
    optional: true

  '@esbuild/darwin-x64@0.24.2':
    optional: true

  '@esbuild/freebsd-arm64@0.24.2':
    optional: true

  '@esbuild/freebsd-x64@0.24.2':
    optional: true

  '@esbuild/linux-arm64@0.24.2':
    optional: true

  '@esbuild/linux-arm@0.24.2':
    optional: true

  '@esbuild/linux-ia32@0.24.2':
    optional: true

  '@esbuild/linux-loong64@0.24.2':
    optional: true

  '@esbuild/linux-mips64el@0.24.2':
    optional: true

  '@esbuild/linux-ppc64@0.24.2':
    optional: true

  '@esbuild/linux-riscv64@0.24.2':
    optional: true

  '@esbuild/linux-s390x@0.24.2':
    optional: true

  '@esbuild/linux-x64@0.24.2':
    optional: true

  '@esbuild/netbsd-arm64@0.24.2':
    optional: true

  '@esbuild/netbsd-x64@0.24.2':
    optional: true

  '@esbuild/openbsd-arm64@0.24.2':
    optional: true

  '@esbuild/openbsd-x64@0.24.2':
    optional: true

  '@esbuild/sunos-x64@0.24.2':
    optional: true

  '@esbuild/win32-arm64@0.24.2':
    optional: true

  '@esbuild/win32-ia32@0.24.2':
    optional: true

  '@esbuild/win32-x64@0.24.2':
    optional: true

  '@ethersproject/abi@5.7.0':
    dependencies:
      '@ethersproject/address': 5.7.0
      '@ethersproject/bignumber': 5.7.0
      '@ethersproject/bytes': 5.7.0
      '@ethersproject/constants': 5.7.0
      '@ethersproject/hash': 5.7.0
      '@ethersproject/keccak256': 5.7.0
      '@ethersproject/logger': 5.7.0
      '@ethersproject/properties': 5.7.0
      '@ethersproject/strings': 5.7.0

  '@ethersproject/abstract-provider@5.7.0':
    dependencies:
      '@ethersproject/bignumber': 5.7.0
      '@ethersproject/bytes': 5.7.0
      '@ethersproject/logger': 5.7.0
      '@ethersproject/networks': 5.7.1
      '@ethersproject/properties': 5.7.0
      '@ethersproject/transactions': 5.7.0
      '@ethersproject/web': 5.7.1

  '@ethersproject/abstract-signer@5.7.0':
    dependencies:
      '@ethersproject/abstract-provider': 5.7.0
      '@ethersproject/bignumber': 5.7.0
      '@ethersproject/bytes': 5.7.0
      '@ethersproject/logger': 5.7.0
      '@ethersproject/properties': 5.7.0

  '@ethersproject/address@5.7.0':
    dependencies:
      '@ethersproject/bignumber': 5.7.0
      '@ethersproject/bytes': 5.7.0
      '@ethersproject/keccak256': 5.7.0
      '@ethersproject/logger': 5.7.0
      '@ethersproject/rlp': 5.7.0

  '@ethersproject/base64@5.7.0':
    dependencies:
      '@ethersproject/bytes': 5.7.0

  '@ethersproject/basex@5.7.0':
    dependencies:
      '@ethersproject/bytes': 5.7.0
      '@ethersproject/properties': 5.7.0

  '@ethersproject/bignumber@5.7.0':
    dependencies:
      '@ethersproject/bytes': 5.7.0
      '@ethersproject/logger': 5.7.0
      bn.js: 5.2.1

  '@ethersproject/bytes@5.7.0':
    dependencies:
      '@ethersproject/logger': 5.7.0

  '@ethersproject/constants@5.7.0':
    dependencies:
      '@ethersproject/bignumber': 5.7.0

  '@ethersproject/contracts@5.7.0':
    dependencies:
      '@ethersproject/abi': 5.7.0
      '@ethersproject/abstract-provider': 5.7.0
      '@ethersproject/abstract-signer': 5.7.0
      '@ethersproject/address': 5.7.0
      '@ethersproject/bignumber': 5.7.0
      '@ethersproject/bytes': 5.7.0
      '@ethersproject/constants': 5.7.0
      '@ethersproject/logger': 5.7.0
      '@ethersproject/properties': 5.7.0
      '@ethersproject/transactions': 5.7.0

  '@ethersproject/hash@5.7.0':
    dependencies:
      '@ethersproject/abstract-signer': 5.7.0
      '@ethersproject/address': 5.7.0
      '@ethersproject/base64': 5.7.0
      '@ethersproject/bignumber': 5.7.0
      '@ethersproject/bytes': 5.7.0
      '@ethersproject/keccak256': 5.7.0
      '@ethersproject/logger': 5.7.0
      '@ethersproject/properties': 5.7.0
      '@ethersproject/strings': 5.7.0

  '@ethersproject/hdnode@5.7.0':
    dependencies:
      '@ethersproject/abstract-signer': 5.7.0
      '@ethersproject/basex': 5.7.0
      '@ethersproject/bignumber': 5.7.0
      '@ethersproject/bytes': 5.7.0
      '@ethersproject/logger': 5.7.0
      '@ethersproject/pbkdf2': 5.7.0
      '@ethersproject/properties': 5.7.0
      '@ethersproject/sha2': 5.7.0
      '@ethersproject/signing-key': 5.7.0
      '@ethersproject/strings': 5.7.0
      '@ethersproject/transactions': 5.7.0
      '@ethersproject/wordlists': 5.7.0

  '@ethersproject/json-wallets@5.7.0':
    dependencies:
      '@ethersproject/abstract-signer': 5.7.0
      '@ethersproject/address': 5.7.0
      '@ethersproject/bytes': 5.7.0
      '@ethersproject/hdnode': 5.7.0
      '@ethersproject/keccak256': 5.7.0
      '@ethersproject/logger': 5.7.0
      '@ethersproject/pbkdf2': 5.7.0
      '@ethersproject/properties': 5.7.0
      '@ethersproject/random': 5.7.0
      '@ethersproject/strings': 5.7.0
      '@ethersproject/transactions': 5.7.0
      aes-js: 3.0.0
      scrypt-js: 3.0.1

  '@ethersproject/keccak256@5.7.0':
    dependencies:
      '@ethersproject/bytes': 5.7.0
      js-sha3: 0.8.0

  '@ethersproject/logger@5.7.0': {}

  '@ethersproject/networks@5.7.1':
    dependencies:
      '@ethersproject/logger': 5.7.0

  '@ethersproject/pbkdf2@5.7.0':
    dependencies:
      '@ethersproject/bytes': 5.7.0
      '@ethersproject/sha2': 5.7.0

  '@ethersproject/properties@5.7.0':
    dependencies:
      '@ethersproject/logger': 5.7.0

  '@ethersproject/providers@5.7.2(bufferutil@4.0.9)(utf-8-validate@5.0.10)':
    dependencies:
      '@ethersproject/abstract-provider': 5.7.0
      '@ethersproject/abstract-signer': 5.7.0
      '@ethersproject/address': 5.7.0
      '@ethersproject/base64': 5.7.0
      '@ethersproject/basex': 5.7.0
      '@ethersproject/bignumber': 5.7.0
      '@ethersproject/bytes': 5.7.0
      '@ethersproject/constants': 5.7.0
      '@ethersproject/hash': 5.7.0
      '@ethersproject/logger': 5.7.0
      '@ethersproject/networks': 5.7.1
      '@ethersproject/properties': 5.7.0
      '@ethersproject/random': 5.7.0
      '@ethersproject/rlp': 5.7.0
      '@ethersproject/sha2': 5.7.0
      '@ethersproject/strings': 5.7.0
      '@ethersproject/transactions': 5.7.0
      '@ethersproject/web': 5.7.1
      bech32: 1.1.4
      ws: 7.4.6(bufferutil@4.0.9)(utf-8-validate@5.0.10)
    transitivePeerDependencies:
      - bufferutil
      - utf-8-validate

  '@ethersproject/random@5.7.0':
    dependencies:
      '@ethersproject/bytes': 5.7.0
      '@ethersproject/logger': 5.7.0

  '@ethersproject/rlp@5.7.0':
    dependencies:
      '@ethersproject/bytes': 5.7.0
      '@ethersproject/logger': 5.7.0

  '@ethersproject/sha2@5.7.0':
    dependencies:
      '@ethersproject/bytes': 5.7.0
      '@ethersproject/logger': 5.7.0
      hash.js: 1.1.7

  '@ethersproject/signing-key@5.7.0':
    dependencies:
      '@ethersproject/bytes': 5.7.0
      '@ethersproject/logger': 5.7.0
      '@ethersproject/properties': 5.7.0
      bn.js: 5.2.1
      elliptic: 6.5.4
      hash.js: 1.1.7

  '@ethersproject/solidity@5.7.0':
    dependencies:
      '@ethersproject/bignumber': 5.7.0
      '@ethersproject/bytes': 5.7.0
      '@ethersproject/keccak256': 5.7.0
      '@ethersproject/logger': 5.7.0
      '@ethersproject/sha2': 5.7.0
      '@ethersproject/strings': 5.7.0

  '@ethersproject/strings@5.7.0':
    dependencies:
      '@ethersproject/bytes': 5.7.0
      '@ethersproject/constants': 5.7.0
      '@ethersproject/logger': 5.7.0

  '@ethersproject/transactions@5.7.0':
    dependencies:
      '@ethersproject/address': 5.7.0
      '@ethersproject/bignumber': 5.7.0
      '@ethersproject/bytes': 5.7.0
      '@ethersproject/constants': 5.7.0
      '@ethersproject/keccak256': 5.7.0
      '@ethersproject/logger': 5.7.0
      '@ethersproject/properties': 5.7.0
      '@ethersproject/rlp': 5.7.0
      '@ethersproject/signing-key': 5.7.0

  '@ethersproject/units@5.7.0':
    dependencies:
      '@ethersproject/bignumber': 5.7.0
      '@ethersproject/constants': 5.7.0
      '@ethersproject/logger': 5.7.0

  '@ethersproject/wallet@5.7.0':
    dependencies:
      '@ethersproject/abstract-provider': 5.7.0
      '@ethersproject/abstract-signer': 5.7.0
      '@ethersproject/address': 5.7.0
      '@ethersproject/bignumber': 5.7.0
      '@ethersproject/bytes': 5.7.0
      '@ethersproject/hash': 5.7.0
      '@ethersproject/hdnode': 5.7.0
      '@ethersproject/json-wallets': 5.7.0
      '@ethersproject/keccak256': 5.7.0
      '@ethersproject/logger': 5.7.0
      '@ethersproject/properties': 5.7.0
      '@ethersproject/random': 5.7.0
      '@ethersproject/signing-key': 5.7.0
      '@ethersproject/transactions': 5.7.0
      '@ethersproject/wordlists': 5.7.0

  '@ethersproject/web@5.7.1':
    dependencies:
      '@ethersproject/base64': 5.7.0
      '@ethersproject/bytes': 5.7.0
      '@ethersproject/logger': 5.7.0
      '@ethersproject/properties': 5.7.0
      '@ethersproject/strings': 5.7.0

  '@ethersproject/wordlists@5.7.0':
    dependencies:
      '@ethersproject/bytes': 5.7.0
      '@ethersproject/hash': 5.7.0
      '@ethersproject/logger': 5.7.0
      '@ethersproject/properties': 5.7.0
      '@ethersproject/strings': 5.7.0

  '@graphql-typed-document-node/core@3.2.0(graphql@16.10.0)':
    dependencies:
      graphql: 16.10.0

  '@hutson/parse-repository-url@3.0.2': {}

  '@ibm-cloud/watsonx-ai@1.3.2(@langchain/core@0.3.32(openai@4.79.3(encoding@0.1.13)(ws@7.5.10(bufferutil@4.0.9)(utf-8-validate@5.0.10))(zod@3.24.1)))':
    dependencies:
      '@langchain/textsplitters': 0.1.0(@langchain/core@0.3.32(openai@4.79.3(encoding@0.1.13)(ws@7.5.10(bufferutil@4.0.9)(utf-8-validate@5.0.10))(zod@3.24.1)))
      '@types/node': 18.19.71
      extend: 3.0.2
      ibm-cloud-sdk-core: 5.1.3
    transitivePeerDependencies:
      - '@langchain/core'
      - supports-color

  '@img/sharp-darwin-arm64@0.33.5':
    optionalDependencies:
      '@img/sharp-libvips-darwin-arm64': 1.0.4
    optional: true

  '@img/sharp-darwin-x64@0.33.5':
    optionalDependencies:
      '@img/sharp-libvips-darwin-x64': 1.0.4
    optional: true

  '@img/sharp-libvips-darwin-arm64@1.0.4':
    optional: true

  '@img/sharp-libvips-darwin-x64@1.0.4':
    optional: true

  '@img/sharp-libvips-linux-arm64@1.0.4':
    optional: true

  '@img/sharp-libvips-linux-arm@1.0.5':
    optional: true

  '@img/sharp-libvips-linux-s390x@1.0.4':
    optional: true

  '@img/sharp-libvips-linux-x64@1.0.4':
    optional: true

  '@img/sharp-libvips-linuxmusl-arm64@1.0.4':
    optional: true

  '@img/sharp-libvips-linuxmusl-x64@1.0.4':
    optional: true

  '@img/sharp-linux-arm64@0.33.5':
    optionalDependencies:
      '@img/sharp-libvips-linux-arm64': 1.0.4
    optional: true

  '@img/sharp-linux-arm@0.33.5':
    optionalDependencies:
      '@img/sharp-libvips-linux-arm': 1.0.5
    optional: true

  '@img/sharp-linux-s390x@0.33.5':
    optionalDependencies:
      '@img/sharp-libvips-linux-s390x': 1.0.4
    optional: true

  '@img/sharp-linux-x64@0.33.5':
    optionalDependencies:
      '@img/sharp-libvips-linux-x64': 1.0.4
    optional: true

  '@img/sharp-linuxmusl-arm64@0.33.5':
    optionalDependencies:
      '@img/sharp-libvips-linuxmusl-arm64': 1.0.4
    optional: true

  '@img/sharp-linuxmusl-x64@0.33.5':
    optionalDependencies:
      '@img/sharp-libvips-linuxmusl-x64': 1.0.4
    optional: true

  '@img/sharp-wasm32@0.33.5':
    dependencies:
      '@emnapi/runtime': 1.3.1
    optional: true

  '@img/sharp-win32-ia32@0.33.5':
    optional: true

  '@img/sharp-win32-x64@0.33.5':
    optional: true

  '@isaacs/cliui@8.0.2':
    dependencies:
      string-width: 5.1.2
      string-width-cjs: string-width@4.2.3
      strip-ansi: 7.1.0
      strip-ansi-cjs: strip-ansi@6.0.1
      wrap-ansi: 8.1.0
      wrap-ansi-cjs: wrap-ansi@7.0.0

  '@isaacs/string-locale-compare@1.1.0': {}

  '@istanbuljs/load-nyc-config@1.1.0':
    dependencies:
      camelcase: 5.3.1
      find-up: 4.1.0
      get-package-type: 0.1.0
      js-yaml: 3.14.1
      resolve-from: 5.0.0

  '@istanbuljs/schema@0.1.3': {}

  '@jest/console@29.7.0':
    dependencies:
      '@jest/types': 29.6.3
      '@types/node': 20.17.14
      chalk: 4.1.2
      jest-message-util: 29.7.0
      jest-util: 29.7.0
      slash: 3.0.0

  '@jest/core@29.7.0(ts-node@10.9.2(@types/node@20.17.14)(typescript@5.7.3))':
    dependencies:
      '@jest/console': 29.7.0
      '@jest/reporters': 29.7.0
      '@jest/test-result': 29.7.0
      '@jest/transform': 29.7.0
      '@jest/types': 29.6.3
      '@types/node': 20.17.14
      ansi-escapes: 4.3.2
      chalk: 4.1.2
      ci-info: 3.9.0
      exit: 0.1.2
      graceful-fs: 4.2.11
      jest-changed-files: 29.7.0
      jest-config: 29.7.0(@types/node@20.17.14)(ts-node@10.9.2(@types/node@20.17.14)(typescript@5.7.3))
      jest-haste-map: 29.7.0
      jest-message-util: 29.7.0
      jest-regex-util: 29.6.3
      jest-resolve: 29.7.0
      jest-resolve-dependencies: 29.7.0
      jest-runner: 29.7.0
      jest-runtime: 29.7.0
      jest-snapshot: 29.7.0
      jest-util: 29.7.0
      jest-validate: 29.7.0
      jest-watcher: 29.7.0
      micromatch: 4.0.8
      pretty-format: 29.7.0
      slash: 3.0.0
      strip-ansi: 6.0.1
    transitivePeerDependencies:
      - babel-plugin-macros
      - supports-color
      - ts-node

  '@jest/environment@29.7.0':
    dependencies:
      '@jest/fake-timers': 29.7.0
      '@jest/types': 29.6.3
      '@types/node': 20.17.14
      jest-mock: 29.7.0

  '@jest/expect-utils@29.7.0':
    dependencies:
      jest-get-type: 29.6.3

  '@jest/expect@29.7.0':
    dependencies:
      expect: 29.7.0
      jest-snapshot: 29.7.0
    transitivePeerDependencies:
      - supports-color

  '@jest/fake-timers@29.7.0':
    dependencies:
      '@jest/types': 29.6.3
      '@sinonjs/fake-timers': 10.3.0
      '@types/node': 20.17.14
      jest-message-util: 29.7.0
      jest-mock: 29.7.0
      jest-util: 29.7.0

  '@jest/globals@29.7.0':
    dependencies:
      '@jest/environment': 29.7.0
      '@jest/expect': 29.7.0
      '@jest/types': 29.6.3
      jest-mock: 29.7.0
    transitivePeerDependencies:
      - supports-color

  '@jest/reporters@29.7.0':
    dependencies:
      '@bcoe/v8-coverage': 0.2.3
      '@jest/console': 29.7.0
      '@jest/test-result': 29.7.0
      '@jest/transform': 29.7.0
      '@jest/types': 29.6.3
      '@jridgewell/trace-mapping': 0.3.25
      '@types/node': 20.17.14
      chalk: 4.1.2
      collect-v8-coverage: 1.0.2
      exit: 0.1.2
      glob: 7.2.3
      graceful-fs: 4.2.11
      istanbul-lib-coverage: 3.2.2
      istanbul-lib-instrument: 6.0.3
      istanbul-lib-report: 3.0.1
      istanbul-lib-source-maps: 4.0.1
      istanbul-reports: 3.1.7
      jest-message-util: 29.7.0
      jest-util: 29.7.0
      jest-worker: 29.7.0
      slash: 3.0.0
      string-length: 4.0.2
      strip-ansi: 6.0.1
      v8-to-istanbul: 9.3.0
    transitivePeerDependencies:
      - supports-color

  '@jest/schemas@29.6.3':
    dependencies:
      '@sinclair/typebox': 0.27.8

  '@jest/source-map@29.6.3':
    dependencies:
      '@jridgewell/trace-mapping': 0.3.25
      callsites: 3.1.0
      graceful-fs: 4.2.11

  '@jest/test-result@29.7.0':
    dependencies:
      '@jest/console': 29.7.0
      '@jest/types': 29.6.3
      '@types/istanbul-lib-coverage': 2.0.6
      collect-v8-coverage: 1.0.2

  '@jest/test-sequencer@29.7.0':
    dependencies:
      '@jest/test-result': 29.7.0
      graceful-fs: 4.2.11
      jest-haste-map: 29.7.0
      slash: 3.0.0

  '@jest/transform@29.7.0':
    dependencies:
      '@babel/core': 7.26.0
      '@jest/types': 29.6.3
      '@jridgewell/trace-mapping': 0.3.25
      babel-plugin-istanbul: 6.1.1
      chalk: 4.1.2
      convert-source-map: 2.0.0
      fast-json-stable-stringify: 2.1.0
      graceful-fs: 4.2.11
      jest-haste-map: 29.7.0
      jest-regex-util: 29.6.3
      jest-util: 29.7.0
      micromatch: 4.0.8
      pirates: 4.0.6
      slash: 3.0.0
      write-file-atomic: 4.0.2
    transitivePeerDependencies:
      - supports-color

  '@jest/types@29.6.3':
    dependencies:
      '@jest/schemas': 29.6.3
      '@types/istanbul-lib-coverage': 2.0.6
      '@types/istanbul-reports': 3.0.4
      '@types/node': 20.17.14
      '@types/yargs': 17.0.33
      chalk: 4.1.2

  '@jridgewell/gen-mapping@0.3.8':
    dependencies:
      '@jridgewell/set-array': 1.2.1
      '@jridgewell/sourcemap-codec': 1.5.0
      '@jridgewell/trace-mapping': 0.3.25

  '@jridgewell/resolve-uri@3.1.2': {}

  '@jridgewell/set-array@1.2.1': {}

  '@jridgewell/sourcemap-codec@1.5.0': {}

  '@jridgewell/trace-mapping@0.3.25':
    dependencies:
      '@jridgewell/resolve-uri': 3.1.2
      '@jridgewell/sourcemap-codec': 1.5.0

  '@jridgewell/trace-mapping@0.3.9':
    dependencies:
      '@jridgewell/resolve-uri': 3.1.2
      '@jridgewell/sourcemap-codec': 1.5.0

  '@langchain/community@0.3.26(@browserbasehq/sdk@2.0.0(encoding@0.1.13))(@browserbasehq/stagehand@1.10.0(@playwright/test@1.49.1)(bufferutil@4.0.9)(deepmerge@4.3.1)(dotenv@16.4.7)(encoding@0.1.13)(openai@4.79.3(encoding@0.1.13)(ws@7.5.10(bufferutil@4.0.9)(utf-8-validate@5.0.10))(zod@3.24.1))(utf-8-validate@5.0.10)(zod@3.24.1))(@ibm-cloud/watsonx-ai@1.3.2(@langchain/core@0.3.32(openai@4.79.3(encoding@0.1.13)(ws@7.5.10(bufferutil@4.0.9)(utf-8-validate@5.0.10))(zod@3.24.1))))(@langchain/core@0.3.32(openai@4.79.3(encoding@0.1.13)(ws@7.5.10(bufferutil@4.0.9)(utf-8-validate@5.0.10))(zod@3.24.1)))(axios@1.7.9)(crypto-js@4.2.0)(encoding@0.1.13)(handlebars@4.7.8)(ibm-cloud-sdk-core@5.1.3)(ignore@5.3.2)(jsonwebtoken@9.0.2)(lodash@4.17.21)(openai@4.79.3(encoding@0.1.13)(ws@7.5.10(bufferutil@4.0.9)(utf-8-validate@5.0.10))(zod@3.24.1))(pg@8.13.1)(playwright@1.49.1)(ws@7.5.10(bufferutil@4.0.9)(utf-8-validate@5.0.10))':
    dependencies:
      '@browserbasehq/stagehand': 1.10.0(@playwright/test@1.49.1)(bufferutil@4.0.9)(deepmerge@4.3.1)(dotenv@16.4.7)(encoding@0.1.13)(openai@4.79.3(encoding@0.1.13)(ws@7.5.10(bufferutil@4.0.9)(utf-8-validate@5.0.10))(zod@3.24.1))(utf-8-validate@5.0.10)(zod@3.24.1)
      '@ibm-cloud/watsonx-ai': 1.3.2(@langchain/core@0.3.32(openai@4.79.3(encoding@0.1.13)(ws@7.5.10(bufferutil@4.0.9)(utf-8-validate@5.0.10))(zod@3.24.1)))
      '@langchain/core': 0.3.32(openai@4.79.3(encoding@0.1.13)(ws@7.5.10(bufferutil@4.0.9)(utf-8-validate@5.0.10))(zod@3.24.1))
      '@langchain/openai': 0.3.17(@langchain/core@0.3.32(openai@4.79.3(encoding@0.1.13)(ws@7.5.10(bufferutil@4.0.9)(utf-8-validate@5.0.10))(zod@3.24.1)))(encoding@0.1.13)(ws@7.5.10(bufferutil@4.0.9)(utf-8-validate@5.0.10))
      binary-extensions: 2.3.0
      expr-eval: 2.0.2
      flat: 5.0.2
      ibm-cloud-sdk-core: 5.1.3
      js-yaml: 4.1.0
      langchain: 0.3.12(@langchain/core@0.3.32(openai@4.79.3(encoding@0.1.13)(ws@7.5.10(bufferutil@4.0.9)(utf-8-validate@5.0.10))(zod@3.24.1)))(axios@1.7.9)(encoding@0.1.13)(handlebars@4.7.8)(openai@4.79.3(encoding@0.1.13)(ws@7.5.10(bufferutil@4.0.9)(utf-8-validate@5.0.10))(zod@3.24.1))(ws@7.5.10(bufferutil@4.0.9)(utf-8-validate@5.0.10))
      langsmith: 0.3.1(openai@4.79.3(encoding@0.1.13)(ws@7.5.10(bufferutil@4.0.9)(utf-8-validate@5.0.10))(zod@3.24.1))
      openai: 4.79.3(encoding@0.1.13)(ws@7.5.10(bufferutil@4.0.9)(utf-8-validate@5.0.10))(zod@3.24.1)
      uuid: 10.0.0
      zod: 3.24.1
      zod-to-json-schema: 3.24.1(zod@3.24.1)
    optionalDependencies:
      '@browserbasehq/sdk': 2.0.0(encoding@0.1.13)
      crypto-js: 4.2.0
      ignore: 5.3.2
      jsonwebtoken: 9.0.2
      lodash: 4.17.21
      pg: 8.13.1
      playwright: 1.49.1
      ws: 7.5.10(bufferutil@4.0.9)(utf-8-validate@5.0.10)
    transitivePeerDependencies:
      - '@langchain/anthropic'
      - '@langchain/aws'
      - '@langchain/cerebras'
      - '@langchain/cohere'
      - '@langchain/google-genai'
      - '@langchain/google-vertexai'
      - '@langchain/google-vertexai-web'
      - '@langchain/groq'
      - '@langchain/mistralai'
      - '@langchain/ollama'
      - axios
      - encoding
      - handlebars
      - peggy

  '@langchain/core@0.3.32(openai@4.79.3(encoding@0.1.13)(ws@7.5.10(bufferutil@4.0.9)(utf-8-validate@5.0.10))(zod@3.24.1))':
    dependencies:
      '@cfworker/json-schema': 4.1.0
      ansi-styles: 5.2.0
      camelcase: 6.3.0
      decamelize: 1.2.0
      js-tiktoken: 1.0.16
      langsmith: 0.3.1(openai@4.79.3(encoding@0.1.13)(ws@7.5.10(bufferutil@4.0.9)(utf-8-validate@5.0.10))(zod@3.24.1))
      mustache: 4.2.0
      p-queue: 6.6.2
      p-retry: 4.6.2
      uuid: 10.0.0
      zod: 3.24.1
      zod-to-json-schema: 3.24.1(zod@3.24.1)
    transitivePeerDependencies:
      - openai

  '@langchain/core@0.3.32(openai@4.79.3(encoding@0.1.13)(ws@8.18.0(bufferutil@4.0.9)(utf-8-validate@5.0.10))(zod@3.24.1))':
    dependencies:
      '@cfworker/json-schema': 4.1.0
      ansi-styles: 5.2.0
      camelcase: 6.3.0
      decamelize: 1.2.0
      js-tiktoken: 1.0.16
      langsmith: 0.3.1(openai@4.79.3(encoding@0.1.13)(ws@8.18.0(bufferutil@4.0.9)(utf-8-validate@5.0.10))(zod@3.24.1))
      mustache: 4.2.0
      p-queue: 6.6.2
      p-retry: 4.6.2
      uuid: 10.0.0
      zod: 3.24.1
      zod-to-json-schema: 3.24.1(zod@3.24.1)
    transitivePeerDependencies:
      - openai

  '@langchain/openai@0.3.17(@langchain/core@0.3.32(openai@4.79.3(encoding@0.1.13)(ws@7.5.10(bufferutil@4.0.9)(utf-8-validate@5.0.10))(zod@3.24.1)))(encoding@0.1.13)(ws@7.5.10(bufferutil@4.0.9)(utf-8-validate@5.0.10))':
    dependencies:
      '@langchain/core': 0.3.32(openai@4.79.3(encoding@0.1.13)(ws@7.5.10(bufferutil@4.0.9)(utf-8-validate@5.0.10))(zod@3.24.1))
      js-tiktoken: 1.0.16
      openai: 4.79.3(encoding@0.1.13)(ws@7.5.10(bufferutil@4.0.9)(utf-8-validate@5.0.10))(zod@3.24.1)
      zod: 3.24.1
      zod-to-json-schema: 3.24.1(zod@3.24.1)
    transitivePeerDependencies:
      - encoding
      - ws

  '@langchain/textsplitters@0.1.0(@langchain/core@0.3.32(openai@4.79.3(encoding@0.1.13)(ws@7.5.10(bufferutil@4.0.9)(utf-8-validate@5.0.10))(zod@3.24.1)))':
    dependencies:
      '@langchain/core': 0.3.32(openai@4.79.3(encoding@0.1.13)(ws@7.5.10(bufferutil@4.0.9)(utf-8-validate@5.0.10))(zod@3.24.1))
      js-tiktoken: 1.0.16

  '@lerna/create@8.1.9(encoding@0.1.13)(typescript@5.7.3)':
    dependencies:
      '@npmcli/arborist': 7.5.4
      '@npmcli/package-json': 5.2.0
      '@npmcli/run-script': 8.1.0
      '@nx/devkit': 20.3.2(nx@20.3.2)
      '@octokit/plugin-enterprise-rest': 6.0.1
      '@octokit/rest': 19.0.11(encoding@0.1.13)
      aproba: 2.0.0
      byte-size: 8.1.1
      chalk: 4.1.0
      clone-deep: 4.0.1
      cmd-shim: 6.0.3
      color-support: 1.1.3
      columnify: 1.6.0
      console-control-strings: 1.1.0
      conventional-changelog-core: 5.0.1
      conventional-recommended-bump: 7.0.1
      cosmiconfig: 9.0.0(typescript@5.7.3)
      dedent: 1.5.3
      execa: 5.0.0
      fs-extra: 11.3.0
      get-stream: 6.0.0
      git-url-parse: 14.0.0
      glob-parent: 6.0.2
      globby: 11.1.0
      graceful-fs: 4.2.11
      has-unicode: 2.0.1
      ini: 1.3.8
      init-package-json: 6.0.3
      inquirer: 8.2.6
      is-ci: 3.0.1
      is-stream: 2.0.0
      js-yaml: 4.1.0
      libnpmpublish: 9.0.9
      load-json-file: 6.2.0
      lodash: 4.17.21
      make-dir: 4.0.0
      minimatch: 3.0.5
      multimatch: 5.0.0
      node-fetch: 2.6.7(encoding@0.1.13)
      npm-package-arg: 11.0.2
      npm-packlist: 8.0.2
      npm-registry-fetch: 17.1.0
      nx: 20.3.2
      p-map: 4.0.0
      p-map-series: 2.1.0
      p-queue: 6.6.2
      p-reduce: 2.1.0
      pacote: 18.0.6
      pify: 5.0.0
      read-cmd-shim: 4.0.0
      resolve-from: 5.0.0
      rimraf: 4.4.1
      semver: 7.6.3
      set-blocking: 2.0.0
      signal-exit: 3.0.7
      slash: 3.0.0
      ssri: 10.0.6
      string-width: 4.2.3
      strip-ansi: 6.0.1
      strong-log-transformer: 2.1.0
      tar: 6.2.1
      temp-dir: 1.0.0
      upath: 2.0.1
      uuid: 10.0.0
      validate-npm-package-license: 3.0.4
      validate-npm-package-name: 5.0.1
      wide-align: 1.1.5
      write-file-atomic: 5.0.1
      write-pkg: 4.0.0
      yargs: 17.7.2
      yargs-parser: 21.1.1
    transitivePeerDependencies:
      - '@swc-node/register'
      - '@swc/core'
      - babel-plugin-macros
      - bluebird
      - debug
      - encoding
      - supports-color
      - typescript

  '@napi-rs/wasm-runtime@0.2.4':
    dependencies:
      '@emnapi/core': 1.3.1
      '@emnapi/runtime': 1.3.1
      '@tybys/wasm-util': 0.9.0

  '@noble/curves@1.2.0':
    dependencies:
      '@noble/hashes': 1.3.2

  '@noble/curves@1.7.0':
    dependencies:
      '@noble/hashes': 1.6.0

  '@noble/curves@1.8.1':
    dependencies:
      '@noble/hashes': 1.7.1

  '@noble/hashes@1.3.2': {}

  '@noble/hashes@1.6.0': {}

  '@noble/hashes@1.6.1': {}

  '@noble/hashes@1.7.1': {}

  '@nodelib/fs.scandir@2.1.5':
    dependencies:
      '@nodelib/fs.stat': 2.0.5
      run-parallel: 1.2.0

  '@nodelib/fs.stat@2.0.5': {}

  '@nodelib/fs.walk@1.2.8':
    dependencies:
      '@nodelib/fs.scandir': 2.1.5
      fastq: 1.18.0

  '@npmcli/agent@2.2.2':
    dependencies:
      agent-base: 7.1.3
      http-proxy-agent: 7.0.2
      https-proxy-agent: 7.0.6
      lru-cache: 10.4.3
      socks-proxy-agent: 8.0.5
    transitivePeerDependencies:
      - supports-color

  '@npmcli/arborist@7.5.4':
    dependencies:
      '@isaacs/string-locale-compare': 1.1.0
      '@npmcli/fs': 3.1.1
      '@npmcli/installed-package-contents': 2.1.0
      '@npmcli/map-workspaces': 3.0.6
      '@npmcli/metavuln-calculator': 7.1.1
      '@npmcli/name-from-folder': 2.0.0
      '@npmcli/node-gyp': 3.0.0
      '@npmcli/package-json': 5.2.0
      '@npmcli/query': 3.1.0
      '@npmcli/redact': 2.0.1
      '@npmcli/run-script': 8.1.0
      bin-links: 4.0.4
      cacache: 18.0.4
      common-ancestor-path: 1.0.1
      hosted-git-info: 7.0.2
      json-parse-even-better-errors: 3.0.2
      json-stringify-nice: 1.1.4
      lru-cache: 10.4.3
      minimatch: 9.0.5
      nopt: 7.2.1
      npm-install-checks: 6.3.0
      npm-package-arg: 11.0.2
      npm-pick-manifest: 9.1.0
      npm-registry-fetch: 17.1.0
      pacote: 18.0.6
      parse-conflict-json: 3.0.1
      proc-log: 4.2.0
      proggy: 2.0.0
      promise-all-reject-late: 1.0.1
      promise-call-limit: 3.0.2
      read-package-json-fast: 3.0.2
      semver: 7.6.3
      ssri: 10.0.6
      treeverse: 3.0.0
      walk-up-path: 3.0.1
    transitivePeerDependencies:
      - bluebird
      - supports-color

  '@npmcli/fs@3.1.1':
    dependencies:
      semver: 7.6.3

  '@npmcli/git@5.0.8':
    dependencies:
      '@npmcli/promise-spawn': 7.0.2
      ini: 4.1.3
      lru-cache: 10.4.3
      npm-pick-manifest: 9.1.0
      proc-log: 4.2.0
      promise-inflight: 1.0.1
      promise-retry: 2.0.1
      semver: 7.6.3
      which: 4.0.0
    transitivePeerDependencies:
      - bluebird

  '@npmcli/installed-package-contents@2.1.0':
    dependencies:
      npm-bundled: 3.0.1
      npm-normalize-package-bin: 3.0.1

  '@npmcli/map-workspaces@3.0.6':
    dependencies:
      '@npmcli/name-from-folder': 2.0.0
      glob: 10.4.5
      minimatch: 9.0.5
      read-package-json-fast: 3.0.2

  '@npmcli/metavuln-calculator@7.1.1':
    dependencies:
      cacache: 18.0.4
      json-parse-even-better-errors: 3.0.2
      pacote: 18.0.6
      proc-log: 4.2.0
      semver: 7.6.3
    transitivePeerDependencies:
      - bluebird
      - supports-color

  '@npmcli/name-from-folder@2.0.0': {}

  '@npmcli/node-gyp@3.0.0': {}

  '@npmcli/package-json@5.2.0':
    dependencies:
      '@npmcli/git': 5.0.8
      glob: 10.4.5
      hosted-git-info: 7.0.2
      json-parse-even-better-errors: 3.0.2
      normalize-package-data: 6.0.2
      proc-log: 4.2.0
      semver: 7.6.3
    transitivePeerDependencies:
      - bluebird

  '@npmcli/promise-spawn@7.0.2':
    dependencies:
      which: 4.0.0

  '@npmcli/query@3.1.0':
    dependencies:
      postcss-selector-parser: 6.1.2

  '@npmcli/redact@2.0.1': {}

  '@npmcli/run-script@8.1.0':
    dependencies:
      '@npmcli/node-gyp': 3.0.0
      '@npmcli/package-json': 5.2.0
      '@npmcli/promise-spawn': 7.0.2
      node-gyp: 10.3.1
      proc-log: 4.2.0
      which: 4.0.0
    transitivePeerDependencies:
      - bluebird
      - supports-color

  '@nx/devkit@20.3.2(nx@20.3.2)':
    dependencies:
      ejs: 3.1.10
      enquirer: 2.3.6
      ignore: 5.3.2
      minimatch: 9.0.3
      nx: 20.3.2
      semver: 7.6.3
      tmp: 0.2.3
      tslib: 2.8.1
      yargs-parser: 21.1.1

  '@nx/nx-darwin-arm64@20.3.2':
    optional: true

  '@nx/nx-darwin-x64@20.3.2':
    optional: true

  '@nx/nx-freebsd-x64@20.3.2':
    optional: true

  '@nx/nx-linux-arm-gnueabihf@20.3.2':
    optional: true

  '@nx/nx-linux-arm64-gnu@20.3.2':
    optional: true

  '@nx/nx-linux-arm64-musl@20.3.2':
    optional: true

  '@nx/nx-linux-x64-gnu@20.3.2':
    optional: true

  '@nx/nx-linux-x64-musl@20.3.2':
    optional: true

  '@nx/nx-win32-arm64-msvc@20.3.2':
    optional: true

  '@nx/nx-win32-x64-msvc@20.3.2':
    optional: true

  '@octokit/auth-token@3.0.4': {}

  '@octokit/core@4.2.4(encoding@0.1.13)':
    dependencies:
      '@octokit/auth-token': 3.0.4
      '@octokit/graphql': 5.0.6(encoding@0.1.13)
      '@octokit/request': 6.2.8(encoding@0.1.13)
      '@octokit/request-error': 3.0.3
      '@octokit/types': 9.3.2
      before-after-hook: 2.2.3
      universal-user-agent: 6.0.1
    transitivePeerDependencies:
      - encoding

  '@octokit/endpoint@7.0.6':
    dependencies:
      '@octokit/types': 9.3.2
      is-plain-object: 5.0.0
      universal-user-agent: 6.0.1

  '@octokit/graphql@5.0.6(encoding@0.1.13)':
    dependencies:
      '@octokit/request': 6.2.8(encoding@0.1.13)
      '@octokit/types': 9.3.2
      universal-user-agent: 6.0.1
    transitivePeerDependencies:
      - encoding

  '@octokit/openapi-types@18.1.1': {}

  '@octokit/plugin-enterprise-rest@6.0.1': {}

  '@octokit/plugin-paginate-rest@6.1.2(@octokit/core@4.2.4(encoding@0.1.13))':
    dependencies:
      '@octokit/core': 4.2.4(encoding@0.1.13)
      '@octokit/tsconfig': 1.0.2
      '@octokit/types': 9.3.2

  '@octokit/plugin-request-log@1.0.4(@octokit/core@4.2.4(encoding@0.1.13))':
    dependencies:
      '@octokit/core': 4.2.4(encoding@0.1.13)

  '@octokit/plugin-rest-endpoint-methods@7.2.3(@octokit/core@4.2.4(encoding@0.1.13))':
    dependencies:
      '@octokit/core': 4.2.4(encoding@0.1.13)
      '@octokit/types': 10.0.0

  '@octokit/request-error@3.0.3':
    dependencies:
      '@octokit/types': 9.3.2
      deprecation: 2.3.1
      once: 1.4.0

  '@octokit/request@6.2.8(encoding@0.1.13)':
    dependencies:
      '@octokit/endpoint': 7.0.6
      '@octokit/request-error': 3.0.3
      '@octokit/types': 9.3.2
      is-plain-object: 5.0.0
      node-fetch: 2.6.7(encoding@0.1.13)
      universal-user-agent: 6.0.1
    transitivePeerDependencies:
      - encoding

  '@octokit/rest@19.0.11(encoding@0.1.13)':
    dependencies:
      '@octokit/core': 4.2.4(encoding@0.1.13)
      '@octokit/plugin-paginate-rest': 6.1.2(@octokit/core@4.2.4(encoding@0.1.13))
      '@octokit/plugin-request-log': 1.0.4(@octokit/core@4.2.4(encoding@0.1.13))
      '@octokit/plugin-rest-endpoint-methods': 7.2.3(@octokit/core@4.2.4(encoding@0.1.13))
    transitivePeerDependencies:
      - encoding

  '@octokit/tsconfig@1.0.2': {}

  '@octokit/types@10.0.0':
    dependencies:
      '@octokit/openapi-types': 18.1.1

  '@octokit/types@9.3.2':
    dependencies:
      '@octokit/openapi-types': 18.1.1

  '@pancakeswap/chains@0.4.6': {}

  '@pancakeswap/gauges@2.0.4(bufferutil@4.0.9)(typescript@5.7.3)(utf-8-validate@5.0.10)(zod@3.24.1)':
    dependencies:
      '@pancakeswap/chains': 0.4.6
      '@pancakeswap/tokens': 0.6.29(bufferutil@4.0.9)(typescript@5.7.3)(utf-8-validate@5.0.10)(zod@3.24.1)
      '@pancakeswap/v3-sdk': 3.8.13(bufferutil@4.0.9)(typescript@5.7.3)(utf-8-validate@5.0.10)(zod@3.24.1)
      viem: 2.22.11(bufferutil@4.0.9)(typescript@5.7.3)(utf-8-validate@5.0.10)(zod@3.24.1)
    transitivePeerDependencies:
      - '@reduxjs/toolkit'
      - bufferutil
      - jotai
      - localforage
      - react
      - typescript
      - utf-8-validate
      - zod

  '@pancakeswap/multicall@3.5.10(bufferutil@4.0.9)(typescript@5.7.3)(utf-8-validate@5.0.10)(zod@3.24.1)':
    dependencies:
      '@pancakeswap/chains': 0.4.6
      '@pancakeswap/sdk': 5.8.10(bufferutil@4.0.9)(typescript@5.7.3)(utf-8-validate@5.0.10)(zod@3.24.1)
      viem: 2.22.11(bufferutil@4.0.9)(typescript@5.7.3)(utf-8-validate@5.0.10)(zod@3.24.1)
    transitivePeerDependencies:
      - bufferutil
      - typescript
      - utf-8-validate
      - zod

  '@pancakeswap/permit2-sdk@1.0.12(bufferutil@4.0.9)(typescript@5.7.3)(utf-8-validate@5.0.10)(zod@3.24.1)':
    dependencies:
      '@pancakeswap/chains': 0.4.6
      '@pancakeswap/sdk': 5.8.10(bufferutil@4.0.9)(typescript@5.7.3)(utf-8-validate@5.0.10)(zod@3.24.1)
      tiny-invariant: 1.3.3
      viem: 2.22.11(bufferutil@4.0.9)(typescript@5.7.3)(utf-8-validate@5.0.10)(zod@3.24.1)
    transitivePeerDependencies:
      - bufferutil
      - typescript
      - utf-8-validate
      - zod

  '@pancakeswap/sdk@5.8.10(bufferutil@4.0.9)(typescript@5.7.3)(utf-8-validate@5.0.10)(zod@3.24.1)':
    dependencies:
      '@pancakeswap/chains': 0.4.6
      '@pancakeswap/swap-sdk-core': 1.3.0
      '@pancakeswap/swap-sdk-evm': 1.0.6(bufferutil@4.0.9)(typescript@5.7.3)(utf-8-validate@5.0.10)(zod@3.24.1)
      '@pancakeswap/v2-sdk': 1.0.6(bufferutil@4.0.9)(typescript@5.7.3)(utf-8-validate@5.0.10)(zod@3.24.1)
      big.js: 5.2.2
      decimal.js-light: 2.5.1
      tiny-invariant: 1.3.3
      tiny-warning: 1.0.3
      toformat: 2.0.0
      viem: 2.22.11(bufferutil@4.0.9)(typescript@5.7.3)(utf-8-validate@5.0.10)(zod@3.24.1)
    transitivePeerDependencies:
      - bufferutil
      - typescript
      - utf-8-validate
      - zod

  '@pancakeswap/smart-router@7.0.2(bufferutil@4.0.9)(encoding@0.1.13)(typescript@5.7.3)(utf-8-validate@5.0.10)':
    dependencies:
      '@pancakeswap/chains': 0.4.6
      '@pancakeswap/gauges': 2.0.4(bufferutil@4.0.9)(typescript@5.7.3)(utf-8-validate@5.0.10)(zod@3.24.1)
      '@pancakeswap/multicall': 3.5.10(bufferutil@4.0.9)(typescript@5.7.3)(utf-8-validate@5.0.10)(zod@3.24.1)
      '@pancakeswap/sdk': 5.8.10(bufferutil@4.0.9)(typescript@5.7.3)(utf-8-validate@5.0.10)(zod@3.24.1)
      '@pancakeswap/stable-swap-sdk': 2.0.0(bufferutil@4.0.9)(typescript@5.7.3)(utf-8-validate@5.0.10)(zod@3.24.1)
      '@pancakeswap/swap-sdk-core': 1.3.0
      '@pancakeswap/token-lists': 0.0.14
      '@pancakeswap/tokens': 0.6.29(bufferutil@4.0.9)(typescript@5.7.3)(utf-8-validate@5.0.10)(zod@3.24.1)
      '@pancakeswap/v3-sdk': 3.8.13(bufferutil@4.0.9)(typescript@5.7.3)(utf-8-validate@5.0.10)(zod@3.24.1)
      '@pancakeswap/v4-sdk': 0.1.6(bufferutil@4.0.9)(typescript@5.7.3)(utf-8-validate@5.0.10)(zod@3.24.1)
      async-retry: 1.3.3
      debug: 4.4.0
      graphql: 16.10.0
      graphql-request: 5.0.0(encoding@0.1.13)(graphql@16.10.0)
      lodash: 4.17.21
      mnemonist: 0.38.5
      stats-lite: 2.2.0
      tiny-invariant: 1.3.3
      viem: 2.22.11(bufferutil@4.0.9)(typescript@5.7.3)(utf-8-validate@5.0.10)(zod@3.24.1)
      zod: 3.24.1
    transitivePeerDependencies:
      - '@reduxjs/toolkit'
      - bufferutil
      - encoding
      - jotai
      - localforage
      - react
      - supports-color
      - typescript
      - utf-8-validate

  '@pancakeswap/stable-swap-sdk@2.0.0(bufferutil@4.0.9)(typescript@5.7.3)(utf-8-validate@5.0.10)(zod@3.24.1)':
    dependencies:
      '@pancakeswap/chains': 0.4.6
      '@pancakeswap/swap-sdk-core': 1.3.0
      '@pancakeswap/tokens': 0.6.29(bufferutil@4.0.9)(typescript@5.7.3)(utf-8-validate@5.0.10)(zod@3.24.1)
      tiny-invariant: 1.3.3
    transitivePeerDependencies:
      - '@reduxjs/toolkit'
      - bufferutil
      - jotai
      - localforage
      - react
      - typescript
      - utf-8-validate
      - zod

  '@pancakeswap/swap-sdk-core@1.3.0':
    dependencies:
      big.js: 5.2.2
      decimal.js-light: 2.5.1
      tiny-invariant: 1.3.3
      tiny-warning: 1.0.3
      toformat: 2.0.0

  '@pancakeswap/swap-sdk-evm@1.0.6(bufferutil@4.0.9)(typescript@5.7.3)(utf-8-validate@5.0.10)(zod@3.24.1)':
    dependencies:
      '@pancakeswap/chains': 0.4.6
      '@pancakeswap/swap-sdk-core': 1.3.0
      tiny-invariant: 1.3.3
      tiny-warning: 1.0.3
      viem: 2.22.11(bufferutil@4.0.9)(typescript@5.7.3)(utf-8-validate@5.0.10)(zod@3.24.1)
    transitivePeerDependencies:
      - bufferutil
      - typescript
      - utf-8-validate
      - zod

  '@pancakeswap/token-lists@0.0.14':
    dependencies:
      '@pancakeswap/swap-sdk-core': 1.3.0
      ajv: 6.12.6
      lodash: 4.17.21

  '@pancakeswap/tokens@0.6.29(bufferutil@4.0.9)(typescript@5.7.3)(utf-8-validate@5.0.10)(zod@3.24.1)':
    dependencies:
      '@pancakeswap/chains': 0.4.6
      '@pancakeswap/sdk': 5.8.10(bufferutil@4.0.9)(typescript@5.7.3)(utf-8-validate@5.0.10)(zod@3.24.1)
      '@pancakeswap/token-lists': 0.0.14
    transitivePeerDependencies:
      - '@reduxjs/toolkit'
      - bufferutil
      - jotai
      - localforage
      - react
      - typescript
      - utf-8-validate
      - zod

  '@pancakeswap/universal-router-sdk@1.0.42(bufferutil@4.0.9)(encoding@0.1.13)(typescript@5.7.3)(utf-8-validate@5.0.10)(zod@3.24.1)':
    dependencies:
      '@pancakeswap/chains': 0.4.6
      '@pancakeswap/permit2-sdk': 1.0.12(bufferutil@4.0.9)(typescript@5.7.3)(utf-8-validate@5.0.10)(zod@3.24.1)
      '@pancakeswap/sdk': 5.8.10(bufferutil@4.0.9)(typescript@5.7.3)(utf-8-validate@5.0.10)(zod@3.24.1)
      '@pancakeswap/smart-router': 7.0.2(bufferutil@4.0.9)(encoding@0.1.13)(typescript@5.7.3)(utf-8-validate@5.0.10)
      '@pancakeswap/v3-sdk': 3.8.13(bufferutil@4.0.9)(typescript@5.7.3)(utf-8-validate@5.0.10)(zod@3.24.1)
      abitype: 0.9.10(typescript@5.7.3)(zod@3.24.1)
      tiny-invariant: 1.3.3
      viem: 2.22.11(bufferutil@4.0.9)(typescript@5.7.3)(utf-8-validate@5.0.10)(zod@3.24.1)
    transitivePeerDependencies:
      - '@reduxjs/toolkit'
      - bufferutil
      - encoding
      - jotai
      - localforage
      - react
      - supports-color
      - typescript
      - utf-8-validate
      - zod

  '@pancakeswap/v2-sdk@1.0.6(bufferutil@4.0.9)(typescript@5.7.3)(utf-8-validate@5.0.10)(zod@3.24.1)':
    dependencies:
      '@pancakeswap/chains': 0.4.6
      '@pancakeswap/swap-sdk-core': 1.3.0
      '@pancakeswap/swap-sdk-evm': 1.0.6(bufferutil@4.0.9)(typescript@5.7.3)(utf-8-validate@5.0.10)(zod@3.24.1)
      tiny-invariant: 1.3.3
      viem: 2.22.11(bufferutil@4.0.9)(typescript@5.7.3)(utf-8-validate@5.0.10)(zod@3.24.1)
    transitivePeerDependencies:
      - bufferutil
      - typescript
      - utf-8-validate
      - zod

  '@pancakeswap/v3-sdk@3.8.13(bufferutil@4.0.9)(typescript@5.7.3)(utf-8-validate@5.0.10)(zod@3.24.1)':
    dependencies:
      '@pancakeswap/chains': 0.4.6
      '@pancakeswap/sdk': 5.8.10(bufferutil@4.0.9)(typescript@5.7.3)(utf-8-validate@5.0.10)(zod@3.24.1)
      '@pancakeswap/swap-sdk-core': 1.3.0
      big.js: 5.2.2
      decimal.js-light: 2.5.1
      tiny-invariant: 1.3.3
      tiny-warning: 1.0.3
      toformat: 2.0.0
      viem: 2.22.11(bufferutil@4.0.9)(typescript@5.7.3)(utf-8-validate@5.0.10)(zod@3.24.1)
    transitivePeerDependencies:
      - bufferutil
      - typescript
      - utf-8-validate
      - zod

  '@pancakeswap/v4-sdk@0.1.6(bufferutil@4.0.9)(typescript@5.7.3)(utf-8-validate@5.0.10)(zod@3.24.1)':
    dependencies:
      '@pancakeswap/swap-sdk-core': 1.3.0
      '@pancakeswap/v3-sdk': 3.8.13(bufferutil@4.0.9)(typescript@5.7.3)(utf-8-validate@5.0.10)(zod@3.24.1)
      tiny-invariant: 1.3.3
      viem: 2.22.11(bufferutil@4.0.9)(typescript@5.7.3)(utf-8-validate@5.0.10)(zod@3.24.1)
    transitivePeerDependencies:
      - bufferutil
      - typescript
      - utf-8-validate
      - zod

  '@pkgjs/parseargs@0.11.0':
    optional: true

  '@playwright/test@1.49.1':
    dependencies:
      playwright: 1.49.1

  '@rollup/rollup-android-arm-eabi@4.34.8':
    optional: true

  '@rollup/rollup-android-arm64@4.34.8':
    optional: true

  '@rollup/rollup-darwin-arm64@4.34.8':
    optional: true

  '@rollup/rollup-darwin-x64@4.34.8':
    optional: true

  '@rollup/rollup-freebsd-arm64@4.34.8':
    optional: true

  '@rollup/rollup-freebsd-x64@4.34.8':
    optional: true

  '@rollup/rollup-linux-arm-gnueabihf@4.34.8':
    optional: true

  '@rollup/rollup-linux-arm-musleabihf@4.34.8':
    optional: true

  '@rollup/rollup-linux-arm64-gnu@4.34.8':
    optional: true

  '@rollup/rollup-linux-arm64-musl@4.34.8':
    optional: true

  '@rollup/rollup-linux-loongarch64-gnu@4.34.8':
    optional: true

  '@rollup/rollup-linux-powerpc64le-gnu@4.34.8':
    optional: true

  '@rollup/rollup-linux-riscv64-gnu@4.34.8':
    optional: true

  '@rollup/rollup-linux-s390x-gnu@4.34.8':
    optional: true

  '@rollup/rollup-linux-x64-gnu@4.34.8':
    optional: true

  '@rollup/rollup-linux-x64-musl@4.34.8':
    optional: true

  '@rollup/rollup-win32-arm64-msvc@4.34.8':
    optional: true

  '@rollup/rollup-win32-ia32-msvc@4.34.8':
    optional: true

  '@rollup/rollup-win32-x64-msvc@4.34.8':
    optional: true

  '@scure/base@1.1.9': {}

  '@scure/base@1.2.4': {}

<<<<<<< HEAD
  '@scure/bip32@1.3.2':
    dependencies:
      '@noble/curves': 1.2.0
      '@noble/hashes': 1.3.2
      '@scure/base': 1.1.9

  '@scure/bip32@1.6.2':
=======
  '@scure/bip32@1.6.0':
>>>>>>> 58b3ff10
    dependencies:
      '@noble/curves': 1.7.0
      '@noble/hashes': 1.6.1
      '@scure/base': 1.2.4

<<<<<<< HEAD
  '@scure/bip39@1.2.1':
    dependencies:
      '@noble/hashes': 1.3.2
      '@scure/base': 1.1.9

  '@scure/bip39@1.5.4':
=======
  '@scure/bip39@1.5.0':
>>>>>>> 58b3ff10
    dependencies:
      '@noble/hashes': 1.6.1
      '@scure/base': 1.2.4

  '@sigstore/bundle@2.3.2':
    dependencies:
      '@sigstore/protobuf-specs': 0.3.3

  '@sigstore/core@1.1.0': {}

  '@sigstore/protobuf-specs@0.3.3': {}

  '@sigstore/sign@2.3.2':
    dependencies:
      '@sigstore/bundle': 2.3.2
      '@sigstore/core': 1.1.0
      '@sigstore/protobuf-specs': 0.3.3
      make-fetch-happen: 13.0.1
      proc-log: 4.2.0
      promise-retry: 2.0.1
    transitivePeerDependencies:
      - supports-color

  '@sigstore/tuf@2.3.4':
    dependencies:
      '@sigstore/protobuf-specs': 0.3.3
      tuf-js: 2.2.1
    transitivePeerDependencies:
      - supports-color

  '@sigstore/verify@1.2.1':
    dependencies:
      '@sigstore/bundle': 2.3.2
      '@sigstore/core': 1.1.0
      '@sigstore/protobuf-specs': 0.3.3

  '@sinclair/typebox@0.27.8': {}

  '@sinonjs/commons@3.0.1':
    dependencies:
      type-detect: 4.0.8

  '@sinonjs/fake-timers@10.3.0':
    dependencies:
      '@sinonjs/commons': 3.0.1

  '@solana/buffer-layout@4.0.1':
    dependencies:
      buffer: 6.0.3

  '@solana/web3.js@1.98.0(bufferutil@4.0.9)(encoding@0.1.13)(utf-8-validate@5.0.10)':
    dependencies:
      '@babel/runtime': 7.26.0
      '@noble/curves': 1.8.1
      '@noble/hashes': 1.7.1
      '@solana/buffer-layout': 4.0.1
      agentkeepalive: 4.6.0
      bigint-buffer: 1.1.5
      bn.js: 5.2.1
      borsh: 0.7.0
      bs58: 4.0.1
      buffer: 6.0.3
      fast-stable-stringify: 1.0.0
      jayson: 4.1.3(bufferutil@4.0.9)(utf-8-validate@5.0.10)
      node-fetch: 2.7.0(encoding@0.1.13)
      rpc-websockets: 9.0.4
      superstruct: 2.0.2
    transitivePeerDependencies:
      - bufferutil
      - encoding
      - utf-8-validate

  '@swc/helpers@0.5.15':
    dependencies:
      tslib: 2.8.1

  '@tokenizer/token@0.3.0': {}

  '@tsconfig/node10@1.0.11': {}

  '@tsconfig/node12@1.0.11': {}

  '@tsconfig/node14@1.0.3': {}

  '@tsconfig/node16@1.0.4': {}

  '@tufjs/canonical-json@2.0.0': {}

  '@tufjs/models@2.0.1':
    dependencies:
      '@tufjs/canonical-json': 2.0.0
      minimatch: 9.0.5

  '@tybys/wasm-util@0.9.0':
    dependencies:
      tslib: 2.8.1

  '@types/babel__core@7.20.5':
    dependencies:
      '@babel/parser': 7.26.5
      '@babel/types': 7.26.5
      '@types/babel__generator': 7.6.8
      '@types/babel__template': 7.4.4
      '@types/babel__traverse': 7.20.6

  '@types/babel__generator@7.6.8':
    dependencies:
      '@babel/types': 7.26.5

  '@types/babel__template@7.4.4':
    dependencies:
      '@babel/parser': 7.26.5
      '@babel/types': 7.26.5

  '@types/babel__traverse@7.20.6':
    dependencies:
      '@babel/types': 7.26.5

  '@types/bs58@4.0.4':
    dependencies:
      '@types/node': 20.17.14
      base-x: 3.0.10

  '@types/connect@3.4.38':
    dependencies:
      '@types/node': 20.17.14

  '@types/conventional-commits-parser@5.0.1':
    dependencies:
      '@types/node': 20.17.14

  '@types/crypto-js@4.2.2': {}

  '@types/debug@4.1.12':
    dependencies:
      '@types/ms': 2.1.0

  '@types/dotenv@8.2.3':
    dependencies:
      dotenv: 16.4.7

  '@types/estree@1.0.6': {}

  '@types/graceful-fs@4.1.9':
    dependencies:
      '@types/node': 20.17.14

  '@types/istanbul-lib-coverage@2.0.6': {}

  '@types/istanbul-lib-report@3.0.3':
    dependencies:
      '@types/istanbul-lib-coverage': 2.0.6

  '@types/istanbul-reports@3.0.4':
    dependencies:
      '@types/istanbul-lib-report': 3.0.3

  '@types/jest@29.5.14':
    dependencies:
      expect: 29.7.0
      pretty-format: 29.7.0

  '@types/minimatch@3.0.5': {}

  '@types/minimist@1.2.5': {}

  '@types/ms@2.1.0': {}

  '@types/node-fetch@2.6.12':
    dependencies:
      '@types/node': 20.17.14
      form-data: 4.0.1

  '@types/node@10.14.22': {}

  '@types/node@12.20.55': {}

  '@types/node@18.19.71':
    dependencies:
      undici-types: 5.26.5

  '@types/node@20.17.14':
    dependencies:
      undici-types: 6.19.8

  '@types/node@22.7.5':
    dependencies:
      undici-types: 6.19.8

  '@types/normalize-package-data@2.4.4': {}

  '@types/pg@8.11.10':
    dependencies:
      '@types/node': 20.17.14
      pg-protocol: 1.7.1
      pg-types: 4.0.2

  '@types/retry@0.12.0': {}

  '@types/stack-utils@2.0.3': {}

  '@types/tough-cookie@4.0.5': {}

  '@types/uuid@10.0.0': {}

  '@types/uuid@8.3.4': {}

  '@types/ws@7.4.7':
    dependencies:
      '@types/node': 20.17.14

  '@types/ws@8.5.13':
    dependencies:
      '@types/node': 20.17.14

  '@types/yargs-parser@21.0.3': {}

  '@types/yargs@17.0.33':
    dependencies:
      '@types/yargs-parser': 21.0.3

  '@uniswap/permit2-sdk@1.3.0(bufferutil@4.0.9)(utf-8-validate@5.0.10)':
    dependencies:
      ethers: 5.7.2(bufferutil@4.0.9)(utf-8-validate@5.0.10)
      tiny-invariant: 1.3.3
    transitivePeerDependencies:
      - bufferutil
      - utf-8-validate

  '@yarnpkg/lockfile@1.1.0': {}

  '@yarnpkg/parsers@3.0.2':
    dependencies:
      js-yaml: 3.14.1
      tslib: 2.8.1

  '@zkochan/js-yaml@0.0.7':
    dependencies:
      argparse: 2.0.1

  JSONStream@1.3.5:
    dependencies:
      jsonparse: 1.3.1
      through: 2.3.8

  abbrev@2.0.0: {}

  abitype@0.9.10(typescript@5.7.3)(zod@3.24.1):
    optionalDependencies:
      typescript: 5.7.3
      zod: 3.24.1

<<<<<<< HEAD
  abitype@0.9.8(typescript@5.7.3)(zod@3.24.2):
    optionalDependencies:
      typescript: 5.7.3
      zod: 3.24.2

  abitype@1.0.8(typescript@5.7.3)(zod@3.24.2):
=======
  abitype@1.0.7(typescript@5.7.3)(zod@3.24.1):
>>>>>>> 58b3ff10
    optionalDependencies:
      typescript: 5.7.3
      zod: 3.24.1

  abort-controller@3.0.0:
    dependencies:
      event-target-shim: 5.0.1

  acorn-walk@8.3.4:
    dependencies:
      acorn: 8.14.0

  acorn@8.14.0: {}

  add-stream@1.0.0: {}

  aes-js@3.0.0: {}

  aes-js@4.0.0-beta.5: {}

  agent-base@7.1.3: {}

  agentkeepalive@4.6.0:
    dependencies:
      humanize-ms: 1.2.1

  aggregate-error@3.1.0:
    dependencies:
      clean-stack: 2.2.0
      indent-string: 4.0.0

  ajv@6.12.6:
    dependencies:
      fast-deep-equal: 3.1.3
      fast-json-stable-stringify: 2.1.0
      json-schema-traverse: 0.4.1
      uri-js: 4.4.1

  ajv@8.17.1:
    dependencies:
      fast-deep-equal: 3.1.3
      fast-uri: 3.0.6
      json-schema-traverse: 1.0.0
      require-from-string: 2.0.2

  ansi-colors@4.1.3: {}

  ansi-escapes@4.3.2:
    dependencies:
      type-fest: 0.21.3

  ansi-escapes@7.0.0:
    dependencies:
      environment: 1.1.0

  ansi-regex@5.0.1: {}

  ansi-regex@6.1.0: {}

  ansi-styles@4.3.0:
    dependencies:
      color-convert: 2.0.1

  ansi-styles@5.2.0: {}

  ansi-styles@6.2.1: {}

  any-promise@1.3.0: {}

  anymatch@3.1.3:
    dependencies:
      normalize-path: 3.0.0
      picomatch: 2.3.1

  aproba@2.0.0: {}

  arg@4.1.3: {}

  argparse@1.0.10:
    dependencies:
      sprintf-js: 1.0.3

  argparse@2.0.1: {}

  array-differ@3.0.0: {}

  array-ify@1.0.0: {}

  array-union@2.1.0: {}

  arrify@1.0.1: {}

  arrify@2.0.1: {}

  async-retry@1.3.3:
    dependencies:
      retry: 0.13.1

  async@3.2.6: {}

  asynckit@0.4.0: {}

  axios@1.7.9(debug@4.4.0):
    dependencies:
      follow-redirects: 1.15.9(debug@4.4.0)
      form-data: 4.0.1
      proxy-from-env: 1.1.0
    transitivePeerDependencies:
      - debug

  babel-jest@29.7.0(@babel/core@7.26.0):
    dependencies:
      '@babel/core': 7.26.0
      '@jest/transform': 29.7.0
      '@types/babel__core': 7.20.5
      babel-plugin-istanbul: 6.1.1
      babel-preset-jest: 29.6.3(@babel/core@7.26.0)
      chalk: 4.1.2
      graceful-fs: 4.2.11
      slash: 3.0.0
    transitivePeerDependencies:
      - supports-color

  babel-plugin-istanbul@6.1.1:
    dependencies:
      '@babel/helper-plugin-utils': 7.26.5
      '@istanbuljs/load-nyc-config': 1.1.0
      '@istanbuljs/schema': 0.1.3
      istanbul-lib-instrument: 5.2.1
      test-exclude: 6.0.0
    transitivePeerDependencies:
      - supports-color

  babel-plugin-jest-hoist@29.6.3:
    dependencies:
      '@babel/template': 7.25.9
      '@babel/types': 7.26.5
      '@types/babel__core': 7.20.5
      '@types/babel__traverse': 7.20.6

  babel-preset-current-node-syntax@1.1.0(@babel/core@7.26.0):
    dependencies:
      '@babel/core': 7.26.0
      '@babel/plugin-syntax-async-generators': 7.8.4(@babel/core@7.26.0)
      '@babel/plugin-syntax-bigint': 7.8.3(@babel/core@7.26.0)
      '@babel/plugin-syntax-class-properties': 7.12.13(@babel/core@7.26.0)
      '@babel/plugin-syntax-class-static-block': 7.14.5(@babel/core@7.26.0)
      '@babel/plugin-syntax-import-attributes': 7.26.0(@babel/core@7.26.0)
      '@babel/plugin-syntax-import-meta': 7.10.4(@babel/core@7.26.0)
      '@babel/plugin-syntax-json-strings': 7.8.3(@babel/core@7.26.0)
      '@babel/plugin-syntax-logical-assignment-operators': 7.10.4(@babel/core@7.26.0)
      '@babel/plugin-syntax-nullish-coalescing-operator': 7.8.3(@babel/core@7.26.0)
      '@babel/plugin-syntax-numeric-separator': 7.10.4(@babel/core@7.26.0)
      '@babel/plugin-syntax-object-rest-spread': 7.8.3(@babel/core@7.26.0)
      '@babel/plugin-syntax-optional-catch-binding': 7.8.3(@babel/core@7.26.0)
      '@babel/plugin-syntax-optional-chaining': 7.8.3(@babel/core@7.26.0)
      '@babel/plugin-syntax-private-property-in-object': 7.14.5(@babel/core@7.26.0)
      '@babel/plugin-syntax-top-level-await': 7.14.5(@babel/core@7.26.0)

  babel-preset-jest@29.6.3(@babel/core@7.26.0):
    dependencies:
      '@babel/core': 7.26.0
      babel-plugin-jest-hoist: 29.6.3
      babel-preset-current-node-syntax: 1.1.0(@babel/core@7.26.0)

  balanced-match@1.0.2: {}

  base-x@3.0.10:
    dependencies:
      safe-buffer: 5.2.1

  base-x@5.0.0: {}

  base64-js@1.5.1: {}

  bech32@1.1.4: {}

  before-after-hook@2.2.3: {}

  big.js@5.2.2: {}

  bigint-buffer@1.1.5:
    dependencies:
      bindings: 1.5.0

  bin-links@4.0.4:
    dependencies:
      cmd-shim: 6.0.3
      npm-normalize-package-bin: 3.0.1
      read-cmd-shim: 4.0.0
      write-file-atomic: 5.0.1

  binary-extensions@2.3.0: {}

  bindings@1.5.0:
    dependencies:
      file-uri-to-path: 1.0.0

  bip39@3.1.0:
    dependencies:
      '@noble/hashes': 1.7.1

  bl@4.1.0:
    dependencies:
      buffer: 5.7.1
      inherits: 2.0.4
      readable-stream: 3.6.2

  bn.js@4.12.1: {}

  bn.js@5.2.1: {}

  borsh@0.7.0:
    dependencies:
      bn.js: 5.2.1
      bs58: 4.0.1
      text-encoding-utf-8: 1.0.2

  brace-expansion@1.1.11:
    dependencies:
      balanced-match: 1.0.2
      concat-map: 0.0.1

  brace-expansion@2.0.1:
    dependencies:
      balanced-match: 1.0.2

  braces@3.0.3:
    dependencies:
      fill-range: 7.1.1

  brorand@1.1.0: {}

  browserslist@4.24.4:
    dependencies:
      caniuse-lite: 1.0.30001695
      electron-to-chromium: 1.5.84
      node-releases: 2.0.19
      update-browserslist-db: 1.1.2(browserslist@4.24.4)

  bs-logger@0.2.6:
    dependencies:
      fast-json-stable-stringify: 2.1.0

  bs58@4.0.1:
    dependencies:
      base-x: 3.0.10

  bs58@6.0.0:
    dependencies:
      base-x: 5.0.0

  bser@2.1.1:
    dependencies:
      node-int64: 0.4.0

  buffer-equal-constant-time@1.0.1: {}

  buffer-from@1.1.2: {}

  buffer-layout@1.2.2: {}

  buffer@5.7.1:
    dependencies:
      base64-js: 1.5.1
      ieee754: 1.2.1

  buffer@6.0.3:
    dependencies:
      base64-js: 1.5.1
      ieee754: 1.2.1

  bufferutil@4.0.9:
    dependencies:
      node-gyp-build: 4.8.4
    optional: true

  bundle-require@5.1.0(esbuild@0.24.2):
    dependencies:
      esbuild: 0.24.2
      load-tsconfig: 0.2.5

  byte-size@8.1.1: {}

  cac@6.7.14: {}

  cacache@18.0.4:
    dependencies:
      '@npmcli/fs': 3.1.1
      fs-minipass: 3.0.3
      glob: 10.4.5
      lru-cache: 10.4.3
      minipass: 7.1.2
      minipass-collect: 2.0.1
      minipass-flush: 1.0.5
      minipass-pipeline: 1.2.4
      p-map: 4.0.0
      ssri: 10.0.6
      tar: 6.2.1
      unique-filename: 3.0.0

  callsites@3.1.0: {}

  camelcase-keys@6.2.2:
    dependencies:
      camelcase: 5.3.1
      map-obj: 4.3.0
      quick-lru: 4.0.1

  camelcase@5.3.1: {}

  camelcase@6.3.0: {}

  caniuse-lite@1.0.30001695: {}

  chalk@4.1.0:
    dependencies:
      ansi-styles: 4.3.0
      supports-color: 7.2.0

  chalk@4.1.2:
    dependencies:
      ansi-styles: 4.3.0
      supports-color: 7.2.0

  chalk@5.4.1: {}

  char-regex@1.0.2: {}

  chardet@0.7.0: {}

  chokidar@4.0.3:
    dependencies:
      readdirp: 4.1.2

  chownr@2.0.0: {}

  ci-info@3.9.0: {}

  ci-info@4.1.0: {}

  cipher-base@1.0.6:
    dependencies:
      inherits: 2.0.4
      safe-buffer: 5.2.1

  cjs-module-lexer@1.4.1: {}

  clean-stack@2.2.0: {}

  cli-cursor@3.1.0:
    dependencies:
      restore-cursor: 3.1.0

  cli-cursor@5.0.0:
    dependencies:
      restore-cursor: 5.1.0

  cli-spinners@2.6.1: {}

  cli-spinners@2.9.2: {}

  cli-truncate@4.0.0:
    dependencies:
      slice-ansi: 5.0.0
      string-width: 7.2.0

  cli-width@3.0.0: {}

  cliui@7.0.4:
    dependencies:
      string-width: 4.2.3
      strip-ansi: 6.0.1
      wrap-ansi: 7.0.0

  cliui@8.0.1:
    dependencies:
      string-width: 4.2.3
      strip-ansi: 6.0.1
      wrap-ansi: 7.0.0

  clone-deep@4.0.1:
    dependencies:
      is-plain-object: 2.0.4
      kind-of: 6.0.3
      shallow-clone: 3.0.1

  clone@1.0.4: {}

  cmd-shim@6.0.3: {}

  co@4.6.0: {}

  collect-v8-coverage@1.0.2: {}

  color-convert@2.0.1:
    dependencies:
      color-name: 1.1.4

  color-name@1.1.4: {}

  color-string@1.9.1:
    dependencies:
      color-name: 1.1.4
      simple-swizzle: 0.2.2

  color-support@1.1.3: {}

  color@4.2.3:
    dependencies:
      color-convert: 2.0.1
      color-string: 1.9.1

  colorette@2.0.20: {}

  columnify@1.6.0:
    dependencies:
      strip-ansi: 6.0.1
      wcwidth: 1.0.1

  combined-stream@1.0.8:
    dependencies:
      delayed-stream: 1.0.0

  commander@13.1.0: {}

  commander@2.20.3: {}

  commander@4.1.1: {}

  common-ancestor-path@1.0.1: {}

  compare-func@2.0.0:
    dependencies:
      array-ify: 1.0.0
      dot-prop: 5.3.0

  concat-map@0.0.1: {}

  concat-stream@2.0.0:
    dependencies:
      buffer-from: 1.1.2
      inherits: 2.0.4
      readable-stream: 3.6.2
      typedarray: 0.0.6

  consola@3.4.0: {}

  console-control-strings@1.1.0: {}

  console-table-printer@2.12.1:
    dependencies:
      simple-wcswidth: 1.0.1

  conventional-changelog-angular@7.0.0:
    dependencies:
      compare-func: 2.0.0

  conventional-changelog-conventionalcommits@7.0.2:
    dependencies:
      compare-func: 2.0.0

  conventional-changelog-core@5.0.1:
    dependencies:
      add-stream: 1.0.0
      conventional-changelog-writer: 6.0.1
      conventional-commits-parser: 4.0.0
      dateformat: 3.0.3
      get-pkg-repo: 4.2.1
      git-raw-commits: 3.0.0
      git-remote-origin-url: 2.0.0
      git-semver-tags: 5.0.1
      normalize-package-data: 3.0.3
      read-pkg: 3.0.0
      read-pkg-up: 3.0.0

  conventional-changelog-preset-loader@3.0.0: {}

  conventional-changelog-writer@6.0.1:
    dependencies:
      conventional-commits-filter: 3.0.0
      dateformat: 3.0.3
      handlebars: 4.7.8
      json-stringify-safe: 5.0.1
      meow: 8.1.2
      semver: 7.6.3
      split: 1.0.1

  conventional-commits-filter@3.0.0:
    dependencies:
      lodash.ismatch: 4.4.0
      modify-values: 1.0.1

  conventional-commits-parser@4.0.0:
    dependencies:
      JSONStream: 1.3.5
      is-text-path: 1.0.1
      meow: 8.1.2
      split2: 3.2.2

  conventional-commits-parser@5.0.0:
    dependencies:
      JSONStream: 1.3.5
      is-text-path: 2.0.0
      meow: 12.1.1
      split2: 4.2.0

  conventional-recommended-bump@7.0.1:
    dependencies:
      concat-stream: 2.0.0
      conventional-changelog-preset-loader: 3.0.0
      conventional-commits-filter: 3.0.0
      conventional-commits-parser: 4.0.0
      git-raw-commits: 3.0.0
      git-semver-tags: 5.0.1
      meow: 8.1.2

  convert-source-map@2.0.0: {}

  core-util-is@1.0.3: {}

  cosmiconfig-typescript-loader@6.1.0(@types/node@22.7.5)(cosmiconfig@9.0.0(typescript@5.7.3))(typescript@5.7.3):
    dependencies:
      '@types/node': 22.7.5
      cosmiconfig: 9.0.0(typescript@5.7.3)
      jiti: 2.4.2
      typescript: 5.7.3

  cosmiconfig@9.0.0(typescript@5.7.3):
    dependencies:
      env-paths: 2.2.1
      import-fresh: 3.3.0
      js-yaml: 4.1.0
      parse-json: 5.2.0
    optionalDependencies:
      typescript: 5.7.3

  create-hash@1.2.0:
    dependencies:
      cipher-base: 1.0.6
      inherits: 2.0.4
      md5.js: 1.3.5
      ripemd160: 2.0.2
      sha.js: 2.4.11

  create-hmac@1.1.7:
    dependencies:
      cipher-base: 1.0.6
      create-hash: 1.2.0
      inherits: 2.0.4
      ripemd160: 2.0.2
      safe-buffer: 5.2.1
      sha.js: 2.4.11

  create-jest@29.7.0(@types/node@20.17.14)(ts-node@10.9.2(@types/node@20.17.14)(typescript@5.7.3)):
    dependencies:
      '@jest/types': 29.6.3
      chalk: 4.1.2
      exit: 0.1.2
      graceful-fs: 4.2.11
      jest-config: 29.7.0(@types/node@20.17.14)(ts-node@10.9.2(@types/node@20.17.14)(typescript@5.7.3))
      jest-util: 29.7.0
      prompts: 2.4.2
    transitivePeerDependencies:
      - '@types/node'
      - babel-plugin-macros
      - supports-color
      - ts-node

  create-require@1.1.1: {}

  cross-fetch@3.2.0(encoding@0.1.13):
    dependencies:
      node-fetch: 2.7.0(encoding@0.1.13)
    transitivePeerDependencies:
      - encoding

  cross-spawn@7.0.6:
    dependencies:
      path-key: 3.1.1
      shebang-command: 2.0.0
      which: 2.0.2

  crypto-hash@1.3.0: {}

  crypto-js@4.2.0: {}

  cssesc@3.0.0: {}

  dargs@7.0.0: {}

  dargs@8.1.0: {}

  dateformat@3.0.3: {}

  debug@4.4.0:
    dependencies:
      ms: 2.1.3

  decamelize-keys@1.1.1:
    dependencies:
      decamelize: 1.2.0
      map-obj: 1.0.1

  decamelize@1.2.0: {}

  decimal.js-light@2.5.1: {}

  dedent@1.5.3: {}

  deepmerge@4.3.1: {}

  defaults@1.0.4:
    dependencies:
      clone: 1.0.4

  define-lazy-prop@2.0.0: {}

  delay@5.0.0: {}

  delayed-stream@1.0.0: {}

  deprecation@2.3.1: {}

  detect-indent@5.0.0: {}

  detect-libc@2.0.3: {}

  detect-newline@3.1.0: {}

  diff-sequences@29.6.3: {}

  diff@4.0.2: {}

  dir-glob@3.0.1:
    dependencies:
      path-type: 4.0.0

  dot-case@3.0.4:
    dependencies:
      no-case: 3.0.4
      tslib: 2.8.1

  dot-prop@5.3.0:
    dependencies:
      is-obj: 2.0.0

  dotenv-expand@11.0.7:
    dependencies:
      dotenv: 16.4.7

  dotenv@16.4.7: {}

  duplexer@0.1.2: {}

  eastasianwidth@0.2.0: {}

  ecdsa-sig-formatter@1.0.11:
    dependencies:
      safe-buffer: 5.2.1

  ed25519-hd-key@1.3.0:
    dependencies:
      create-hmac: 1.1.7
      tweetnacl: 1.0.3

  ejs@3.1.10:
    dependencies:
      jake: 10.9.2

  electron-to-chromium@1.5.84: {}

  elliptic@6.5.4:
    dependencies:
      bn.js: 4.12.1
      brorand: 1.1.0
      hash.js: 1.1.7
      hmac-drbg: 1.0.1
      inherits: 2.0.4
      minimalistic-assert: 1.0.1
      minimalistic-crypto-utils: 1.0.1

  emittery@0.13.1: {}

  emoji-regex@10.4.0: {}

  emoji-regex@8.0.0: {}

  emoji-regex@9.2.2: {}

  encoding@0.1.13:
    dependencies:
      iconv-lite: 0.6.3
    optional: true

  end-of-stream@1.4.4:
    dependencies:
      once: 1.4.0

  enquirer@2.3.6:
    dependencies:
      ansi-colors: 4.1.3

  env-paths@2.2.1: {}

  envinfo@7.13.0: {}

  environment@1.1.0: {}

  err-code@2.0.3: {}

  error-ex@1.3.2:
    dependencies:
      is-arrayish: 0.2.1

  es6-promise@4.2.8: {}

  es6-promisify@5.0.0:
    dependencies:
      es6-promise: 4.2.8

  esbuild@0.24.2:
    optionalDependencies:
      '@esbuild/aix-ppc64': 0.24.2
      '@esbuild/android-arm': 0.24.2
      '@esbuild/android-arm64': 0.24.2
      '@esbuild/android-x64': 0.24.2
      '@esbuild/darwin-arm64': 0.24.2
      '@esbuild/darwin-x64': 0.24.2
      '@esbuild/freebsd-arm64': 0.24.2
      '@esbuild/freebsd-x64': 0.24.2
      '@esbuild/linux-arm': 0.24.2
      '@esbuild/linux-arm64': 0.24.2
      '@esbuild/linux-ia32': 0.24.2
      '@esbuild/linux-loong64': 0.24.2
      '@esbuild/linux-mips64el': 0.24.2
      '@esbuild/linux-ppc64': 0.24.2
      '@esbuild/linux-riscv64': 0.24.2
      '@esbuild/linux-s390x': 0.24.2
      '@esbuild/linux-x64': 0.24.2
      '@esbuild/netbsd-arm64': 0.24.2
      '@esbuild/netbsd-x64': 0.24.2
      '@esbuild/openbsd-arm64': 0.24.2
      '@esbuild/openbsd-x64': 0.24.2
      '@esbuild/sunos-x64': 0.24.2
      '@esbuild/win32-arm64': 0.24.2
      '@esbuild/win32-ia32': 0.24.2
      '@esbuild/win32-x64': 0.24.2

  escalade@3.2.0: {}

  escape-string-regexp@1.0.5: {}

  escape-string-regexp@2.0.0: {}

  esprima@4.0.1: {}

  ethers@5.7.2(bufferutil@4.0.9)(utf-8-validate@5.0.10):
    dependencies:
      '@ethersproject/abi': 5.7.0
      '@ethersproject/abstract-provider': 5.7.0
      '@ethersproject/abstract-signer': 5.7.0
      '@ethersproject/address': 5.7.0
      '@ethersproject/base64': 5.7.0
      '@ethersproject/basex': 5.7.0
      '@ethersproject/bignumber': 5.7.0
      '@ethersproject/bytes': 5.7.0
      '@ethersproject/constants': 5.7.0
      '@ethersproject/contracts': 5.7.0
      '@ethersproject/hash': 5.7.0
      '@ethersproject/hdnode': 5.7.0
      '@ethersproject/json-wallets': 5.7.0
      '@ethersproject/keccak256': 5.7.0
      '@ethersproject/logger': 5.7.0
      '@ethersproject/networks': 5.7.1
      '@ethersproject/pbkdf2': 5.7.0
      '@ethersproject/properties': 5.7.0
      '@ethersproject/providers': 5.7.2(bufferutil@4.0.9)(utf-8-validate@5.0.10)
      '@ethersproject/random': 5.7.0
      '@ethersproject/rlp': 5.7.0
      '@ethersproject/sha2': 5.7.0
      '@ethersproject/signing-key': 5.7.0
      '@ethersproject/solidity': 5.7.0
      '@ethersproject/strings': 5.7.0
      '@ethersproject/transactions': 5.7.0
      '@ethersproject/units': 5.7.0
      '@ethersproject/wallet': 5.7.0
      '@ethersproject/web': 5.7.1
      '@ethersproject/wordlists': 5.7.0
    transitivePeerDependencies:
      - bufferutil
      - utf-8-validate

  ethers@6.13.5(bufferutil@4.0.9)(utf-8-validate@5.0.10):
    dependencies:
      '@adraffy/ens-normalize': 1.10.1
      '@noble/curves': 1.2.0
      '@noble/hashes': 1.3.2
      '@types/node': 22.7.5
      aes-js: 4.0.0-beta.5
      tslib: 2.7.0
      ws: 8.17.1(bufferutil@4.0.9)(utf-8-validate@5.0.10)
    transitivePeerDependencies:
      - bufferutil
      - utf-8-validate

  event-target-shim@5.0.1: {}

  eventemitter3@4.0.7: {}

  eventemitter3@5.0.1: {}

  execa@5.0.0:
    dependencies:
      cross-spawn: 7.0.6
      get-stream: 6.0.0
      human-signals: 2.1.0
      is-stream: 2.0.0
      merge-stream: 2.0.0
      npm-run-path: 4.0.1
      onetime: 5.1.2
      signal-exit: 3.0.7
      strip-final-newline: 2.0.0

  execa@8.0.1:
    dependencies:
      cross-spawn: 7.0.6
      get-stream: 8.0.1
      human-signals: 5.0.0
      is-stream: 3.0.0
      merge-stream: 2.0.0
      npm-run-path: 5.3.0
      onetime: 6.0.0
      signal-exit: 4.1.0
      strip-final-newline: 3.0.0

  exit@0.1.2: {}

  expect@29.7.0:
    dependencies:
      '@jest/expect-utils': 29.7.0
      jest-get-type: 29.6.3
      jest-matcher-utils: 29.7.0
      jest-message-util: 29.7.0
      jest-util: 29.7.0

  exponential-backoff@3.1.1: {}

  expr-eval@2.0.2: {}

  extend@3.0.2: {}

  external-editor@3.1.0:
    dependencies:
      chardet: 0.7.0
      iconv-lite: 0.4.24
      tmp: 0.0.33

  extract-files@9.0.0: {}

  eyes@0.1.8: {}

  fast-deep-equal@3.1.3: {}

  fast-glob@3.3.3:
    dependencies:
      '@nodelib/fs.stat': 2.0.5
      '@nodelib/fs.walk': 1.2.8
      glob-parent: 5.1.2
      merge2: 1.4.1
      micromatch: 4.0.8

  fast-json-stable-stringify@2.1.0: {}

  fast-stable-stringify@1.0.0: {}

  fast-uri@3.0.6: {}

  fastq@1.18.0:
    dependencies:
      reusify: 1.0.4

  fb-watchman@2.0.2:
    dependencies:
      bser: 2.1.1

  fdir@6.4.3(picomatch@4.0.2):
    optionalDependencies:
      picomatch: 4.0.2

  figures@3.2.0:
    dependencies:
      escape-string-regexp: 1.0.5

  file-type@16.5.4:
    dependencies:
      readable-web-to-node-stream: 3.0.2
      strtok3: 6.3.0
      token-types: 4.2.1

  file-uri-to-path@1.0.0: {}

  filelist@1.0.4:
    dependencies:
      minimatch: 5.1.6

  fill-range@7.1.1:
    dependencies:
      to-regex-range: 5.0.1

  find-up@2.1.0:
    dependencies:
      locate-path: 2.0.0

  find-up@4.1.0:
    dependencies:
      locate-path: 5.0.0
      path-exists: 4.0.0

  find-up@7.0.0:
    dependencies:
      locate-path: 7.2.0
      path-exists: 5.0.0
      unicorn-magic: 0.1.0

  flat@5.0.2: {}

  follow-redirects@1.15.9(debug@4.4.0):
    optionalDependencies:
      debug: 4.4.0

  foreground-child@3.3.0:
    dependencies:
      cross-spawn: 7.0.6
      signal-exit: 4.1.0

  form-data-encoder@1.7.2: {}

  form-data@3.0.2:
    dependencies:
      asynckit: 0.4.0
      combined-stream: 1.0.8
      mime-types: 2.1.35

  form-data@4.0.0:
    dependencies:
      asynckit: 0.4.0
      combined-stream: 1.0.8
      mime-types: 2.1.35

  form-data@4.0.1:
    dependencies:
      asynckit: 0.4.0
      combined-stream: 1.0.8
      mime-types: 2.1.35

  formdata-node@4.4.1:
    dependencies:
      node-domexception: 1.0.0
      web-streams-polyfill: 4.0.0-beta.3

  front-matter@4.0.2:
    dependencies:
      js-yaml: 3.14.1

  fs-constants@1.0.0: {}

  fs-extra@11.3.0:
    dependencies:
      graceful-fs: 4.2.11
      jsonfile: 6.1.0
      universalify: 2.0.1

  fs-minipass@2.1.0:
    dependencies:
      minipass: 3.3.6

  fs-minipass@3.0.3:
    dependencies:
      minipass: 7.1.2

  fs.realpath@1.0.0: {}

  fsevents@2.3.2:
    optional: true

  fsevents@2.3.3:
    optional: true

  function-bind@1.1.2: {}

  gensync@1.0.0-beta.2: {}

  get-caller-file@2.0.5: {}

  get-east-asian-width@1.3.0: {}

  get-package-type@0.1.0: {}

  get-pkg-repo@4.2.1:
    dependencies:
      '@hutson/parse-repository-url': 3.0.2
      hosted-git-info: 4.1.0
      through2: 2.0.5
      yargs: 16.2.0

  get-port@5.1.1: {}

  get-stream@6.0.0: {}

  get-stream@8.0.1: {}

  git-raw-commits@3.0.0:
    dependencies:
      dargs: 7.0.0
      meow: 8.1.2
      split2: 3.2.2

  git-raw-commits@4.0.0:
    dependencies:
      dargs: 8.1.0
      meow: 12.1.1
      split2: 4.2.0

  git-remote-origin-url@2.0.0:
    dependencies:
      gitconfiglocal: 1.0.0
      pify: 2.3.0

  git-semver-tags@5.0.1:
    dependencies:
      meow: 8.1.2
      semver: 7.6.3

  git-up@7.0.0:
    dependencies:
      is-ssh: 1.4.0
      parse-url: 8.1.0

  git-url-parse@14.0.0:
    dependencies:
      git-up: 7.0.0

  gitconfiglocal@1.0.0:
    dependencies:
      ini: 1.3.8

  glob-parent@5.1.2:
    dependencies:
      is-glob: 4.0.3

  glob-parent@6.0.2:
    dependencies:
      is-glob: 4.0.3

  glob@10.4.5:
    dependencies:
      foreground-child: 3.3.0
      jackspeak: 3.4.3
      minimatch: 9.0.5
      minipass: 7.1.2
      package-json-from-dist: 1.0.1
      path-scurry: 1.11.1

  glob@7.2.3:
    dependencies:
      fs.realpath: 1.0.0
      inflight: 1.0.6
      inherits: 2.0.4
      minimatch: 3.1.2
      once: 1.4.0
      path-is-absolute: 1.0.1

  glob@9.3.5:
    dependencies:
      fs.realpath: 1.0.0
      minimatch: 8.0.4
      minipass: 4.2.8
      path-scurry: 1.11.1

  global-directory@4.0.1:
    dependencies:
      ini: 4.1.1

  globals@11.12.0: {}

  globby@11.1.0:
    dependencies:
      array-union: 2.1.0
      dir-glob: 3.0.1
      fast-glob: 3.3.3
      ignore: 5.3.2
      merge2: 1.4.1
      slash: 3.0.0

  graceful-fs@4.2.11: {}

  graphql-request@5.0.0(encoding@0.1.13)(graphql@16.10.0):
    dependencies:
      '@graphql-typed-document-node/core': 3.2.0(graphql@16.10.0)
      cross-fetch: 3.2.0(encoding@0.1.13)
      extract-files: 9.0.0
      form-data: 3.0.2
      graphql: 16.10.0
    transitivePeerDependencies:
      - encoding

  graphql@16.10.0: {}

  handlebars@4.7.8:
    dependencies:
      minimist: 1.2.8
      neo-async: 2.6.2
      source-map: 0.6.1
      wordwrap: 1.0.0
    optionalDependencies:
      uglify-js: 3.19.3

  hard-rejection@2.1.0: {}

  has-flag@4.0.0: {}

  has-unicode@2.0.1: {}

  hash-base@3.1.0:
    dependencies:
      inherits: 2.0.4
      readable-stream: 3.6.2
      safe-buffer: 5.2.1

  hash.js@1.1.7:
    dependencies:
      inherits: 2.0.4
      minimalistic-assert: 1.0.1

  hasown@2.0.2:
    dependencies:
      function-bind: 1.1.2

  hmac-drbg@1.0.1:
    dependencies:
      hash.js: 1.1.7
      minimalistic-assert: 1.0.1
      minimalistic-crypto-utils: 1.0.1

  hosted-git-info@2.8.9: {}

  hosted-git-info@4.1.0:
    dependencies:
      lru-cache: 6.0.0

  hosted-git-info@7.0.2:
    dependencies:
      lru-cache: 10.4.3

  html-escaper@2.0.2: {}

  http-cache-semantics@4.1.1: {}

  http-proxy-agent@7.0.2:
    dependencies:
      agent-base: 7.1.3
      debug: 4.4.0
    transitivePeerDependencies:
      - supports-color

  https-proxy-agent@7.0.6:
    dependencies:
      agent-base: 7.1.3
      debug: 4.4.0
    transitivePeerDependencies:
      - supports-color

  human-signals@2.1.0: {}

  human-signals@5.0.0: {}

  humanize-ms@1.2.1:
    dependencies:
      ms: 2.1.3

  husky@9.1.7: {}

  ibm-cloud-sdk-core@5.1.3:
    dependencies:
      '@types/debug': 4.1.12
      '@types/node': 10.14.22
      '@types/tough-cookie': 4.0.5
      axios: 1.7.9(debug@4.4.0)
      camelcase: 6.3.0
      debug: 4.4.0
      dotenv: 16.4.7
      extend: 3.0.2
      file-type: 16.5.4
      form-data: 4.0.0
      isstream: 0.1.2
      jsonwebtoken: 9.0.2
      mime-types: 2.1.35
      retry-axios: 2.6.0(axios@1.7.9)
      tough-cookie: 4.1.4
    transitivePeerDependencies:
      - supports-color

  iconv-lite@0.4.24:
    dependencies:
      safer-buffer: 2.1.2

  iconv-lite@0.6.3:
    dependencies:
      safer-buffer: 2.1.2
    optional: true

  ieee754@1.2.1: {}

  ignore-walk@6.0.5:
    dependencies:
      minimatch: 9.0.5

  ignore@5.3.2: {}

  import-fresh@3.3.0:
    dependencies:
      parent-module: 1.0.1
      resolve-from: 4.0.0

  import-local@3.1.0:
    dependencies:
      pkg-dir: 4.2.0
      resolve-cwd: 3.0.0

  import-meta-resolve@4.1.0: {}

  imurmurhash@0.1.4: {}

  indent-string@4.0.0: {}

  inflight@1.0.6:
    dependencies:
      once: 1.4.0
      wrappy: 1.0.2

  inherits@2.0.4: {}

  ini@1.3.8: {}

  ini@4.1.1: {}

  ini@4.1.3: {}

  init-package-json@6.0.3:
    dependencies:
      '@npmcli/package-json': 5.2.0
      npm-package-arg: 11.0.2
      promzard: 1.0.2
      read: 3.0.1
      semver: 7.6.3
      validate-npm-package-license: 3.0.4
      validate-npm-package-name: 5.0.1
    transitivePeerDependencies:
      - bluebird

  inquirer@8.2.6:
    dependencies:
      ansi-escapes: 4.3.2
      chalk: 4.1.2
      cli-cursor: 3.1.0
      cli-width: 3.0.0
      external-editor: 3.1.0
      figures: 3.2.0
      lodash: 4.17.21
      mute-stream: 0.0.8
      ora: 5.4.1
      run-async: 2.4.1
      rxjs: 7.8.1
      string-width: 4.2.3
      strip-ansi: 6.0.1
      through: 2.3.8
      wrap-ansi: 6.2.0

  ip-address@9.0.5:
    dependencies:
      jsbn: 1.1.0
      sprintf-js: 1.1.3

  is-arrayish@0.2.1: {}

  is-arrayish@0.3.2: {}

  is-ci@3.0.1:
    dependencies:
      ci-info: 3.9.0

  is-core-module@2.16.1:
    dependencies:
      hasown: 2.0.2

  is-docker@2.2.1: {}

  is-extglob@2.1.1: {}

  is-fullwidth-code-point@3.0.0: {}

  is-fullwidth-code-point@4.0.0: {}

  is-fullwidth-code-point@5.0.0:
    dependencies:
      get-east-asian-width: 1.3.0

  is-generator-fn@2.1.0: {}

  is-glob@4.0.3:
    dependencies:
      is-extglob: 2.1.1

  is-interactive@1.0.0: {}

  is-lambda@1.0.1: {}

  is-number@7.0.0: {}

  is-obj@2.0.0: {}

  is-plain-obj@1.1.0: {}

  is-plain-object@2.0.4:
    dependencies:
      isobject: 3.0.1

  is-plain-object@5.0.0: {}

  is-ssh@1.4.0:
    dependencies:
      protocols: 2.0.1

  is-stream@2.0.0: {}

  is-stream@3.0.0: {}

  is-text-path@1.0.1:
    dependencies:
      text-extensions: 1.9.0

  is-text-path@2.0.0:
    dependencies:
      text-extensions: 2.4.0

  is-unicode-supported@0.1.0: {}

  is-wsl@2.2.0:
    dependencies:
      is-docker: 2.2.1

  isarray@1.0.0: {}

  isexe@2.0.0: {}

  isexe@3.1.1: {}

  isnumber@1.0.0: {}

  isobject@3.0.1: {}

  isomorphic-ws@4.0.1(ws@7.5.10(bufferutil@4.0.9)(utf-8-validate@5.0.10)):
    dependencies:
      ws: 7.5.10(bufferutil@4.0.9)(utf-8-validate@5.0.10)

  isows@1.0.3(ws@8.13.0(bufferutil@4.0.9)(utf-8-validate@5.0.10)):
    dependencies:
      ws: 8.13.0(bufferutil@4.0.9)(utf-8-validate@5.0.10)

  isows@1.0.6(ws@8.18.0(bufferutil@4.0.9)(utf-8-validate@5.0.10)):
    dependencies:
      ws: 8.18.0(bufferutil@4.0.9)(utf-8-validate@5.0.10)

  isstream@0.1.2: {}

  istanbul-lib-coverage@3.2.2: {}

  istanbul-lib-instrument@5.2.1:
    dependencies:
      '@babel/core': 7.26.0
      '@babel/parser': 7.26.5
      '@istanbuljs/schema': 0.1.3
      istanbul-lib-coverage: 3.2.2
      semver: 6.3.1
    transitivePeerDependencies:
      - supports-color

  istanbul-lib-instrument@6.0.3:
    dependencies:
      '@babel/core': 7.26.0
      '@babel/parser': 7.26.5
      '@istanbuljs/schema': 0.1.3
      istanbul-lib-coverage: 3.2.2
      semver: 7.6.3
    transitivePeerDependencies:
      - supports-color

  istanbul-lib-report@3.0.1:
    dependencies:
      istanbul-lib-coverage: 3.2.2
      make-dir: 4.0.0
      supports-color: 7.2.0

  istanbul-lib-source-maps@4.0.1:
    dependencies:
      debug: 4.4.0
      istanbul-lib-coverage: 3.2.2
      source-map: 0.6.1
    transitivePeerDependencies:
      - supports-color

  istanbul-reports@3.1.7:
    dependencies:
      html-escaper: 2.0.2
      istanbul-lib-report: 3.0.1

  jackspeak@3.4.3:
    dependencies:
      '@isaacs/cliui': 8.0.2
    optionalDependencies:
      '@pkgjs/parseargs': 0.11.0

  jake@10.9.2:
    dependencies:
      async: 3.2.6
      chalk: 4.1.0
      filelist: 1.0.4
      minimatch: 3.1.2

  jayson@4.1.3(bufferutil@4.0.9)(utf-8-validate@5.0.10):
    dependencies:
      '@types/connect': 3.4.38
      '@types/node': 12.20.55
      '@types/ws': 7.4.7
      JSONStream: 1.3.5
      commander: 2.20.3
      delay: 5.0.0
      es6-promisify: 5.0.0
      eyes: 0.1.8
      isomorphic-ws: 4.0.1(ws@7.5.10(bufferutil@4.0.9)(utf-8-validate@5.0.10))
      json-stringify-safe: 5.0.1
      uuid: 8.3.2
      ws: 7.5.10(bufferutil@4.0.9)(utf-8-validate@5.0.10)
    transitivePeerDependencies:
      - bufferutil
      - utf-8-validate

  jest-changed-files@29.7.0:
    dependencies:
      execa: 5.0.0
      jest-util: 29.7.0
      p-limit: 3.1.0

  jest-circus@29.7.0:
    dependencies:
      '@jest/environment': 29.7.0
      '@jest/expect': 29.7.0
      '@jest/test-result': 29.7.0
      '@jest/types': 29.6.3
      '@types/node': 20.17.14
      chalk: 4.1.2
      co: 4.6.0
      dedent: 1.5.3
      is-generator-fn: 2.1.0
      jest-each: 29.7.0
      jest-matcher-utils: 29.7.0
      jest-message-util: 29.7.0
      jest-runtime: 29.7.0
      jest-snapshot: 29.7.0
      jest-util: 29.7.0
      p-limit: 3.1.0
      pretty-format: 29.7.0
      pure-rand: 6.1.0
      slash: 3.0.0
      stack-utils: 2.0.6
    transitivePeerDependencies:
      - babel-plugin-macros
      - supports-color

  jest-cli@29.7.0(@types/node@20.17.14)(ts-node@10.9.2(@types/node@20.17.14)(typescript@5.7.3)):
    dependencies:
      '@jest/core': 29.7.0(ts-node@10.9.2(@types/node@20.17.14)(typescript@5.7.3))
      '@jest/test-result': 29.7.0
      '@jest/types': 29.6.3
      chalk: 4.1.2
      create-jest: 29.7.0(@types/node@20.17.14)(ts-node@10.9.2(@types/node@20.17.14)(typescript@5.7.3))
      exit: 0.1.2
      import-local: 3.1.0
      jest-config: 29.7.0(@types/node@20.17.14)(ts-node@10.9.2(@types/node@20.17.14)(typescript@5.7.3))
      jest-util: 29.7.0
      jest-validate: 29.7.0
      yargs: 17.7.2
    transitivePeerDependencies:
      - '@types/node'
      - babel-plugin-macros
      - supports-color
      - ts-node

  jest-config@29.7.0(@types/node@20.17.14)(ts-node@10.9.2(@types/node@20.17.14)(typescript@5.7.3)):
    dependencies:
      '@babel/core': 7.26.0
      '@jest/test-sequencer': 29.7.0
      '@jest/types': 29.6.3
      babel-jest: 29.7.0(@babel/core@7.26.0)
      chalk: 4.1.2
      ci-info: 3.9.0
      deepmerge: 4.3.1
      glob: 7.2.3
      graceful-fs: 4.2.11
      jest-circus: 29.7.0
      jest-environment-node: 29.7.0
      jest-get-type: 29.6.3
      jest-regex-util: 29.6.3
      jest-resolve: 29.7.0
      jest-runner: 29.7.0
      jest-util: 29.7.0
      jest-validate: 29.7.0
      micromatch: 4.0.8
      parse-json: 5.2.0
      pretty-format: 29.7.0
      slash: 3.0.0
      strip-json-comments: 3.1.1
    optionalDependencies:
      '@types/node': 20.17.14
      ts-node: 10.9.2(@types/node@20.17.14)(typescript@5.7.3)
    transitivePeerDependencies:
      - babel-plugin-macros
      - supports-color

  jest-diff@29.7.0:
    dependencies:
      chalk: 4.1.2
      diff-sequences: 29.6.3
      jest-get-type: 29.6.3
      pretty-format: 29.7.0

  jest-docblock@29.7.0:
    dependencies:
      detect-newline: 3.1.0

  jest-each@29.7.0:
    dependencies:
      '@jest/types': 29.6.3
      chalk: 4.1.2
      jest-get-type: 29.6.3
      jest-util: 29.7.0
      pretty-format: 29.7.0

  jest-environment-node@29.7.0:
    dependencies:
      '@jest/environment': 29.7.0
      '@jest/fake-timers': 29.7.0
      '@jest/types': 29.6.3
      '@types/node': 20.17.14
      jest-mock: 29.7.0
      jest-util: 29.7.0

  jest-get-type@29.6.3: {}

  jest-haste-map@29.7.0:
    dependencies:
      '@jest/types': 29.6.3
      '@types/graceful-fs': 4.1.9
      '@types/node': 20.17.14
      anymatch: 3.1.3
      fb-watchman: 2.0.2
      graceful-fs: 4.2.11
      jest-regex-util: 29.6.3
      jest-util: 29.7.0
      jest-worker: 29.7.0
      micromatch: 4.0.8
      walker: 1.0.8
    optionalDependencies:
      fsevents: 2.3.3

  jest-leak-detector@29.7.0:
    dependencies:
      jest-get-type: 29.6.3
      pretty-format: 29.7.0

  jest-matcher-utils@29.7.0:
    dependencies:
      chalk: 4.1.2
      jest-diff: 29.7.0
      jest-get-type: 29.6.3
      pretty-format: 29.7.0

  jest-message-util@29.7.0:
    dependencies:
      '@babel/code-frame': 7.26.2
      '@jest/types': 29.6.3
      '@types/stack-utils': 2.0.3
      chalk: 4.1.2
      graceful-fs: 4.2.11
      micromatch: 4.0.8
      pretty-format: 29.7.0
      slash: 3.0.0
      stack-utils: 2.0.6

  jest-mock@29.7.0:
    dependencies:
      '@jest/types': 29.6.3
      '@types/node': 20.17.14
      jest-util: 29.7.0

  jest-pnp-resolver@1.2.3(jest-resolve@29.7.0):
    optionalDependencies:
      jest-resolve: 29.7.0

  jest-regex-util@29.6.3: {}

  jest-resolve-dependencies@29.7.0:
    dependencies:
      jest-regex-util: 29.6.3
      jest-snapshot: 29.7.0
    transitivePeerDependencies:
      - supports-color

  jest-resolve@29.7.0:
    dependencies:
      chalk: 4.1.2
      graceful-fs: 4.2.11
      jest-haste-map: 29.7.0
      jest-pnp-resolver: 1.2.3(jest-resolve@29.7.0)
      jest-util: 29.7.0
      jest-validate: 29.7.0
      resolve: 1.22.10
      resolve.exports: 2.0.3
      slash: 3.0.0

  jest-runner@29.7.0:
    dependencies:
      '@jest/console': 29.7.0
      '@jest/environment': 29.7.0
      '@jest/test-result': 29.7.0
      '@jest/transform': 29.7.0
      '@jest/types': 29.6.3
      '@types/node': 20.17.14
      chalk: 4.1.2
      emittery: 0.13.1
      graceful-fs: 4.2.11
      jest-docblock: 29.7.0
      jest-environment-node: 29.7.0
      jest-haste-map: 29.7.0
      jest-leak-detector: 29.7.0
      jest-message-util: 29.7.0
      jest-resolve: 29.7.0
      jest-runtime: 29.7.0
      jest-util: 29.7.0
      jest-watcher: 29.7.0
      jest-worker: 29.7.0
      p-limit: 3.1.0
      source-map-support: 0.5.13
    transitivePeerDependencies:
      - supports-color

  jest-runtime@29.7.0:
    dependencies:
      '@jest/environment': 29.7.0
      '@jest/fake-timers': 29.7.0
      '@jest/globals': 29.7.0
      '@jest/source-map': 29.6.3
      '@jest/test-result': 29.7.0
      '@jest/transform': 29.7.0
      '@jest/types': 29.6.3
      '@types/node': 20.17.14
      chalk: 4.1.2
      cjs-module-lexer: 1.4.1
      collect-v8-coverage: 1.0.2
      glob: 7.2.3
      graceful-fs: 4.2.11
      jest-haste-map: 29.7.0
      jest-message-util: 29.7.0
      jest-mock: 29.7.0
      jest-regex-util: 29.6.3
      jest-resolve: 29.7.0
      jest-snapshot: 29.7.0
      jest-util: 29.7.0
      slash: 3.0.0
      strip-bom: 4.0.0
    transitivePeerDependencies:
      - supports-color

  jest-snapshot@29.7.0:
    dependencies:
      '@babel/core': 7.26.0
      '@babel/generator': 7.26.5
      '@babel/plugin-syntax-jsx': 7.25.9(@babel/core@7.26.0)
      '@babel/plugin-syntax-typescript': 7.25.9(@babel/core@7.26.0)
      '@babel/types': 7.26.5
      '@jest/expect-utils': 29.7.0
      '@jest/transform': 29.7.0
      '@jest/types': 29.6.3
      babel-preset-current-node-syntax: 1.1.0(@babel/core@7.26.0)
      chalk: 4.1.2
      expect: 29.7.0
      graceful-fs: 4.2.11
      jest-diff: 29.7.0
      jest-get-type: 29.6.3
      jest-matcher-utils: 29.7.0
      jest-message-util: 29.7.0
      jest-util: 29.7.0
      natural-compare: 1.4.0
      pretty-format: 29.7.0
      semver: 7.6.3
    transitivePeerDependencies:
      - supports-color

  jest-util@29.7.0:
    dependencies:
      '@jest/types': 29.6.3
      '@types/node': 20.17.14
      chalk: 4.1.2
      ci-info: 3.9.0
      graceful-fs: 4.2.11
      picomatch: 2.3.1

  jest-validate@29.7.0:
    dependencies:
      '@jest/types': 29.6.3
      camelcase: 6.3.0
      chalk: 4.1.2
      jest-get-type: 29.6.3
      leven: 3.1.0
      pretty-format: 29.7.0

  jest-watcher@29.7.0:
    dependencies:
      '@jest/test-result': 29.7.0
      '@jest/types': 29.6.3
      '@types/node': 20.17.14
      ansi-escapes: 4.3.2
      chalk: 4.1.2
      emittery: 0.13.1
      jest-util: 29.7.0
      string-length: 4.0.2

  jest-worker@29.7.0:
    dependencies:
      '@types/node': 20.17.14
      jest-util: 29.7.0
      merge-stream: 2.0.0
      supports-color: 8.1.1

  jest@29.7.0(@types/node@20.17.14)(ts-node@10.9.2(@types/node@20.17.14)(typescript@5.7.3)):
    dependencies:
      '@jest/core': 29.7.0(ts-node@10.9.2(@types/node@20.17.14)(typescript@5.7.3))
      '@jest/types': 29.6.3
      import-local: 3.1.0
      jest-cli: 29.7.0(@types/node@20.17.14)(ts-node@10.9.2(@types/node@20.17.14)(typescript@5.7.3))
    transitivePeerDependencies:
      - '@types/node'
      - babel-plugin-macros
      - supports-color
      - ts-node

  jiti@2.4.2: {}

  joycon@3.1.1: {}

  js-sha3@0.8.0: {}

  js-tiktoken@1.0.16:
    dependencies:
      base64-js: 1.5.1

  js-tokens@4.0.0: {}

  js-yaml@3.14.1:
    dependencies:
      argparse: 1.0.10
      esprima: 4.0.1

  js-yaml@4.1.0:
    dependencies:
      argparse: 2.0.1

  jsbn@1.1.0: {}

  jsesc@3.1.0: {}

  json-parse-better-errors@1.0.2: {}

  json-parse-even-better-errors@2.3.1: {}

  json-parse-even-better-errors@3.0.2: {}

  json-schema-traverse@0.4.1: {}

  json-schema-traverse@1.0.0: {}

  json-stringify-nice@1.1.4: {}

  json-stringify-safe@5.0.1: {}

  json5@2.2.3: {}

  jsonc-parser@3.2.0: {}

  jsonfile@6.1.0:
    dependencies:
      universalify: 2.0.1
    optionalDependencies:
      graceful-fs: 4.2.11

  jsonparse@1.3.1: {}

  jsonpointer@5.0.1: {}

  jsonwebtoken@9.0.2:
    dependencies:
      jws: 3.2.2
      lodash.includes: 4.3.0
      lodash.isboolean: 3.0.3
      lodash.isinteger: 4.0.4
      lodash.isnumber: 3.0.3
      lodash.isplainobject: 4.0.6
      lodash.isstring: 4.0.1
      lodash.once: 4.1.1
      ms: 2.1.3
      semver: 7.6.3

  just-diff-apply@5.5.0: {}

  just-diff@6.0.2: {}

  jwa@1.4.1:
    dependencies:
      buffer-equal-constant-time: 1.0.1
      ecdsa-sig-formatter: 1.0.11
      safe-buffer: 5.2.1

  jws@3.2.2:
    dependencies:
      jwa: 1.4.1
      safe-buffer: 5.2.1

  kind-of@6.0.3: {}

  kleur@3.0.3: {}

  langchain@0.3.12(@langchain/core@0.3.32(openai@4.79.3(encoding@0.1.13)(ws@7.5.10(bufferutil@4.0.9)(utf-8-validate@5.0.10))(zod@3.24.1)))(axios@1.7.9)(encoding@0.1.13)(handlebars@4.7.8)(openai@4.79.3(encoding@0.1.13)(ws@7.5.10(bufferutil@4.0.9)(utf-8-validate@5.0.10))(zod@3.24.1))(ws@7.5.10(bufferutil@4.0.9)(utf-8-validate@5.0.10)):
    dependencies:
      '@langchain/core': 0.3.32(openai@4.79.3(encoding@0.1.13)(ws@7.5.10(bufferutil@4.0.9)(utf-8-validate@5.0.10))(zod@3.24.1))
      '@langchain/openai': 0.3.17(@langchain/core@0.3.32(openai@4.79.3(encoding@0.1.13)(ws@7.5.10(bufferutil@4.0.9)(utf-8-validate@5.0.10))(zod@3.24.1)))(encoding@0.1.13)(ws@7.5.10(bufferutil@4.0.9)(utf-8-validate@5.0.10))
      '@langchain/textsplitters': 0.1.0(@langchain/core@0.3.32(openai@4.79.3(encoding@0.1.13)(ws@7.5.10(bufferutil@4.0.9)(utf-8-validate@5.0.10))(zod@3.24.1)))
      js-tiktoken: 1.0.16
      js-yaml: 4.1.0
      jsonpointer: 5.0.1
      langsmith: 0.3.1(openai@4.79.3(encoding@0.1.13)(ws@7.5.10(bufferutil@4.0.9)(utf-8-validate@5.0.10))(zod@3.24.1))
      openapi-types: 12.1.3
      p-retry: 4.6.2
      uuid: 10.0.0
      yaml: 2.7.0
      zod: 3.24.1
      zod-to-json-schema: 3.24.1(zod@3.24.1)
    optionalDependencies:
      axios: 1.7.9(debug@4.4.0)
      handlebars: 4.7.8
    transitivePeerDependencies:
      - encoding
      - openai
      - ws

  langsmith@0.3.1(openai@4.79.3(encoding@0.1.13)(ws@7.5.10(bufferutil@4.0.9)(utf-8-validate@5.0.10))(zod@3.24.1)):
    dependencies:
      '@types/uuid': 10.0.0
      chalk: 4.1.2
      console-table-printer: 2.12.1
      p-queue: 6.6.2
      p-retry: 4.6.2
      semver: 7.6.3
      uuid: 10.0.0
    optionalDependencies:
      openai: 4.79.3(encoding@0.1.13)(ws@7.5.10(bufferutil@4.0.9)(utf-8-validate@5.0.10))(zod@3.24.1)

  langsmith@0.3.1(openai@4.79.3(encoding@0.1.13)(ws@8.18.0(bufferutil@4.0.9)(utf-8-validate@5.0.10))(zod@3.24.1)):
    dependencies:
      '@types/uuid': 10.0.0
      chalk: 4.1.2
      console-table-printer: 2.12.1
      p-queue: 6.6.2
      p-retry: 4.6.2
      semver: 7.6.3
      uuid: 10.0.0
    optionalDependencies:
      openai: 4.79.3(encoding@0.1.13)(ws@8.18.0(bufferutil@4.0.9)(utf-8-validate@5.0.10))(zod@3.24.1)

  lerna@8.1.9(encoding@0.1.13):
    dependencies:
      '@lerna/create': 8.1.9(encoding@0.1.13)(typescript@5.7.3)
      '@npmcli/arborist': 7.5.4
      '@npmcli/package-json': 5.2.0
      '@npmcli/run-script': 8.1.0
      '@nx/devkit': 20.3.2(nx@20.3.2)
      '@octokit/plugin-enterprise-rest': 6.0.1
      '@octokit/rest': 19.0.11(encoding@0.1.13)
      aproba: 2.0.0
      byte-size: 8.1.1
      chalk: 4.1.0
      clone-deep: 4.0.1
      cmd-shim: 6.0.3
      color-support: 1.1.3
      columnify: 1.6.0
      console-control-strings: 1.1.0
      conventional-changelog-angular: 7.0.0
      conventional-changelog-core: 5.0.1
      conventional-recommended-bump: 7.0.1
      cosmiconfig: 9.0.0(typescript@5.7.3)
      dedent: 1.5.3
      envinfo: 7.13.0
      execa: 5.0.0
      fs-extra: 11.3.0
      get-port: 5.1.1
      get-stream: 6.0.0
      git-url-parse: 14.0.0
      glob-parent: 6.0.2
      globby: 11.1.0
      graceful-fs: 4.2.11
      has-unicode: 2.0.1
      import-local: 3.1.0
      ini: 1.3.8
      init-package-json: 6.0.3
      inquirer: 8.2.6
      is-ci: 3.0.1
      is-stream: 2.0.0
      jest-diff: 29.7.0
      js-yaml: 4.1.0
      libnpmaccess: 8.0.6
      libnpmpublish: 9.0.9
      load-json-file: 6.2.0
      lodash: 4.17.21
      make-dir: 4.0.0
      minimatch: 3.0.5
      multimatch: 5.0.0
      node-fetch: 2.6.7(encoding@0.1.13)
      npm-package-arg: 11.0.2
      npm-packlist: 8.0.2
      npm-registry-fetch: 17.1.0
      nx: 20.3.2
      p-map: 4.0.0
      p-map-series: 2.1.0
      p-pipe: 3.1.0
      p-queue: 6.6.2
      p-reduce: 2.1.0
      p-waterfall: 2.1.1
      pacote: 18.0.6
      pify: 5.0.0
      read-cmd-shim: 4.0.0
      resolve-from: 5.0.0
      rimraf: 4.4.1
      semver: 7.6.3
      set-blocking: 2.0.0
      signal-exit: 3.0.7
      slash: 3.0.0
      ssri: 10.0.6
      string-width: 4.2.3
      strip-ansi: 6.0.1
      strong-log-transformer: 2.1.0
      tar: 6.2.1
      temp-dir: 1.0.0
      typescript: 5.7.3
      upath: 2.0.1
      uuid: 10.0.0
      validate-npm-package-license: 3.0.4
      validate-npm-package-name: 5.0.1
      wide-align: 1.1.5
      write-file-atomic: 5.0.1
      write-pkg: 4.0.0
      yargs: 17.7.2
      yargs-parser: 21.1.1
    transitivePeerDependencies:
      - '@swc-node/register'
      - '@swc/core'
      - babel-plugin-macros
      - bluebird
      - debug
      - encoding
      - supports-color

  leven@3.1.0: {}

  libnpmaccess@8.0.6:
    dependencies:
      npm-package-arg: 11.0.2
      npm-registry-fetch: 17.1.0
    transitivePeerDependencies:
      - supports-color

  libnpmpublish@9.0.9:
    dependencies:
      ci-info: 4.1.0
      normalize-package-data: 6.0.2
      npm-package-arg: 11.0.2
      npm-registry-fetch: 17.1.0
      proc-log: 4.2.0
      semver: 7.6.3
      sigstore: 2.3.1
      ssri: 10.0.6
    transitivePeerDependencies:
      - supports-color

  lilconfig@3.1.3: {}

  lines-and-columns@1.2.4: {}

  lines-and-columns@2.0.3: {}

  lint-staged@15.4.3:
    dependencies:
      chalk: 5.4.1
      commander: 13.1.0
      debug: 4.4.0
      execa: 8.0.1
      lilconfig: 3.1.3
      listr2: 8.2.5
      micromatch: 4.0.8
      pidtree: 0.6.0
      string-argv: 0.3.2
      yaml: 2.7.0
    transitivePeerDependencies:
      - supports-color

  listr2@8.2.5:
    dependencies:
      cli-truncate: 4.0.0
      colorette: 2.0.20
      eventemitter3: 5.0.1
      log-update: 6.1.0
      rfdc: 1.4.1
      wrap-ansi: 9.0.0

  load-json-file@4.0.0:
    dependencies:
      graceful-fs: 4.2.11
      parse-json: 4.0.0
      pify: 3.0.0
      strip-bom: 3.0.0

  load-json-file@6.2.0:
    dependencies:
      graceful-fs: 4.2.11
      parse-json: 5.2.0
      strip-bom: 4.0.0
      type-fest: 0.6.0

  load-tsconfig@0.2.5: {}

  locate-path@2.0.0:
    dependencies:
      p-locate: 2.0.0
      path-exists: 3.0.0

  locate-path@5.0.0:
    dependencies:
      p-locate: 4.1.0

  locate-path@7.2.0:
    dependencies:
      p-locate: 6.0.0

  lodash.camelcase@4.3.0: {}

  lodash.includes@4.3.0: {}

  lodash.isboolean@3.0.3: {}

  lodash.isinteger@4.0.4: {}

  lodash.ismatch@4.4.0: {}

  lodash.isnumber@3.0.3: {}

  lodash.isplainobject@4.0.6: {}

  lodash.isstring@4.0.1: {}

  lodash.kebabcase@4.1.1: {}

  lodash.memoize@4.1.2: {}

  lodash.merge@4.6.2: {}

  lodash.mergewith@4.6.2: {}

  lodash.once@4.1.1: {}

  lodash.snakecase@4.1.1: {}

  lodash.sortby@4.7.0: {}

  lodash.startcase@4.4.0: {}

  lodash.uniq@4.5.0: {}

  lodash.upperfirst@4.3.1: {}

  lodash@4.17.21: {}

  log-symbols@4.1.0:
    dependencies:
      chalk: 4.1.2
      is-unicode-supported: 0.1.0

<<<<<<< HEAD
  lower-case@2.0.2:
    dependencies:
      tslib: 2.8.1
=======
  log-update@6.1.0:
    dependencies:
      ansi-escapes: 7.0.0
      cli-cursor: 5.0.0
      slice-ansi: 7.1.0
      strip-ansi: 7.1.0
      wrap-ansi: 9.0.0
>>>>>>> 58b3ff10

  lru-cache@10.4.3: {}

  lru-cache@5.1.1:
    dependencies:
      yallist: 3.1.1

  lru-cache@6.0.0:
    dependencies:
      yallist: 4.0.0

  make-dir@2.1.0:
    dependencies:
      pify: 4.0.1
      semver: 5.7.2

  make-dir@4.0.0:
    dependencies:
      semver: 7.6.3

  make-error@1.3.6: {}

  make-fetch-happen@13.0.1:
    dependencies:
      '@npmcli/agent': 2.2.2
      cacache: 18.0.4
      http-cache-semantics: 4.1.1
      is-lambda: 1.0.1
      minipass: 7.1.2
      minipass-fetch: 3.0.5
      minipass-flush: 1.0.5
      minipass-pipeline: 1.2.4
      negotiator: 0.6.4
      proc-log: 4.2.0
      promise-retry: 2.0.1
      ssri: 10.0.6
    transitivePeerDependencies:
      - supports-color

  makeerror@1.0.12:
    dependencies:
      tmpl: 1.0.5

  map-obj@1.0.1: {}

  map-obj@4.3.0: {}

  md5.js@1.3.5:
    dependencies:
      hash-base: 3.1.0
      inherits: 2.0.4
      safe-buffer: 5.2.1

  meow@12.1.1: {}

  meow@8.1.2:
    dependencies:
      '@types/minimist': 1.2.5
      camelcase-keys: 6.2.2
      decamelize-keys: 1.1.1
      hard-rejection: 2.1.0
      minimist-options: 4.1.0
      normalize-package-data: 3.0.3
      read-pkg-up: 7.0.1
      redent: 3.0.0
      trim-newlines: 3.0.1
      type-fest: 0.18.1
      yargs-parser: 20.2.9

  merge-stream@2.0.0: {}

  merge2@1.4.1: {}

  micromatch@4.0.8:
    dependencies:
      braces: 3.0.3
      picomatch: 2.3.1

  mime-db@1.52.0: {}

  mime-types@2.1.35:
    dependencies:
      mime-db: 1.52.0

  mimic-fn@2.1.0: {}

  mimic-fn@4.0.0: {}

  mimic-function@5.0.1: {}

  min-indent@1.0.1: {}

  minimalistic-assert@1.0.1: {}

  minimalistic-crypto-utils@1.0.1: {}

  minimatch@3.0.5:
    dependencies:
      brace-expansion: 1.1.11

  minimatch@3.1.2:
    dependencies:
      brace-expansion: 1.1.11

  minimatch@5.1.6:
    dependencies:
      brace-expansion: 2.0.1

  minimatch@8.0.4:
    dependencies:
      brace-expansion: 2.0.1

  minimatch@9.0.3:
    dependencies:
      brace-expansion: 2.0.1

  minimatch@9.0.5:
    dependencies:
      brace-expansion: 2.0.1

  minimist-options@4.1.0:
    dependencies:
      arrify: 1.0.1
      is-plain-obj: 1.1.0
      kind-of: 6.0.3

  minimist@1.2.8: {}

  minipass-collect@2.0.1:
    dependencies:
      minipass: 7.1.2

  minipass-fetch@3.0.5:
    dependencies:
      minipass: 7.1.2
      minipass-sized: 1.0.3
      minizlib: 2.1.2
    optionalDependencies:
      encoding: 0.1.13

  minipass-flush@1.0.5:
    dependencies:
      minipass: 3.3.6

  minipass-pipeline@1.2.4:
    dependencies:
      minipass: 3.3.6

  minipass-sized@1.0.3:
    dependencies:
      minipass: 3.3.6

  minipass@3.3.6:
    dependencies:
      yallist: 4.0.0

  minipass@4.2.8: {}

  minipass@5.0.0: {}

  minipass@7.1.2: {}

  minizlib@2.1.2:
    dependencies:
      minipass: 3.3.6
      yallist: 4.0.0

  mkdirp@1.0.4: {}

  mnemonist@0.38.5:
    dependencies:
      obliterator: 2.0.5

  modify-values@1.0.1: {}

  ms@2.1.3: {}

  multimatch@5.0.0:
    dependencies:
      '@types/minimatch': 3.0.5
      array-differ: 3.0.0
      array-union: 2.1.0
      arrify: 2.0.1
      minimatch: 3.0.5

  mustache@4.2.0: {}

  mute-stream@0.0.8: {}

  mute-stream@1.0.0: {}

  mz@2.7.0:
    dependencies:
      any-promise: 1.3.0
      object-assign: 4.1.1
      thenify-all: 1.6.0

  natural-compare@1.4.0: {}

  negotiator@0.6.4: {}

  neo-async@2.6.2: {}

  no-case@3.0.4:
    dependencies:
      lower-case: 2.0.2
      tslib: 2.8.1

  node-domexception@1.0.0: {}

  node-fetch@2.6.7(encoding@0.1.13):
    dependencies:
      whatwg-url: 5.0.0
    optionalDependencies:
      encoding: 0.1.13

  node-fetch@2.7.0(encoding@0.1.13):
    dependencies:
      whatwg-url: 5.0.0
    optionalDependencies:
      encoding: 0.1.13

  node-gyp-build@4.8.4:
    optional: true

  node-gyp@10.3.1:
    dependencies:
      env-paths: 2.2.1
      exponential-backoff: 3.1.1
      glob: 10.4.5
      graceful-fs: 4.2.11
      make-fetch-happen: 13.0.1
      nopt: 7.2.1
      proc-log: 4.2.0
      semver: 7.6.3
      tar: 6.2.1
      which: 4.0.0
    transitivePeerDependencies:
      - supports-color

  node-int64@0.4.0: {}

  node-machine-id@1.1.12: {}

  node-releases@2.0.19: {}

  nopt@7.2.1:
    dependencies:
      abbrev: 2.0.0

  normalize-package-data@2.5.0:
    dependencies:
      hosted-git-info: 2.8.9
      resolve: 1.22.10
      semver: 5.7.2
      validate-npm-package-license: 3.0.4

  normalize-package-data@3.0.3:
    dependencies:
      hosted-git-info: 4.1.0
      is-core-module: 2.16.1
      semver: 7.6.3
      validate-npm-package-license: 3.0.4

  normalize-package-data@6.0.2:
    dependencies:
      hosted-git-info: 7.0.2
      semver: 7.6.3
      validate-npm-package-license: 3.0.4

  normalize-path@3.0.0: {}

  npm-bundled@3.0.1:
    dependencies:
      npm-normalize-package-bin: 3.0.1

  npm-install-checks@6.3.0:
    dependencies:
      semver: 7.6.3

  npm-normalize-package-bin@3.0.1: {}

  npm-package-arg@11.0.2:
    dependencies:
      hosted-git-info: 7.0.2
      proc-log: 4.2.0
      semver: 7.6.3
      validate-npm-package-name: 5.0.1

  npm-packlist@8.0.2:
    dependencies:
      ignore-walk: 6.0.5

  npm-pick-manifest@9.1.0:
    dependencies:
      npm-install-checks: 6.3.0
      npm-normalize-package-bin: 3.0.1
      npm-package-arg: 11.0.2
      semver: 7.6.3

  npm-registry-fetch@17.1.0:
    dependencies:
      '@npmcli/redact': 2.0.1
      jsonparse: 1.3.1
      make-fetch-happen: 13.0.1
      minipass: 7.1.2
      minipass-fetch: 3.0.5
      minizlib: 2.1.2
      npm-package-arg: 11.0.2
      proc-log: 4.2.0
    transitivePeerDependencies:
      - supports-color

  npm-run-path@4.0.1:
    dependencies:
      path-key: 3.1.1

  npm-run-path@5.3.0:
    dependencies:
      path-key: 4.0.0

  nx@20.3.2:
    dependencies:
      '@napi-rs/wasm-runtime': 0.2.4
      '@yarnpkg/lockfile': 1.1.0
      '@yarnpkg/parsers': 3.0.2
      '@zkochan/js-yaml': 0.0.7
      axios: 1.7.9(debug@4.4.0)
      chalk: 4.1.0
      cli-cursor: 3.1.0
      cli-spinners: 2.6.1
      cliui: 8.0.1
      dotenv: 16.4.7
      dotenv-expand: 11.0.7
      enquirer: 2.3.6
      figures: 3.2.0
      flat: 5.0.2
      front-matter: 4.0.2
      ignore: 5.3.2
      jest-diff: 29.7.0
      jsonc-parser: 3.2.0
      lines-and-columns: 2.0.3
      minimatch: 9.0.3
      node-machine-id: 1.1.12
      npm-run-path: 4.0.1
      open: 8.4.2
      ora: 5.3.0
      resolve.exports: 2.0.3
      semver: 7.6.3
      string-width: 4.2.3
      tar-stream: 2.2.0
      tmp: 0.2.3
      tsconfig-paths: 4.2.0
      tslib: 2.8.1
      yaml: 2.7.0
      yargs: 17.7.2
      yargs-parser: 21.1.1
    optionalDependencies:
      '@nx/nx-darwin-arm64': 20.3.2
      '@nx/nx-darwin-x64': 20.3.2
      '@nx/nx-freebsd-x64': 20.3.2
      '@nx/nx-linux-arm-gnueabihf': 20.3.2
      '@nx/nx-linux-arm64-gnu': 20.3.2
      '@nx/nx-linux-arm64-musl': 20.3.2
      '@nx/nx-linux-x64-gnu': 20.3.2
      '@nx/nx-linux-x64-musl': 20.3.2
      '@nx/nx-win32-arm64-msvc': 20.3.2
      '@nx/nx-win32-x64-msvc': 20.3.2
    transitivePeerDependencies:
      - debug

  object-assign@4.1.1: {}

  obliterator@2.0.5: {}

  obuf@1.1.2: {}

  once@1.4.0:
    dependencies:
      wrappy: 1.0.2

  onetime@5.1.2:
    dependencies:
      mimic-fn: 2.1.0

  onetime@6.0.0:
    dependencies:
      mimic-fn: 4.0.0

  onetime@7.0.0:
    dependencies:
      mimic-function: 5.0.1

  open@8.4.2:
    dependencies:
      define-lazy-prop: 2.0.0
      is-docker: 2.2.1
      is-wsl: 2.2.0

  openai@4.79.3(encoding@0.1.13)(ws@7.5.10(bufferutil@4.0.9)(utf-8-validate@5.0.10))(zod@3.24.1):
    dependencies:
      '@types/node': 18.19.71
      '@types/node-fetch': 2.6.12
      abort-controller: 3.0.0
      agentkeepalive: 4.6.0
      form-data-encoder: 1.7.2
      formdata-node: 4.4.1
      node-fetch: 2.6.7(encoding@0.1.13)
    optionalDependencies:
      ws: 7.5.10(bufferutil@4.0.9)(utf-8-validate@5.0.10)
      zod: 3.24.1
    transitivePeerDependencies:
      - encoding

  openai@4.79.3(encoding@0.1.13)(ws@8.18.0(bufferutil@4.0.9)(utf-8-validate@5.0.10))(zod@3.24.1):
    dependencies:
      '@types/node': 18.19.71
      '@types/node-fetch': 2.6.12
      abort-controller: 3.0.0
      agentkeepalive: 4.6.0
      form-data-encoder: 1.7.2
      formdata-node: 4.4.1
      node-fetch: 2.6.7(encoding@0.1.13)
    optionalDependencies:
      ws: 8.18.0(bufferutil@4.0.9)(utf-8-validate@5.0.10)
      zod: 3.24.1
    transitivePeerDependencies:
      - encoding
    optional: true

  openapi-types@12.1.3: {}

  ora@5.3.0:
    dependencies:
      bl: 4.1.0
      chalk: 4.1.2
      cli-cursor: 3.1.0
      cli-spinners: 2.6.1
      is-interactive: 1.0.0
      log-symbols: 4.1.0
      strip-ansi: 6.0.1
      wcwidth: 1.0.1

  ora@5.4.1:
    dependencies:
      bl: 4.1.0
      chalk: 4.1.2
      cli-cursor: 3.1.0
      cli-spinners: 2.9.2
      is-interactive: 1.0.0
      is-unicode-supported: 0.1.0
      log-symbols: 4.1.0
      strip-ansi: 6.0.1
      wcwidth: 1.0.1

  os-tmpdir@1.0.2: {}

  ox@0.6.5(typescript@5.7.3)(zod@3.24.1):
    dependencies:
      '@adraffy/ens-normalize': 1.10.1
      '@noble/curves': 1.8.1
      '@noble/hashes': 1.7.1
      '@scure/bip32': 1.6.0
      '@scure/bip39': 1.5.0
      abitype: 1.0.7(typescript@5.7.3)(zod@3.24.1)
      eventemitter3: 5.0.1
    optionalDependencies:
      typescript: 5.7.3
    transitivePeerDependencies:
      - zod

  p-finally@1.0.0: {}

  p-limit@1.3.0:
    dependencies:
      p-try: 1.0.0

  p-limit@2.3.0:
    dependencies:
      p-try: 2.2.0

  p-limit@3.1.0:
    dependencies:
      yocto-queue: 0.1.0

  p-limit@4.0.0:
    dependencies:
      yocto-queue: 1.1.1

  p-locate@2.0.0:
    dependencies:
      p-limit: 1.3.0

  p-locate@4.1.0:
    dependencies:
      p-limit: 2.3.0

  p-locate@6.0.0:
    dependencies:
      p-limit: 4.0.0

  p-map-series@2.1.0: {}

  p-map@4.0.0:
    dependencies:
      aggregate-error: 3.1.0

  p-pipe@3.1.0: {}

  p-queue@6.6.2:
    dependencies:
      eventemitter3: 4.0.7
      p-timeout: 3.2.0

  p-reduce@2.1.0: {}

  p-retry@4.6.2:
    dependencies:
      '@types/retry': 0.12.0
      retry: 0.13.1

  p-timeout@3.2.0:
    dependencies:
      p-finally: 1.0.0

  p-try@1.0.0: {}

  p-try@2.2.0: {}

  p-waterfall@2.1.1:
    dependencies:
      p-reduce: 2.1.0

  package-json-from-dist@1.0.1: {}

  pacote@18.0.6:
    dependencies:
      '@npmcli/git': 5.0.8
      '@npmcli/installed-package-contents': 2.1.0
      '@npmcli/package-json': 5.2.0
      '@npmcli/promise-spawn': 7.0.2
      '@npmcli/run-script': 8.1.0
      cacache: 18.0.4
      fs-minipass: 3.0.3
      minipass: 7.1.2
      npm-package-arg: 11.0.2
      npm-packlist: 8.0.2
      npm-pick-manifest: 9.1.0
      npm-registry-fetch: 17.1.0
      proc-log: 4.2.0
      promise-retry: 2.0.1
      sigstore: 2.3.1
      ssri: 10.0.6
      tar: 6.2.1
    transitivePeerDependencies:
      - bluebird
      - supports-color

  pako@2.1.0: {}

  parent-module@1.0.1:
    dependencies:
      callsites: 3.1.0

  parse-conflict-json@3.0.1:
    dependencies:
      json-parse-even-better-errors: 3.0.2
      just-diff: 6.0.2
      just-diff-apply: 5.5.0

  parse-json@4.0.0:
    dependencies:
      error-ex: 1.3.2
      json-parse-better-errors: 1.0.2

  parse-json@5.2.0:
    dependencies:
      '@babel/code-frame': 7.26.2
      error-ex: 1.3.2
      json-parse-even-better-errors: 2.3.1
      lines-and-columns: 1.2.4

  parse-path@7.0.0:
    dependencies:
      protocols: 2.0.1

  parse-url@8.1.0:
    dependencies:
      parse-path: 7.0.0

  path-exists@3.0.0: {}

  path-exists@4.0.0: {}

  path-exists@5.0.0: {}

  path-is-absolute@1.0.1: {}

  path-key@3.1.1: {}

  path-key@4.0.0: {}

  path-parse@1.0.7: {}

  path-scurry@1.11.1:
    dependencies:
      lru-cache: 10.4.3
      minipass: 7.1.2

  path-type@3.0.0:
    dependencies:
      pify: 3.0.0

  path-type@4.0.0: {}

  peek-readable@4.1.0: {}

  pg-cloudflare@1.1.1:
    optional: true

  pg-connection-string@2.7.0: {}

  pg-int8@1.0.1: {}

  pg-numeric@1.0.2: {}

  pg-pool@3.7.1(pg@8.13.1):
    dependencies:
      pg: 8.13.1

  pg-protocol@1.7.1: {}

  pg-types@2.2.0:
    dependencies:
      pg-int8: 1.0.1
      postgres-array: 2.0.0
      postgres-bytea: 1.0.0
      postgres-date: 1.0.7
      postgres-interval: 1.2.0

  pg-types@4.0.2:
    dependencies:
      pg-int8: 1.0.1
      pg-numeric: 1.0.2
      postgres-array: 3.0.2
      postgres-bytea: 3.0.0
      postgres-date: 2.1.0
      postgres-interval: 3.0.0
      postgres-range: 1.1.4

  pg@8.13.1:
    dependencies:
      pg-connection-string: 2.7.0
      pg-pool: 3.7.1(pg@8.13.1)
      pg-protocol: 1.7.1
      pg-types: 2.2.0
      pgpass: 1.0.5
    optionalDependencies:
      pg-cloudflare: 1.1.1

  pgpass@1.0.5:
    dependencies:
      split2: 4.2.0

  picocolors@1.1.1: {}

  picomatch@2.3.1: {}

  picomatch@4.0.2: {}

  pidtree@0.6.0: {}

  pify@2.3.0: {}

  pify@3.0.0: {}

  pify@4.0.1: {}

  pify@5.0.0: {}

  pirates@4.0.6: {}

  pkg-dir@4.2.0:
    dependencies:
      find-up: 4.1.0

  playwright-core@1.49.1: {}

  playwright@1.49.1:
    dependencies:
      playwright-core: 1.49.1
    optionalDependencies:
      fsevents: 2.3.2

  postcss-load-config@6.0.1(jiti@2.4.2)(yaml@2.7.0):
    dependencies:
      lilconfig: 3.1.3
    optionalDependencies:
      jiti: 2.4.2
      yaml: 2.7.0

  postcss-selector-parser@6.1.2:
    dependencies:
      cssesc: 3.0.0
      util-deprecate: 1.0.2

  postgres-array@2.0.0: {}

  postgres-array@3.0.2: {}

  postgres-bytea@1.0.0: {}

  postgres-bytea@3.0.0:
    dependencies:
      obuf: 1.1.2

  postgres-date@1.0.7: {}

  postgres-date@2.1.0: {}

  postgres-interval@1.2.0:
    dependencies:
      xtend: 4.0.2

  postgres-interval@3.0.0: {}

  postgres-range@1.1.4: {}

  prettier@3.5.1: {}

  pretty-format@29.7.0:
    dependencies:
      '@jest/schemas': 29.6.3
      ansi-styles: 5.2.0
      react-is: 18.3.1

  proc-log@4.2.0: {}

  process-nextick-args@2.0.1: {}

  proggy@2.0.0: {}

  promise-all-reject-late@1.0.1: {}

  promise-call-limit@3.0.2: {}

  promise-inflight@1.0.1: {}

  promise-retry@2.0.1:
    dependencies:
      err-code: 2.0.3
      retry: 0.12.0

  prompts@2.4.2:
    dependencies:
      kleur: 3.0.3
      sisteransi: 1.0.5

  promzard@1.0.2:
    dependencies:
      read: 3.0.1

  protocols@2.0.1: {}

  proxy-from-env@1.1.0: {}

  psl@1.15.0:
    dependencies:
      punycode: 2.3.1

  punycode@2.3.1: {}

  pure-rand@6.1.0: {}

  querystringify@2.2.0: {}

  queue-microtask@1.2.3: {}

  quick-lru@4.0.1: {}

  react-is@18.3.1: {}

  read-cmd-shim@4.0.0: {}

  read-package-json-fast@3.0.2:
    dependencies:
      json-parse-even-better-errors: 3.0.2
      npm-normalize-package-bin: 3.0.1

  read-pkg-up@3.0.0:
    dependencies:
      find-up: 2.1.0
      read-pkg: 3.0.0

  read-pkg-up@7.0.1:
    dependencies:
      find-up: 4.1.0
      read-pkg: 5.2.0
      type-fest: 0.8.1

  read-pkg@3.0.0:
    dependencies:
      load-json-file: 4.0.0
      normalize-package-data: 2.5.0
      path-type: 3.0.0

  read-pkg@5.2.0:
    dependencies:
      '@types/normalize-package-data': 2.4.4
      normalize-package-data: 2.5.0
      parse-json: 5.2.0
      type-fest: 0.6.0

  read@3.0.1:
    dependencies:
      mute-stream: 1.0.0

  readable-stream@2.3.8:
    dependencies:
      core-util-is: 1.0.3
      inherits: 2.0.4
      isarray: 1.0.0
      process-nextick-args: 2.0.1
      safe-buffer: 5.1.2
      string_decoder: 1.1.1
      util-deprecate: 1.0.2

  readable-stream@3.6.2:
    dependencies:
      inherits: 2.0.4
      string_decoder: 1.3.0
      util-deprecate: 1.0.2

  readable-web-to-node-stream@3.0.2:
    dependencies:
      readable-stream: 3.6.2

  readdirp@4.1.2: {}

  redent@3.0.0:
    dependencies:
      indent-string: 4.0.0
      strip-indent: 3.0.0

  regenerator-runtime@0.14.1: {}

  require-directory@2.1.1: {}

  require-from-string@2.0.2: {}

  requires-port@1.0.0: {}

  resolve-cwd@3.0.0:
    dependencies:
      resolve-from: 5.0.0

  resolve-from@4.0.0: {}

  resolve-from@5.0.0: {}

  resolve.exports@2.0.3: {}

  resolve@1.22.10:
    dependencies:
      is-core-module: 2.16.1
      path-parse: 1.0.7
      supports-preserve-symlinks-flag: 1.0.0

  restore-cursor@3.1.0:
    dependencies:
      onetime: 5.1.2
      signal-exit: 3.0.7

  restore-cursor@5.1.0:
    dependencies:
      onetime: 7.0.0
      signal-exit: 4.1.0

  retry-axios@2.6.0(axios@1.7.9):
    dependencies:
      axios: 1.7.9(debug@4.4.0)

  retry@0.12.0: {}

  retry@0.13.1: {}

  reusify@1.0.4: {}

  rfdc@1.4.1: {}

  rimraf@4.4.1:
    dependencies:
      glob: 9.3.5

  rimraf@5.0.10:
    dependencies:
      glob: 10.4.5

  ripemd160@2.0.2:
    dependencies:
      hash-base: 3.1.0
      inherits: 2.0.4

  rollup@4.34.8:
    dependencies:
      '@types/estree': 1.0.6
    optionalDependencies:
      '@rollup/rollup-android-arm-eabi': 4.34.8
      '@rollup/rollup-android-arm64': 4.34.8
      '@rollup/rollup-darwin-arm64': 4.34.8
      '@rollup/rollup-darwin-x64': 4.34.8
      '@rollup/rollup-freebsd-arm64': 4.34.8
      '@rollup/rollup-freebsd-x64': 4.34.8
      '@rollup/rollup-linux-arm-gnueabihf': 4.34.8
      '@rollup/rollup-linux-arm-musleabihf': 4.34.8
      '@rollup/rollup-linux-arm64-gnu': 4.34.8
      '@rollup/rollup-linux-arm64-musl': 4.34.8
      '@rollup/rollup-linux-loongarch64-gnu': 4.34.8
      '@rollup/rollup-linux-powerpc64le-gnu': 4.34.8
      '@rollup/rollup-linux-riscv64-gnu': 4.34.8
      '@rollup/rollup-linux-s390x-gnu': 4.34.8
      '@rollup/rollup-linux-x64-gnu': 4.34.8
      '@rollup/rollup-linux-x64-musl': 4.34.8
      '@rollup/rollup-win32-arm64-msvc': 4.34.8
      '@rollup/rollup-win32-ia32-msvc': 4.34.8
      '@rollup/rollup-win32-x64-msvc': 4.34.8
      fsevents: 2.3.3

  rpc-websockets@9.0.4:
    dependencies:
      '@swc/helpers': 0.5.15
      '@types/uuid': 8.3.4
      '@types/ws': 8.5.13
      buffer: 6.0.3
      eventemitter3: 5.0.1
      uuid: 8.3.2
      ws: 8.18.0(bufferutil@4.0.9)(utf-8-validate@5.0.10)
    optionalDependencies:
      bufferutil: 4.0.9
      utf-8-validate: 5.0.10

  run-async@2.4.1: {}

  run-parallel@1.2.0:
    dependencies:
      queue-microtask: 1.2.3

  rxjs@7.8.1:
    dependencies:
      tslib: 2.8.1

  safe-buffer@5.1.2: {}

  safe-buffer@5.2.1: {}

  safer-buffer@2.1.2: {}

  scrypt-js@3.0.1: {}

  semver@5.7.2: {}

  semver@6.3.1: {}

  semver@7.6.3: {}

  set-blocking@2.0.0: {}

  sha.js@2.4.11:
    dependencies:
      inherits: 2.0.4
      safe-buffer: 5.2.1

  shallow-clone@3.0.1:
    dependencies:
      kind-of: 6.0.3

  sharp@0.33.5:
    dependencies:
      color: 4.2.3
      detect-libc: 2.0.3
      semver: 7.6.3
    optionalDependencies:
      '@img/sharp-darwin-arm64': 0.33.5
      '@img/sharp-darwin-x64': 0.33.5
      '@img/sharp-libvips-darwin-arm64': 1.0.4
      '@img/sharp-libvips-darwin-x64': 1.0.4
      '@img/sharp-libvips-linux-arm': 1.0.5
      '@img/sharp-libvips-linux-arm64': 1.0.4
      '@img/sharp-libvips-linux-s390x': 1.0.4
      '@img/sharp-libvips-linux-x64': 1.0.4
      '@img/sharp-libvips-linuxmusl-arm64': 1.0.4
      '@img/sharp-libvips-linuxmusl-x64': 1.0.4
      '@img/sharp-linux-arm': 0.33.5
      '@img/sharp-linux-arm64': 0.33.5
      '@img/sharp-linux-s390x': 0.33.5
      '@img/sharp-linux-x64': 0.33.5
      '@img/sharp-linuxmusl-arm64': 0.33.5
      '@img/sharp-linuxmusl-x64': 0.33.5
      '@img/sharp-wasm32': 0.33.5
      '@img/sharp-win32-ia32': 0.33.5
      '@img/sharp-win32-x64': 0.33.5

  shebang-command@2.0.0:
    dependencies:
      shebang-regex: 3.0.0

  shebang-regex@3.0.0: {}

  signal-exit@3.0.7: {}

  signal-exit@4.1.0: {}

  sigstore@2.3.1:
    dependencies:
      '@sigstore/bundle': 2.3.2
      '@sigstore/core': 1.1.0
      '@sigstore/protobuf-specs': 0.3.3
      '@sigstore/sign': 2.3.2
      '@sigstore/tuf': 2.3.4
      '@sigstore/verify': 1.2.1
    transitivePeerDependencies:
      - supports-color

  simple-swizzle@0.2.2:
    dependencies:
      is-arrayish: 0.3.2

  simple-wcswidth@1.0.1: {}

  sisteransi@1.0.5: {}

  slash@3.0.0: {}

  slice-ansi@5.0.0:
    dependencies:
      ansi-styles: 6.2.1
      is-fullwidth-code-point: 4.0.0

  slice-ansi@7.1.0:
    dependencies:
      ansi-styles: 6.2.1
      is-fullwidth-code-point: 5.0.0

  smart-buffer@4.2.0: {}

  snake-case@3.0.4:
    dependencies:
      dot-case: 3.0.4
      tslib: 2.8.1

  socks-proxy-agent@8.0.5:
    dependencies:
      agent-base: 7.1.3
      debug: 4.4.0
      socks: 2.8.3
    transitivePeerDependencies:
      - supports-color

  socks@2.8.3:
    dependencies:
      ip-address: 9.0.5
      smart-buffer: 4.2.0

  sort-keys@2.0.0:
    dependencies:
      is-plain-obj: 1.1.0

  source-map-support@0.5.13:
    dependencies:
      buffer-from: 1.1.2
      source-map: 0.6.1

  source-map@0.6.1: {}

  source-map@0.8.0-beta.0:
    dependencies:
      whatwg-url: 7.1.0

  spdx-correct@3.2.0:
    dependencies:
      spdx-expression-parse: 3.0.1
      spdx-license-ids: 3.0.21

  spdx-exceptions@2.5.0: {}

  spdx-expression-parse@3.0.1:
    dependencies:
      spdx-exceptions: 2.5.0
      spdx-license-ids: 3.0.21

  spdx-license-ids@3.0.21: {}

  split2@3.2.2:
    dependencies:
      readable-stream: 3.6.2

  split2@4.2.0: {}

  split@1.0.1:
    dependencies:
      through: 2.3.8

  sprintf-js@1.0.3: {}

  sprintf-js@1.1.3: {}

  ssri@10.0.6:
    dependencies:
      minipass: 7.1.2

  stack-utils@2.0.6:
    dependencies:
      escape-string-regexp: 2.0.0

  stats-lite@2.2.0:
    dependencies:
      isnumber: 1.0.0

  string-argv@0.3.2: {}

  string-length@4.0.2:
    dependencies:
      char-regex: 1.0.2
      strip-ansi: 6.0.1

  string-width@4.2.3:
    dependencies:
      emoji-regex: 8.0.0
      is-fullwidth-code-point: 3.0.0
      strip-ansi: 6.0.1

  string-width@5.1.2:
    dependencies:
      eastasianwidth: 0.2.0
      emoji-regex: 9.2.2
      strip-ansi: 7.1.0

  string-width@7.2.0:
    dependencies:
      emoji-regex: 10.4.0
      get-east-asian-width: 1.3.0
      strip-ansi: 7.1.0

  string_decoder@1.1.1:
    dependencies:
      safe-buffer: 5.1.2

  string_decoder@1.3.0:
    dependencies:
      safe-buffer: 5.2.1

  strip-ansi@6.0.1:
    dependencies:
      ansi-regex: 5.0.1

  strip-ansi@7.1.0:
    dependencies:
      ansi-regex: 6.1.0

  strip-bom@3.0.0: {}

  strip-bom@4.0.0: {}

  strip-final-newline@2.0.0: {}

  strip-final-newline@3.0.0: {}

  strip-indent@3.0.0:
    dependencies:
      min-indent: 1.0.1

  strip-json-comments@3.1.1: {}

  strong-log-transformer@2.1.0:
    dependencies:
      duplexer: 0.1.2
      minimist: 1.2.8
      through: 2.3.8

  strtok3@6.3.0:
    dependencies:
      '@tokenizer/token': 0.3.0
      peek-readable: 4.1.0

<<<<<<< HEAD
  superstruct@0.15.5: {}
=======
  sucrase@3.35.0:
    dependencies:
      '@jridgewell/gen-mapping': 0.3.8
      commander: 4.1.1
      glob: 10.4.5
      lines-and-columns: 1.2.4
      mz: 2.7.0
      pirates: 4.0.6
      ts-interface-checker: 0.1.13
>>>>>>> 58b3ff10

  superstruct@2.0.2: {}

  supports-color@7.2.0:
    dependencies:
      has-flag: 4.0.0

  supports-color@8.1.1:
    dependencies:
      has-flag: 4.0.0

  supports-preserve-symlinks-flag@1.0.0: {}

  tar-stream@2.2.0:
    dependencies:
      bl: 4.1.0
      end-of-stream: 1.4.4
      fs-constants: 1.0.0
      inherits: 2.0.4
      readable-stream: 3.6.2

  tar@6.2.1:
    dependencies:
      chownr: 2.0.0
      fs-minipass: 2.1.0
      minipass: 5.0.0
      minizlib: 2.1.2
      mkdirp: 1.0.4
      yallist: 4.0.0

  temp-dir@1.0.0: {}

  test-exclude@6.0.0:
    dependencies:
      '@istanbuljs/schema': 0.1.3
      glob: 7.2.3
      minimatch: 3.1.2

  text-encoding-utf-8@1.0.2: {}

  text-extensions@1.9.0: {}

  text-extensions@2.4.0: {}

  thenify-all@1.6.0:
    dependencies:
      thenify: 3.3.1

  thenify@3.3.1:
    dependencies:
      any-promise: 1.3.0

  through2@2.0.5:
    dependencies:
      readable-stream: 2.3.8
      xtend: 4.0.2

  through@2.3.8: {}

  tiny-invariant@1.3.3: {}

  tiny-warning@1.0.3: {}

  tinyexec@0.3.2: {}

  tinyglobby@0.2.11:
    dependencies:
      fdir: 6.4.3(picomatch@4.0.2)
      picomatch: 4.0.2

  tmp@0.0.33:
    dependencies:
      os-tmpdir: 1.0.2

  tmp@0.2.3: {}

  tmpl@1.0.5: {}

  to-regex-range@5.0.1:
    dependencies:
      is-number: 7.0.0

  toformat@2.0.0: {}

  token-types@4.2.1:
    dependencies:
      '@tokenizer/token': 0.3.0
      ieee754: 1.2.1

  toml@3.0.0: {}

  tough-cookie@4.1.4:
    dependencies:
      psl: 1.15.0
      punycode: 2.3.1
      universalify: 0.2.0
      url-parse: 1.5.10

  tr46@0.0.3: {}

  tr46@1.0.1:
    dependencies:
      punycode: 2.3.1

  tree-kill@1.2.2: {}

  treeverse@3.0.0: {}

  trim-newlines@3.0.1: {}

  ts-interface-checker@0.1.13: {}

  ts-jest@29.2.5(@babel/core@7.26.0)(@jest/transform@29.7.0)(@jest/types@29.6.3)(babel-jest@29.7.0(@babel/core@7.26.0))(esbuild@0.24.2)(jest@29.7.0(@types/node@20.17.14)(ts-node@10.9.2(@types/node@20.17.14)(typescript@5.7.3)))(typescript@5.7.3):
    dependencies:
      bs-logger: 0.2.6
      ejs: 3.1.10
      fast-json-stable-stringify: 2.1.0
      jest: 29.7.0(@types/node@20.17.14)(ts-node@10.9.2(@types/node@20.17.14)(typescript@5.7.3))
      jest-util: 29.7.0
      json5: 2.2.3
      lodash.memoize: 4.1.2
      make-error: 1.3.6
      semver: 7.6.3
      typescript: 5.7.3
      yargs-parser: 21.1.1
    optionalDependencies:
      '@babel/core': 7.26.0
      '@jest/transform': 29.7.0
      '@jest/types': 29.6.3
      babel-jest: 29.7.0(@babel/core@7.26.0)
      esbuild: 0.24.2

  ts-node@10.9.2(@types/node@20.17.14)(typescript@5.7.3):
    dependencies:
      '@cspotcode/source-map-support': 0.8.1
      '@tsconfig/node10': 1.0.11
      '@tsconfig/node12': 1.0.11
      '@tsconfig/node14': 1.0.3
      '@tsconfig/node16': 1.0.4
      '@types/node': 20.17.14
      acorn: 8.14.0
      acorn-walk: 8.3.4
      arg: 4.1.3
      create-require: 1.1.1
      diff: 4.0.2
      make-error: 1.3.6
      typescript: 5.7.3
      v8-compile-cache-lib: 3.0.1
      yn: 3.1.1
    optional: true

  ts-node@10.9.2(@types/node@22.7.5)(typescript@5.7.3):
    dependencies:
      '@cspotcode/source-map-support': 0.8.1
      '@tsconfig/node10': 1.0.11
      '@tsconfig/node12': 1.0.11
      '@tsconfig/node14': 1.0.3
      '@tsconfig/node16': 1.0.4
      '@types/node': 22.7.5
      acorn: 8.14.0
      acorn-walk: 8.3.4
      arg: 4.1.3
      create-require: 1.1.1
      diff: 4.0.2
      make-error: 1.3.6
      typescript: 5.7.3
      v8-compile-cache-lib: 3.0.1
      yn: 3.1.1

  tsconfig-paths@4.2.0:
    dependencies:
      json5: 2.2.3
      minimist: 1.2.8
      strip-bom: 3.0.0

  tslib@2.7.0: {}

  tslib@2.8.1: {}

  tsup@8.3.5(jiti@2.4.2)(typescript@5.7.3)(yaml@2.7.0):
    dependencies:
      bundle-require: 5.1.0(esbuild@0.24.2)
      cac: 6.7.14
      chokidar: 4.0.3
      consola: 3.4.0
      debug: 4.4.0
      esbuild: 0.24.2
      joycon: 3.1.1
      picocolors: 1.1.1
      postcss-load-config: 6.0.1(jiti@2.4.2)(yaml@2.7.0)
      resolve-from: 5.0.0
      rollup: 4.34.8
      source-map: 0.8.0-beta.0
      sucrase: 3.35.0
      tinyexec: 0.3.2
      tinyglobby: 0.2.11
      tree-kill: 1.2.2
    optionalDependencies:
      typescript: 5.7.3
    transitivePeerDependencies:
      - jiti
      - supports-color
      - tsx
      - yaml

  tuf-js@2.2.1:
    dependencies:
      '@tufjs/models': 2.0.1
      debug: 4.4.0
      make-fetch-happen: 13.0.1
    transitivePeerDependencies:
      - supports-color

  tweetnacl@1.0.3: {}

  type-detect@4.0.8: {}

  type-fest@0.18.1: {}

  type-fest@0.21.3: {}

  type-fest@0.4.1: {}

  type-fest@0.6.0: {}

  type-fest@0.8.1: {}

  typedarray@0.0.6: {}

  typescript@5.7.3: {}

  uglify-js@3.19.3:
    optional: true

  undici-types@5.26.5: {}

  undici-types@6.19.8: {}

  unicorn-magic@0.1.0: {}

  unique-filename@3.0.0:
    dependencies:
      unique-slug: 4.0.0

  unique-slug@4.0.0:
    dependencies:
      imurmurhash: 0.1.4

  universal-user-agent@6.0.1: {}

  universalify@0.2.0: {}

  universalify@2.0.1: {}

  upath@2.0.1: {}

  update-browserslist-db@1.1.2(browserslist@4.24.4):
    dependencies:
      browserslist: 4.24.4
      escalade: 3.2.0
      picocolors: 1.1.1

  uri-js@4.4.1:
    dependencies:
      punycode: 2.3.1

  url-parse@1.5.10:
    dependencies:
      querystringify: 2.2.0
      requires-port: 1.0.0

  utf-8-validate@5.0.10:
    dependencies:
      node-gyp-build: 4.8.4
    optional: true

  util-deprecate@1.0.2: {}

  uuid@10.0.0: {}

  uuid@8.3.2: {}

  uuid@9.0.1: {}

  v8-compile-cache-lib@3.0.1: {}

  v8-to-istanbul@9.3.0:
    dependencies:
      '@jridgewell/trace-mapping': 0.3.25
      '@types/istanbul-lib-coverage': 2.0.6
      convert-source-map: 2.0.0

  validate-npm-package-license@3.0.4:
    dependencies:
      spdx-correct: 3.2.0
      spdx-expression-parse: 3.0.1

  validate-npm-package-name@5.0.1: {}

<<<<<<< HEAD
  viem@1.21.4(bufferutil@4.0.9)(typescript@5.7.3)(utf-8-validate@5.0.10)(zod@3.24.2):
    dependencies:
      '@adraffy/ens-normalize': 1.10.0
      '@noble/curves': 1.2.0
      '@noble/hashes': 1.3.2
      '@scure/bip32': 1.3.2
      '@scure/bip39': 1.2.1
      abitype: 0.9.8(typescript@5.7.3)(zod@3.24.2)
      isows: 1.0.3(ws@8.13.0(bufferutil@4.0.9)(utf-8-validate@5.0.10))
      ws: 8.13.0(bufferutil@4.0.9)(utf-8-validate@5.0.10)
    optionalDependencies:
      typescript: 5.7.3
    transitivePeerDependencies:
      - bufferutil
      - utf-8-validate
      - zod

  viem@2.23.3(bufferutil@4.0.9)(typescript@5.7.3)(utf-8-validate@5.0.10)(zod@3.24.2):
=======
  viem@2.22.11(bufferutil@4.0.9)(typescript@5.7.3)(utf-8-validate@5.0.10)(zod@3.24.1):
>>>>>>> 58b3ff10
    dependencies:
      '@noble/curves': 1.7.0
      '@noble/hashes': 1.6.1
      '@scure/bip32': 1.6.0
      '@scure/bip39': 1.5.0
      abitype: 1.0.7(typescript@5.7.3)(zod@3.24.1)
      isows: 1.0.6(ws@8.18.0(bufferutil@4.0.9)(utf-8-validate@5.0.10))
      ox: 0.6.5(typescript@5.7.3)(zod@3.24.1)
      ws: 8.18.0(bufferutil@4.0.9)(utf-8-validate@5.0.10)
    optionalDependencies:
      typescript: 5.7.3
    transitivePeerDependencies:
      - bufferutil
      - utf-8-validate
      - zod

  walk-up-path@3.0.1: {}

  walker@1.0.8:
    dependencies:
      makeerror: 1.0.12

  wcwidth@1.0.1:
    dependencies:
      defaults: 1.0.4

  web-streams-polyfill@4.0.0-beta.3: {}

  webidl-conversions@3.0.1: {}

  webidl-conversions@4.0.2: {}

  whatwg-url@5.0.0:
    dependencies:
      tr46: 0.0.3
      webidl-conversions: 3.0.1

  whatwg-url@7.1.0:
    dependencies:
      lodash.sortby: 4.7.0
      tr46: 1.0.1
      webidl-conversions: 4.0.2

  which@2.0.2:
    dependencies:
      isexe: 2.0.0

  which@4.0.0:
    dependencies:
      isexe: 3.1.1

  wide-align@1.1.5:
    dependencies:
      string-width: 4.2.3

  wordwrap@1.0.0: {}

  wrap-ansi@6.2.0:
    dependencies:
      ansi-styles: 4.3.0
      string-width: 4.2.3
      strip-ansi: 6.0.1

  wrap-ansi@7.0.0:
    dependencies:
      ansi-styles: 4.3.0
      string-width: 4.2.3
      strip-ansi: 6.0.1

  wrap-ansi@8.1.0:
    dependencies:
      ansi-styles: 6.2.1
      string-width: 5.1.2
      strip-ansi: 7.1.0

  wrap-ansi@9.0.0:
    dependencies:
      ansi-styles: 6.2.1
      string-width: 7.2.0
      strip-ansi: 7.1.0

  wrappy@1.0.2: {}

  write-file-atomic@2.4.3:
    dependencies:
      graceful-fs: 4.2.11
      imurmurhash: 0.1.4
      signal-exit: 3.0.7

  write-file-atomic@4.0.2:
    dependencies:
      imurmurhash: 0.1.4
      signal-exit: 3.0.7

  write-file-atomic@5.0.1:
    dependencies:
      imurmurhash: 0.1.4
      signal-exit: 4.1.0

  write-json-file@3.2.0:
    dependencies:
      detect-indent: 5.0.0
      graceful-fs: 4.2.11
      make-dir: 2.1.0
      pify: 4.0.1
      sort-keys: 2.0.0
      write-file-atomic: 2.4.3

  write-pkg@4.0.0:
    dependencies:
      sort-keys: 2.0.0
      type-fest: 0.4.1
      write-json-file: 3.2.0

  ws@7.4.6(bufferutil@4.0.9)(utf-8-validate@5.0.10):
    optionalDependencies:
      bufferutil: 4.0.9
      utf-8-validate: 5.0.10

  ws@7.5.10(bufferutil@4.0.9)(utf-8-validate@5.0.10):
    optionalDependencies:
      bufferutil: 4.0.9
      utf-8-validate: 5.0.10

  ws@8.13.0(bufferutil@4.0.9)(utf-8-validate@5.0.10):
    optionalDependencies:
      bufferutil: 4.0.9
      utf-8-validate: 5.0.10

  ws@8.17.1(bufferutil@4.0.9)(utf-8-validate@5.0.10):
    optionalDependencies:
      bufferutil: 4.0.9
      utf-8-validate: 5.0.10

  ws@8.18.0(bufferutil@4.0.9)(utf-8-validate@5.0.10):
    optionalDependencies:
      bufferutil: 4.0.9
      utf-8-validate: 5.0.10

  xtend@4.0.2: {}

  y18n@5.0.8: {}

  yallist@3.1.1: {}

  yallist@4.0.0: {}

  yaml@2.7.0: {}

  yargs-parser@20.2.9: {}

  yargs-parser@21.1.1: {}

  yargs@16.2.0:
    dependencies:
      cliui: 7.0.4
      escalade: 3.2.0
      get-caller-file: 2.0.5
      require-directory: 2.1.1
      string-width: 4.2.3
      y18n: 5.0.8
      yargs-parser: 20.2.9

  yargs@17.7.2:
    dependencies:
      cliui: 8.0.1
      escalade: 3.2.0
      get-caller-file: 2.0.5
      require-directory: 2.1.1
      string-width: 4.2.3
      y18n: 5.0.8
      yargs-parser: 21.1.1

  yn@3.1.1: {}

  yocto-queue@0.1.0: {}

  yocto-queue@1.1.1: {}

  zod-to-json-schema@3.24.1(zod@3.24.1):
    dependencies:
      zod: 3.24.1

  zod@3.24.1: {}<|MERGE_RESOLUTION|>--- conflicted
+++ resolved
@@ -59,15 +59,12 @@
       '@binkai/token-plugin':
         specifier: workspace:*
         version: link:../../packages/plugins/token
-<<<<<<< HEAD
       '@coral-xyz/anchor':
         specifier: ^0.30.1
         version: 0.30.1(bufferutil@4.0.9)(encoding@0.1.13)(utf-8-validate@5.0.10)
-=======
       '@langchain/core':
         specifier: ^0.3.32
         version: 0.3.32(openai@4.79.3(encoding@0.1.13)(ws@8.18.0(bufferutil@4.0.9)(utf-8-validate@5.0.10))(zod@3.24.1))
->>>>>>> 58b3ff10
       '@pancakeswap/sdk':
         specifier: ^5.7.7
         version: 5.8.10(bufferutil@4.0.9)(typescript@5.7.3)(utf-8-validate@5.0.10)(zod@3.24.1)
@@ -123,13 +120,13 @@
     dependencies:
       '@langchain/community':
         specifier: ^0.3.26
-        version: 0.3.26(@browserbasehq/sdk@2.0.0(encoding@0.1.13))(@browserbasehq/stagehand@1.10.0(@playwright/test@1.49.1)(bufferutil@4.0.9)(deepmerge@4.3.1)(dotenv@16.4.7)(encoding@0.1.13)(openai@4.79.3(encoding@0.1.13)(ws@7.5.10(bufferutil@4.0.9)(utf-8-validate@5.0.10))(zod@3.24.1))(utf-8-validate@5.0.10)(zod@3.24.1))(@ibm-cloud/watsonx-ai@1.3.2(@langchain/core@0.3.32(openai@4.79.3(encoding@0.1.13)(ws@7.5.10(bufferutil@4.0.9)(utf-8-validate@5.0.10))(zod@3.24.1))))(@langchain/core@0.3.32(openai@4.79.3(encoding@0.1.13)(ws@7.5.10(bufferutil@4.0.9)(utf-8-validate@5.0.10))(zod@3.24.1)))(axios@1.7.9)(crypto-js@4.2.0)(encoding@0.1.13)(handlebars@4.7.8)(ibm-cloud-sdk-core@5.1.3)(ignore@5.3.2)(jsonwebtoken@9.0.2)(lodash@4.17.21)(openai@4.79.3(encoding@0.1.13)(ws@7.5.10(bufferutil@4.0.9)(utf-8-validate@5.0.10))(zod@3.24.1))(pg@8.13.1)(playwright@1.49.1)(ws@7.5.10(bufferutil@4.0.9)(utf-8-validate@5.0.10))
+        version: 0.3.26(@browserbasehq/sdk@2.0.0(encoding@0.1.13))(@browserbasehq/stagehand@1.10.0(@playwright/test@1.49.1)(bufferutil@4.0.9)(deepmerge@4.3.1)(dotenv@16.4.7)(encoding@0.1.13)(openai@4.79.3(encoding@0.1.13)(ws@8.18.0(bufferutil@4.0.9)(utf-8-validate@5.0.10))(zod@3.24.1))(utf-8-validate@5.0.10)(zod@3.24.1))(@ibm-cloud/watsonx-ai@1.3.2(@langchain/core@0.3.32(openai@4.79.3(encoding@0.1.13)(ws@8.18.0(bufferutil@4.0.9)(utf-8-validate@5.0.10))(zod@3.24.1))))(@langchain/core@0.3.32(openai@4.79.3(encoding@0.1.13)(ws@8.18.0(bufferutil@4.0.9)(utf-8-validate@5.0.10))(zod@3.24.1)))(axios@1.7.9)(crypto-js@4.2.0)(encoding@0.1.13)(handlebars@4.7.8)(ibm-cloud-sdk-core@5.1.3)(ignore@5.3.2)(jsonwebtoken@9.0.2)(lodash@4.17.21)(openai@4.79.3(encoding@0.1.13)(ws@8.18.0(bufferutil@4.0.9)(utf-8-validate@5.0.10))(zod@3.24.1))(pg@8.13.1)(playwright@1.49.1)(ws@8.18.0(bufferutil@4.0.9)(utf-8-validate@5.0.10))
       '@langchain/core':
         specifier: ^0.3.32
-        version: 0.3.32(openai@4.79.3(encoding@0.1.13)(ws@7.5.10(bufferutil@4.0.9)(utf-8-validate@5.0.10))(zod@3.24.1))
+        version: 0.3.32(openai@4.79.3(encoding@0.1.13)(ws@8.18.0(bufferutil@4.0.9)(utf-8-validate@5.0.10))(zod@3.24.1))
       '@langchain/openai':
         specifier: ^0.3.17
-        version: 0.3.17(@langchain/core@0.3.32(openai@4.79.3(encoding@0.1.13)(ws@7.5.10(bufferutil@4.0.9)(utf-8-validate@5.0.10))(zod@3.24.1)))(encoding@0.1.13)(ws@7.5.10(bufferutil@4.0.9)(utf-8-validate@5.0.10))
+        version: 0.3.17(@langchain/core@0.3.32(openai@4.79.3(encoding@0.1.13)(ws@8.18.0(bufferutil@4.0.9)(utf-8-validate@5.0.10))(zod@3.24.1)))(encoding@0.1.13)(ws@8.18.0(bufferutil@4.0.9)(utf-8-validate@5.0.10))
       '@solana/web3.js':
         specifier: ^1.98.0
         version: 1.98.0(bufferutil@4.0.9)(encoding@0.1.13)(utf-8-validate@5.0.10)
@@ -150,7 +147,7 @@
         version: 6.13.5(bufferutil@4.0.9)(utf-8-validate@5.0.10)
       langchain:
         specifier: ^0.3.12
-        version: 0.3.12(@langchain/core@0.3.32(openai@4.79.3(encoding@0.1.13)(ws@7.5.10(bufferutil@4.0.9)(utf-8-validate@5.0.10))(zod@3.24.1)))(axios@1.7.9)(encoding@0.1.13)(handlebars@4.7.8)(openai@4.79.3(encoding@0.1.13)(ws@7.5.10(bufferutil@4.0.9)(utf-8-validate@5.0.10))(zod@3.24.1))(ws@7.5.10(bufferutil@4.0.9)(utf-8-validate@5.0.10))
+        version: 0.3.12(@langchain/core@0.3.32(openai@4.79.3(encoding@0.1.13)(ws@8.18.0(bufferutil@4.0.9)(utf-8-validate@5.0.10))(zod@3.24.1)))(axios@1.7.9)(encoding@0.1.13)(handlebars@4.7.8)(openai@4.79.3(encoding@0.1.13)(ws@8.18.0(bufferutil@4.0.9)(utf-8-validate@5.0.10))(zod@3.24.1))(ws@8.18.0(bufferutil@4.0.9)(utf-8-validate@5.0.10))
       tweetnacl:
         specifier: ^1.0.3
         version: 1.0.3
@@ -190,7 +187,7 @@
         version: link:../../core
       '@langchain/core':
         specifier: ^0.3.32
-        version: 0.3.40(openai@4.85.2(encoding@0.1.13)(ws@8.18.0(bufferutil@4.0.9)(utf-8-validate@5.0.10))(zod@3.24.2))
+        version: 0.3.32(openai@4.79.3(encoding@0.1.13)(ws@7.5.10(bufferutil@4.0.9)(utf-8-validate@5.0.10))(zod@3.24.1))
       '@solana/web3.js':
         specifier: ^1.98.0
         version: 1.98.0(bufferutil@4.0.9)(encoding@0.1.13)(utf-8-validate@5.0.10)
@@ -199,11 +196,11 @@
         version: 6.13.5(bufferutil@4.0.9)(utf-8-validate@5.0.10)
       zod:
         specifier: ^3.22.4
-        version: 3.24.2
+        version: 3.24.1
     devDependencies:
       '@types/node':
         specifier: ^20.0.0
-        version: 20.17.19
+        version: 20.17.14
       rimraf:
         specifier: ^5.0.0
         version: 5.0.10
@@ -293,11 +290,11 @@
         version: 5.0.0(encoding@0.1.13)(graphql@16.10.0)
       viem:
         specifier: '1'
-        version: 1.21.4(bufferutil@4.0.9)(typescript@5.7.3)(utf-8-validate@5.0.10)(zod@3.24.2)
+        version: 1.21.4(bufferutil@4.0.9)(typescript@5.7.3)(utf-8-validate@5.0.10)(zod@3.24.1)
     devDependencies:
       '@types/node':
         specifier: ^20.0.0
-        version: 20.17.19
+        version: 20.17.14
       rimraf:
         specifier: ^5.0.0
         version: 5.0.10
@@ -1810,10 +1807,6 @@
     engines: {node: '>=18'}
     hasBin: true
 
-<<<<<<< HEAD
-  '@scure/base@1.1.9':
-    resolution: {integrity: sha512-8YKhl8GHiNI/pU2VMaofa2Tor7PJRAjwQLBBuilkJ9L5+13yVbC7JO/wS7piioAvPSwR3JKM1IJ/u4xQzbcXKg==}
-=======
   '@rollup/rollup-android-arm-eabi@4.34.8':
     resolution: {integrity: sha512-q217OSE8DTp8AFHuNHXo0Y86e1wtlfVrXiAlwkIvGRQv9zbc6mE3sjIVfwI8sYUyNxwOg0j/Vm1RKM04JcWLJw==}
     cpu: [arm]
@@ -1908,30 +1901,24 @@
     resolution: {integrity: sha512-U0FaE5O1BCpZSeE6gBl3c5ObhePQSfk9vDRToMmTkbhCOgW4jqvtS5LGyQ76L1fH8sM0keRp4uDTsbjiUyjk0g==}
     cpu: [x64]
     os: [win32]
->>>>>>> 58b3ff10
+
+  '@scure/base@1.1.9':
+    resolution: {integrity: sha512-8YKhl8GHiNI/pU2VMaofa2Tor7PJRAjwQLBBuilkJ9L5+13yVbC7JO/wS7piioAvPSwR3JKM1IJ/u4xQzbcXKg==}
 
   '@scure/base@1.2.4':
     resolution: {integrity: sha512-5Yy9czTO47mqz+/J8GM6GIId4umdCk1wc1q8rKERQulIoc8VP9pzDcghv10Tl2E7R96ZUx/PhND3ESYUQX8NuQ==}
 
-<<<<<<< HEAD
   '@scure/bip32@1.3.2':
     resolution: {integrity: sha512-N1ZhksgwD3OBlwTv3R6KFEcPojl/W4ElJOeCZdi+vuI5QmTFwLq3OFf2zd2ROpKvxFdgZ6hUpb0dx9bVNEwYCA==}
 
-  '@scure/bip32@1.6.2':
-    resolution: {integrity: sha512-t96EPDMbtGgtb7onKKqxRLfE5g05k7uHnHRM2xdE6BP/ZmxaLtPek4J4KfVn/90IQNrU1IOAqMgiDtUdtbe3nw==}
+  '@scure/bip32@1.6.0':
+    resolution: {integrity: sha512-82q1QfklrUUdXJzjuRU7iG7D7XiFx5PHYVS0+oeNKhyDLT7WPqs6pBcM2W5ZdwOwKCwoE1Vy1se+DHjcXwCYnA==}
 
   '@scure/bip39@1.2.1':
     resolution: {integrity: sha512-Z3/Fsz1yr904dduJD0NpiyRHhRYHdcnyh73FZWiV+/qhWi83wNJ3NWolYqCEN+ZWsUz2TWwajJggcRE9r1zUYg==}
 
-  '@scure/bip39@1.5.4':
-    resolution: {integrity: sha512-TFM4ni0vKvCfBpohoh+/lY05i9gRbSwXWngAsF4CABQxoaOHijxuaZ2R6cStDQ5CHtHO9aGJTr4ksVJASRRyMA==}
-=======
-  '@scure/bip32@1.6.0':
-    resolution: {integrity: sha512-82q1QfklrUUdXJzjuRU7iG7D7XiFx5PHYVS0+oeNKhyDLT7WPqs6pBcM2W5ZdwOwKCwoE1Vy1se+DHjcXwCYnA==}
-
   '@scure/bip39@1.5.0':
     resolution: {integrity: sha512-Dop+ASYhnrwm9+HA/HwXg7j2ZqM6yk2fyLWb5znexjctFY3+E+eU8cIWI0Pql0Qx4hPZCijlGq4OL71g+Uz30A==}
->>>>>>> 58b3ff10
 
   '@sigstore/bundle@2.3.2':
     resolution: {integrity: sha512-wueKWDk70QixNLB363yHc2D2ItTgYiMTdPwK8D9dKQMR3ZQ0c35IxP5xnwQ8cNLoCgCRcHf14kE+CLIvNX1zmA==}
@@ -2144,7 +2131,6 @@
       zod:
         optional: true
 
-<<<<<<< HEAD
   abitype@0.9.8:
     resolution: {integrity: sha512-puLifILdm+8sjyss4S+fsUN09obiT1g2YW6CtcQF+QDzxR0euzgEB29MZujC6zMk2a6SVmtttq1fc6+YFA7WYQ==}
     peerDependencies:
@@ -2156,12 +2142,8 @@
       zod:
         optional: true
 
-  abitype@1.0.8:
-    resolution: {integrity: sha512-ZeiI6h3GnW06uYDLx0etQtX/p8E24UaHHBj57RSjK7YBFe7iuVn07EDpOeP451D06sF27VOz9JJPlIKJmXgkEg==}
-=======
   abitype@1.0.7:
     resolution: {integrity: sha512-ZfYYSktDQUwc2eduYu8C4wOs+RDPmnRYMh7zNfzeMtGGgb0U+6tLGjixUic6mXf5xKKCcgT5Qp6cv39tOARVFw==}
->>>>>>> 58b3ff10
     peerDependencies:
       typescript: '>=5.0.4'
       zod: ^3 >=3.22.0
@@ -3916,14 +3898,12 @@
     resolution: {integrity: sha512-8XPvpAA8uyhfteu8pIvQxpJZ7SYYdpUivZpGy6sFsBuKRY/7rQGavedeB8aK+Zkyq6upMFVL/9AW6vOYzfRyLg==}
     engines: {node: '>=10'}
 
-<<<<<<< HEAD
-  lower-case@2.0.2:
-    resolution: {integrity: sha512-7fm3l3NAF9WfN6W3JOmf5drwpVqX78JtoGJ3A6W0a6ZnldM41w2fV5D490psKFTpMds8TJse/eHLFFsNHHjHgg==}
-=======
   log-update@6.1.0:
     resolution: {integrity: sha512-9ie8ItPR6tjY5uYJh8K/Zrv/RMZ5VOlOWvtZdEHYSTFKZfIBPQa9tOAEeAWhd+AnIneLJ22w5fjOYtoutpWq5w==}
     engines: {node: '>=18'}
->>>>>>> 58b3ff10
+
+  lower-case@2.0.2:
+    resolution: {integrity: sha512-7fm3l3NAF9WfN6W3JOmf5drwpVqX78JtoGJ3A6W0a6ZnldM41w2fV5D490psKFTpMds8TJse/eHLFFsNHHjHgg==}
 
   lru-cache@10.4.3:
     resolution: {integrity: sha512-JNAzZcXrCt42VGLuYz0zfAzDfAvJWW6AfYlDBQyDV5DClI2m5sAmK+OIO7s59XfsRsWHp02jAJrRadPRGTt6SQ==}
@@ -5030,15 +5010,13 @@
     resolution: {integrity: sha512-fZtbhtvI9I48xDSywd/somNqgUHl2L2cstmXCCif0itOf96jeW18MBSyrLuNicYQVkvpOxkZtkzujiTJ9LW5Jw==}
     engines: {node: '>=10'}
 
-<<<<<<< HEAD
-  superstruct@0.15.5:
-    resolution: {integrity: sha512-4AOeU+P5UuE/4nOUkmcQdW5y7i9ndt1cQd/3iUe+LTz3RxESf/W/5lg4B74HbDMMv8PHnPnGCQFH45kBcrQYoQ==}
-=======
   sucrase@3.35.0:
     resolution: {integrity: sha512-8EbVDiu9iN/nESwxeSxDKe0dunta1GOlHufmSSXxMD2z2/tMZpDMpvXQGsc+ajGo8y2uYUmixaSRUc/QPoQ0GA==}
     engines: {node: '>=16 || 14 >=14.17'}
     hasBin: true
->>>>>>> 58b3ff10
+
+  superstruct@0.15.5:
+    resolution: {integrity: sha512-4AOeU+P5UuE/4nOUkmcQdW5y7i9ndt1cQd/3iUe+LTz3RxESf/W/5lg4B74HbDMMv8PHnPnGCQFH45kBcrQYoQ==}
 
   superstruct@2.0.2:
     resolution: {integrity: sha512-uV+TFRZdXsqXTL2pRvujROjdZQ4RAlBUS5BTh9IGm+jTqQntYThciG/qu57Gs69yjnVUSqdxF9YLmSnpupBW9A==}
@@ -5348,7 +5326,6 @@
     resolution: {integrity: sha512-OljLrQ9SQdOUqTaQxqL5dEfZWrXExyyWsozYlAWFawPVNuD83igl7uJD2RTkNMbniIYgt8l81eCJGIdQF7avLQ==}
     engines: {node: ^14.17.0 || ^16.13.0 || >=18.0.0}
 
-<<<<<<< HEAD
   viem@1.21.4:
     resolution: {integrity: sha512-BNVYdSaUjeS2zKQgPs+49e5JKocfo60Ib2yiXOWBT6LuVxY1I/6fFX3waEtpXvL1Xn4qu+BVitVtMh9lyThyhQ==}
     peerDependencies:
@@ -5357,12 +5334,8 @@
       typescript:
         optional: true
 
-  viem@2.23.3:
-    resolution: {integrity: sha512-ON/Uybteajqxn3iFyhV/6Ybm+QKhcrsVyTZf/9v2w0CvYQIoyJYCfHSsQR9zpsbOGrR7d2p62w6jzb6fqzzacg==}
-=======
   viem@2.22.11:
     resolution: {integrity: sha512-r86JkRcE8GVTRKBZADkT01EbmIAkjqJE3xcgeIk1AznKYE/KQfuaki8vZwaOoqQd5jqVZ7m5kGtFFsRe6LEWrg==}
->>>>>>> 58b3ff10
     peerDependencies:
       typescript: '>=5.0.4'
     peerDependenciesMeta:
@@ -5789,14 +5762,14 @@
     transitivePeerDependencies:
       - encoding
 
-  '@browserbasehq/stagehand@1.10.0(@playwright/test@1.49.1)(bufferutil@4.0.9)(deepmerge@4.3.1)(dotenv@16.4.7)(encoding@0.1.13)(openai@4.79.3(encoding@0.1.13)(ws@7.5.10(bufferutil@4.0.9)(utf-8-validate@5.0.10))(zod@3.24.1))(utf-8-validate@5.0.10)(zod@3.24.1)':
+  '@browserbasehq/stagehand@1.10.0(@playwright/test@1.49.1)(bufferutil@4.0.9)(deepmerge@4.3.1)(dotenv@16.4.7)(encoding@0.1.13)(openai@4.79.3(encoding@0.1.13)(ws@8.18.0(bufferutil@4.0.9)(utf-8-validate@5.0.10))(zod@3.24.1))(utf-8-validate@5.0.10)(zod@3.24.1)':
     dependencies:
       '@anthropic-ai/sdk': 0.27.3(encoding@0.1.13)
       '@browserbasehq/sdk': 2.0.0(encoding@0.1.13)
       '@playwright/test': 1.49.1
       deepmerge: 4.3.1
       dotenv: 16.4.7
-      openai: 4.79.3(encoding@0.1.13)(ws@7.5.10(bufferutil@4.0.9)(utf-8-validate@5.0.10))(zod@3.24.1)
+      openai: 4.79.3(encoding@0.1.13)(ws@8.18.0(bufferutil@4.0.9)(utf-8-validate@5.0.10))(zod@3.24.1)
       sharp: 0.33.5
       ws: 8.18.0(bufferutil@4.0.9)(utf-8-validate@5.0.10)
       zod: 3.24.1
@@ -6301,9 +6274,9 @@
 
   '@hutson/parse-repository-url@3.0.2': {}
 
-  '@ibm-cloud/watsonx-ai@1.3.2(@langchain/core@0.3.32(openai@4.79.3(encoding@0.1.13)(ws@7.5.10(bufferutil@4.0.9)(utf-8-validate@5.0.10))(zod@3.24.1)))':
-    dependencies:
-      '@langchain/textsplitters': 0.1.0(@langchain/core@0.3.32(openai@4.79.3(encoding@0.1.13)(ws@7.5.10(bufferutil@4.0.9)(utf-8-validate@5.0.10))(zod@3.24.1)))
+  '@ibm-cloud/watsonx-ai@1.3.2(@langchain/core@0.3.32(openai@4.79.3(encoding@0.1.13)(ws@8.18.0(bufferutil@4.0.9)(utf-8-validate@5.0.10))(zod@3.24.1)))':
+    dependencies:
+      '@langchain/textsplitters': 0.1.0(@langchain/core@0.3.32(openai@4.79.3(encoding@0.1.13)(ws@8.18.0(bufferutil@4.0.9)(utf-8-validate@5.0.10))(zod@3.24.1)))
       '@types/node': 18.19.71
       extend: 3.0.2
       ibm-cloud-sdk-core: 5.1.3
@@ -6591,20 +6564,20 @@
       '@jridgewell/resolve-uri': 3.1.2
       '@jridgewell/sourcemap-codec': 1.5.0
 
-  '@langchain/community@0.3.26(@browserbasehq/sdk@2.0.0(encoding@0.1.13))(@browserbasehq/stagehand@1.10.0(@playwright/test@1.49.1)(bufferutil@4.0.9)(deepmerge@4.3.1)(dotenv@16.4.7)(encoding@0.1.13)(openai@4.79.3(encoding@0.1.13)(ws@7.5.10(bufferutil@4.0.9)(utf-8-validate@5.0.10))(zod@3.24.1))(utf-8-validate@5.0.10)(zod@3.24.1))(@ibm-cloud/watsonx-ai@1.3.2(@langchain/core@0.3.32(openai@4.79.3(encoding@0.1.13)(ws@7.5.10(bufferutil@4.0.9)(utf-8-validate@5.0.10))(zod@3.24.1))))(@langchain/core@0.3.32(openai@4.79.3(encoding@0.1.13)(ws@7.5.10(bufferutil@4.0.9)(utf-8-validate@5.0.10))(zod@3.24.1)))(axios@1.7.9)(crypto-js@4.2.0)(encoding@0.1.13)(handlebars@4.7.8)(ibm-cloud-sdk-core@5.1.3)(ignore@5.3.2)(jsonwebtoken@9.0.2)(lodash@4.17.21)(openai@4.79.3(encoding@0.1.13)(ws@7.5.10(bufferutil@4.0.9)(utf-8-validate@5.0.10))(zod@3.24.1))(pg@8.13.1)(playwright@1.49.1)(ws@7.5.10(bufferutil@4.0.9)(utf-8-validate@5.0.10))':
-    dependencies:
-      '@browserbasehq/stagehand': 1.10.0(@playwright/test@1.49.1)(bufferutil@4.0.9)(deepmerge@4.3.1)(dotenv@16.4.7)(encoding@0.1.13)(openai@4.79.3(encoding@0.1.13)(ws@7.5.10(bufferutil@4.0.9)(utf-8-validate@5.0.10))(zod@3.24.1))(utf-8-validate@5.0.10)(zod@3.24.1)
-      '@ibm-cloud/watsonx-ai': 1.3.2(@langchain/core@0.3.32(openai@4.79.3(encoding@0.1.13)(ws@7.5.10(bufferutil@4.0.9)(utf-8-validate@5.0.10))(zod@3.24.1)))
-      '@langchain/core': 0.3.32(openai@4.79.3(encoding@0.1.13)(ws@7.5.10(bufferutil@4.0.9)(utf-8-validate@5.0.10))(zod@3.24.1))
-      '@langchain/openai': 0.3.17(@langchain/core@0.3.32(openai@4.79.3(encoding@0.1.13)(ws@7.5.10(bufferutil@4.0.9)(utf-8-validate@5.0.10))(zod@3.24.1)))(encoding@0.1.13)(ws@7.5.10(bufferutil@4.0.9)(utf-8-validate@5.0.10))
+  '@langchain/community@0.3.26(@browserbasehq/sdk@2.0.0(encoding@0.1.13))(@browserbasehq/stagehand@1.10.0(@playwright/test@1.49.1)(bufferutil@4.0.9)(deepmerge@4.3.1)(dotenv@16.4.7)(encoding@0.1.13)(openai@4.79.3(encoding@0.1.13)(ws@8.18.0(bufferutil@4.0.9)(utf-8-validate@5.0.10))(zod@3.24.1))(utf-8-validate@5.0.10)(zod@3.24.1))(@ibm-cloud/watsonx-ai@1.3.2(@langchain/core@0.3.32(openai@4.79.3(encoding@0.1.13)(ws@8.18.0(bufferutil@4.0.9)(utf-8-validate@5.0.10))(zod@3.24.1))))(@langchain/core@0.3.32(openai@4.79.3(encoding@0.1.13)(ws@8.18.0(bufferutil@4.0.9)(utf-8-validate@5.0.10))(zod@3.24.1)))(axios@1.7.9)(crypto-js@4.2.0)(encoding@0.1.13)(handlebars@4.7.8)(ibm-cloud-sdk-core@5.1.3)(ignore@5.3.2)(jsonwebtoken@9.0.2)(lodash@4.17.21)(openai@4.79.3(encoding@0.1.13)(ws@8.18.0(bufferutil@4.0.9)(utf-8-validate@5.0.10))(zod@3.24.1))(pg@8.13.1)(playwright@1.49.1)(ws@8.18.0(bufferutil@4.0.9)(utf-8-validate@5.0.10))':
+    dependencies:
+      '@browserbasehq/stagehand': 1.10.0(@playwright/test@1.49.1)(bufferutil@4.0.9)(deepmerge@4.3.1)(dotenv@16.4.7)(encoding@0.1.13)(openai@4.79.3(encoding@0.1.13)(ws@8.18.0(bufferutil@4.0.9)(utf-8-validate@5.0.10))(zod@3.24.1))(utf-8-validate@5.0.10)(zod@3.24.1)
+      '@ibm-cloud/watsonx-ai': 1.3.2(@langchain/core@0.3.32(openai@4.79.3(encoding@0.1.13)(ws@8.18.0(bufferutil@4.0.9)(utf-8-validate@5.0.10))(zod@3.24.1)))
+      '@langchain/core': 0.3.32(openai@4.79.3(encoding@0.1.13)(ws@8.18.0(bufferutil@4.0.9)(utf-8-validate@5.0.10))(zod@3.24.1))
+      '@langchain/openai': 0.3.17(@langchain/core@0.3.32(openai@4.79.3(encoding@0.1.13)(ws@8.18.0(bufferutil@4.0.9)(utf-8-validate@5.0.10))(zod@3.24.1)))(encoding@0.1.13)(ws@8.18.0(bufferutil@4.0.9)(utf-8-validate@5.0.10))
       binary-extensions: 2.3.0
       expr-eval: 2.0.2
       flat: 5.0.2
       ibm-cloud-sdk-core: 5.1.3
       js-yaml: 4.1.0
-      langchain: 0.3.12(@langchain/core@0.3.32(openai@4.79.3(encoding@0.1.13)(ws@7.5.10(bufferutil@4.0.9)(utf-8-validate@5.0.10))(zod@3.24.1)))(axios@1.7.9)(encoding@0.1.13)(handlebars@4.7.8)(openai@4.79.3(encoding@0.1.13)(ws@7.5.10(bufferutil@4.0.9)(utf-8-validate@5.0.10))(zod@3.24.1))(ws@7.5.10(bufferutil@4.0.9)(utf-8-validate@5.0.10))
-      langsmith: 0.3.1(openai@4.79.3(encoding@0.1.13)(ws@7.5.10(bufferutil@4.0.9)(utf-8-validate@5.0.10))(zod@3.24.1))
-      openai: 4.79.3(encoding@0.1.13)(ws@7.5.10(bufferutil@4.0.9)(utf-8-validate@5.0.10))(zod@3.24.1)
+      langchain: 0.3.12(@langchain/core@0.3.32(openai@4.79.3(encoding@0.1.13)(ws@8.18.0(bufferutil@4.0.9)(utf-8-validate@5.0.10))(zod@3.24.1)))(axios@1.7.9)(encoding@0.1.13)(handlebars@4.7.8)(openai@4.79.3(encoding@0.1.13)(ws@8.18.0(bufferutil@4.0.9)(utf-8-validate@5.0.10))(zod@3.24.1))(ws@8.18.0(bufferutil@4.0.9)(utf-8-validate@5.0.10))
+      langsmith: 0.3.1(openai@4.79.3(encoding@0.1.13)(ws@8.18.0(bufferutil@4.0.9)(utf-8-validate@5.0.10))(zod@3.24.1))
+      openai: 4.79.3(encoding@0.1.13)(ws@8.18.0(bufferutil@4.0.9)(utf-8-validate@5.0.10))(zod@3.24.1)
       uuid: 10.0.0
       zod: 3.24.1
       zod-to-json-schema: 3.24.1(zod@3.24.1)
@@ -6616,7 +6589,7 @@
       lodash: 4.17.21
       pg: 8.13.1
       playwright: 1.49.1
-      ws: 7.5.10(bufferutil@4.0.9)(utf-8-validate@5.0.10)
+      ws: 8.18.0(bufferutil@4.0.9)(utf-8-validate@5.0.10)
     transitivePeerDependencies:
       - '@langchain/anthropic'
       - '@langchain/aws'
@@ -6667,20 +6640,20 @@
     transitivePeerDependencies:
       - openai
 
-  '@langchain/openai@0.3.17(@langchain/core@0.3.32(openai@4.79.3(encoding@0.1.13)(ws@7.5.10(bufferutil@4.0.9)(utf-8-validate@5.0.10))(zod@3.24.1)))(encoding@0.1.13)(ws@7.5.10(bufferutil@4.0.9)(utf-8-validate@5.0.10))':
-    dependencies:
-      '@langchain/core': 0.3.32(openai@4.79.3(encoding@0.1.13)(ws@7.5.10(bufferutil@4.0.9)(utf-8-validate@5.0.10))(zod@3.24.1))
+  '@langchain/openai@0.3.17(@langchain/core@0.3.32(openai@4.79.3(encoding@0.1.13)(ws@8.18.0(bufferutil@4.0.9)(utf-8-validate@5.0.10))(zod@3.24.1)))(encoding@0.1.13)(ws@8.18.0(bufferutil@4.0.9)(utf-8-validate@5.0.10))':
+    dependencies:
+      '@langchain/core': 0.3.32(openai@4.79.3(encoding@0.1.13)(ws@8.18.0(bufferutil@4.0.9)(utf-8-validate@5.0.10))(zod@3.24.1))
       js-tiktoken: 1.0.16
-      openai: 4.79.3(encoding@0.1.13)(ws@7.5.10(bufferutil@4.0.9)(utf-8-validate@5.0.10))(zod@3.24.1)
+      openai: 4.79.3(encoding@0.1.13)(ws@8.18.0(bufferutil@4.0.9)(utf-8-validate@5.0.10))(zod@3.24.1)
       zod: 3.24.1
       zod-to-json-schema: 3.24.1(zod@3.24.1)
     transitivePeerDependencies:
       - encoding
       - ws
 
-  '@langchain/textsplitters@0.1.0(@langchain/core@0.3.32(openai@4.79.3(encoding@0.1.13)(ws@7.5.10(bufferutil@4.0.9)(utf-8-validate@5.0.10))(zod@3.24.1)))':
-    dependencies:
-      '@langchain/core': 0.3.32(openai@4.79.3(encoding@0.1.13)(ws@7.5.10(bufferutil@4.0.9)(utf-8-validate@5.0.10))(zod@3.24.1))
+  '@langchain/textsplitters@0.1.0(@langchain/core@0.3.32(openai@4.79.3(encoding@0.1.13)(ws@8.18.0(bufferutil@4.0.9)(utf-8-validate@5.0.10))(zod@3.24.1)))':
+    dependencies:
+      '@langchain/core': 0.3.32(openai@4.79.3(encoding@0.1.13)(ws@8.18.0(bufferutil@4.0.9)(utf-8-validate@5.0.10))(zod@3.24.1))
       js-tiktoken: 1.0.16
 
   '@lerna/create@8.1.9(encoding@0.1.13)(typescript@5.7.3)':
@@ -7341,32 +7314,24 @@
 
   '@scure/base@1.2.4': {}
 
-<<<<<<< HEAD
   '@scure/bip32@1.3.2':
     dependencies:
       '@noble/curves': 1.2.0
       '@noble/hashes': 1.3.2
       '@scure/base': 1.1.9
 
-  '@scure/bip32@1.6.2':
-=======
   '@scure/bip32@1.6.0':
->>>>>>> 58b3ff10
     dependencies:
       '@noble/curves': 1.7.0
       '@noble/hashes': 1.6.1
       '@scure/base': 1.2.4
 
-<<<<<<< HEAD
   '@scure/bip39@1.2.1':
     dependencies:
       '@noble/hashes': 1.3.2
       '@scure/base': 1.1.9
 
-  '@scure/bip39@1.5.4':
-=======
   '@scure/bip39@1.5.0':
->>>>>>> 58b3ff10
     dependencies:
       '@noble/hashes': 1.6.1
       '@scure/base': 1.2.4
@@ -7619,16 +7584,12 @@
       typescript: 5.7.3
       zod: 3.24.1
 
-<<<<<<< HEAD
-  abitype@0.9.8(typescript@5.7.3)(zod@3.24.2):
+  abitype@0.9.8(typescript@5.7.3)(zod@3.24.1):
     optionalDependencies:
       typescript: 5.7.3
-      zod: 3.24.2
-
-  abitype@1.0.8(typescript@5.7.3)(zod@3.24.2):
-=======
+      zod: 3.24.1
+
   abitype@1.0.7(typescript@5.7.3)(zod@3.24.1):
->>>>>>> 58b3ff10
     optionalDependencies:
       typescript: 5.7.3
       zod: 3.24.1
@@ -8827,7 +8788,7 @@
       isstream: 0.1.2
       jsonwebtoken: 9.0.2
       mime-types: 2.1.35
-      retry-axios: 2.6.0(axios@1.7.9)
+      retry-axios: 2.6.0(axios@1.7.9(debug@4.4.0))
       tough-cookie: 4.1.4
     transitivePeerDependencies:
       - supports-color
@@ -9471,15 +9432,15 @@
 
   kleur@3.0.3: {}
 
-  langchain@0.3.12(@langchain/core@0.3.32(openai@4.79.3(encoding@0.1.13)(ws@7.5.10(bufferutil@4.0.9)(utf-8-validate@5.0.10))(zod@3.24.1)))(axios@1.7.9)(encoding@0.1.13)(handlebars@4.7.8)(openai@4.79.3(encoding@0.1.13)(ws@7.5.10(bufferutil@4.0.9)(utf-8-validate@5.0.10))(zod@3.24.1))(ws@7.5.10(bufferutil@4.0.9)(utf-8-validate@5.0.10)):
-    dependencies:
-      '@langchain/core': 0.3.32(openai@4.79.3(encoding@0.1.13)(ws@7.5.10(bufferutil@4.0.9)(utf-8-validate@5.0.10))(zod@3.24.1))
-      '@langchain/openai': 0.3.17(@langchain/core@0.3.32(openai@4.79.3(encoding@0.1.13)(ws@7.5.10(bufferutil@4.0.9)(utf-8-validate@5.0.10))(zod@3.24.1)))(encoding@0.1.13)(ws@7.5.10(bufferutil@4.0.9)(utf-8-validate@5.0.10))
-      '@langchain/textsplitters': 0.1.0(@langchain/core@0.3.32(openai@4.79.3(encoding@0.1.13)(ws@7.5.10(bufferutil@4.0.9)(utf-8-validate@5.0.10))(zod@3.24.1)))
+  langchain@0.3.12(@langchain/core@0.3.32(openai@4.79.3(encoding@0.1.13)(ws@8.18.0(bufferutil@4.0.9)(utf-8-validate@5.0.10))(zod@3.24.1)))(axios@1.7.9)(encoding@0.1.13)(handlebars@4.7.8)(openai@4.79.3(encoding@0.1.13)(ws@8.18.0(bufferutil@4.0.9)(utf-8-validate@5.0.10))(zod@3.24.1))(ws@8.18.0(bufferutil@4.0.9)(utf-8-validate@5.0.10)):
+    dependencies:
+      '@langchain/core': 0.3.32(openai@4.79.3(encoding@0.1.13)(ws@8.18.0(bufferutil@4.0.9)(utf-8-validate@5.0.10))(zod@3.24.1))
+      '@langchain/openai': 0.3.17(@langchain/core@0.3.32(openai@4.79.3(encoding@0.1.13)(ws@8.18.0(bufferutil@4.0.9)(utf-8-validate@5.0.10))(zod@3.24.1)))(encoding@0.1.13)(ws@8.18.0(bufferutil@4.0.9)(utf-8-validate@5.0.10))
+      '@langchain/textsplitters': 0.1.0(@langchain/core@0.3.32(openai@4.79.3(encoding@0.1.13)(ws@8.18.0(bufferutil@4.0.9)(utf-8-validate@5.0.10))(zod@3.24.1)))
       js-tiktoken: 1.0.16
       js-yaml: 4.1.0
       jsonpointer: 5.0.1
-      langsmith: 0.3.1(openai@4.79.3(encoding@0.1.13)(ws@7.5.10(bufferutil@4.0.9)(utf-8-validate@5.0.10))(zod@3.24.1))
+      langsmith: 0.3.1(openai@4.79.3(encoding@0.1.13)(ws@8.18.0(bufferutil@4.0.9)(utf-8-validate@5.0.10))(zod@3.24.1))
       openapi-types: 12.1.3
       p-retry: 4.6.2
       uuid: 10.0.0
@@ -9734,11 +9695,6 @@
       chalk: 4.1.2
       is-unicode-supported: 0.1.0
 
-<<<<<<< HEAD
-  lower-case@2.0.2:
-    dependencies:
-      tslib: 2.8.1
-=======
   log-update@6.1.0:
     dependencies:
       ansi-escapes: 7.0.0
@@ -9746,7 +9702,10 @@
       slice-ansi: 7.1.0
       strip-ansi: 7.1.0
       wrap-ansi: 9.0.0
->>>>>>> 58b3ff10
+
+  lower-case@2.0.2:
+    dependencies:
+      tslib: 2.8.1
 
   lru-cache@10.4.3: {}
 
@@ -10160,6 +10119,7 @@
       zod: 3.24.1
     transitivePeerDependencies:
       - encoding
+    optional: true
 
   openai@4.79.3(encoding@0.1.13)(ws@8.18.0(bufferutil@4.0.9)(utf-8-validate@5.0.10))(zod@3.24.1):
     dependencies:
@@ -10175,7 +10135,6 @@
       zod: 3.24.1
     transitivePeerDependencies:
       - encoding
-    optional: true
 
   openapi-types@12.1.3: {}
 
@@ -10625,7 +10584,7 @@
       onetime: 7.0.0
       signal-exit: 4.1.0
 
-  retry-axios@2.6.0(axios@1.7.9):
+  retry-axios@2.6.0(axios@1.7.9(debug@4.4.0)):
     dependencies:
       axios: 1.7.9(debug@4.4.0)
 
@@ -10931,9 +10890,6 @@
       '@tokenizer/token': 0.3.0
       peek-readable: 4.1.0
 
-<<<<<<< HEAD
-  superstruct@0.15.5: {}
-=======
   sucrase@3.35.0:
     dependencies:
       '@jridgewell/gen-mapping': 0.3.8
@@ -10943,7 +10899,8 @@
       mz: 2.7.0
       pirates: 4.0.6
       ts-interface-checker: 0.1.13
->>>>>>> 58b3ff10
+
+  superstruct@0.15.5: {}
 
   superstruct@2.0.2: {}
 
@@ -11243,15 +11200,14 @@
 
   validate-npm-package-name@5.0.1: {}
 
-<<<<<<< HEAD
-  viem@1.21.4(bufferutil@4.0.9)(typescript@5.7.3)(utf-8-validate@5.0.10)(zod@3.24.2):
+  viem@1.21.4(bufferutil@4.0.9)(typescript@5.7.3)(utf-8-validate@5.0.10)(zod@3.24.1):
     dependencies:
       '@adraffy/ens-normalize': 1.10.0
       '@noble/curves': 1.2.0
       '@noble/hashes': 1.3.2
       '@scure/bip32': 1.3.2
       '@scure/bip39': 1.2.1
-      abitype: 0.9.8(typescript@5.7.3)(zod@3.24.2)
+      abitype: 0.9.8(typescript@5.7.3)(zod@3.24.1)
       isows: 1.0.3(ws@8.13.0(bufferutil@4.0.9)(utf-8-validate@5.0.10))
       ws: 8.13.0(bufferutil@4.0.9)(utf-8-validate@5.0.10)
     optionalDependencies:
@@ -11261,10 +11217,7 @@
       - utf-8-validate
       - zod
 
-  viem@2.23.3(bufferutil@4.0.9)(typescript@5.7.3)(utf-8-validate@5.0.10)(zod@3.24.2):
-=======
   viem@2.22.11(bufferutil@4.0.9)(typescript@5.7.3)(utf-8-validate@5.0.10)(zod@3.24.1):
->>>>>>> 58b3ff10
     dependencies:
       '@noble/curves': 1.7.0
       '@noble/hashes': 1.6.1
