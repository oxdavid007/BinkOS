--- conflicted
+++ resolved
@@ -47,15 +47,12 @@
       '@binkai/pancakeswap-provider':
         specifier: workspace:*
         version: link:../../packages/providers/pancakeswap
-<<<<<<< HEAD
+      '@binkai/postgres-adapter':
+        specifier: workspace:*
+        version: link:../../packages/adapters/postgres
       '@binkai/retrieval-plugin':
         specifier: workspace:*
         version: link:../../packages/plugins/retrieval
-=======
-      '@binkai/postgres-adapter':
-        specifier: workspace:*
-        version: link:../../packages/adapters/postgres
->>>>>>> 49df3d9d
       '@binkai/swap-plugin':
         specifier: workspace:*
         version: link:../../packages/plugins/swap
@@ -120,11 +117,7 @@
     dependencies:
       '@langchain/community':
         specifier: ^0.3.26
-<<<<<<< HEAD
-        version: 0.3.26(@browserbasehq/sdk@2.0.0(encoding@0.1.13))(@browserbasehq/stagehand@1.10.0(@playwright/test@1.49.1)(bufferutil@4.0.9)(deepmerge@4.3.1)(dotenv@16.4.7)(encoding@0.1.13)(openai@4.79.3(encoding@0.1.13)(ws@7.5.10(bufferutil@4.0.9)(utf-8-validate@5.0.10))(zod@3.24.1))(utf-8-validate@5.0.10)(zod@3.24.1))(@ibm-cloud/watsonx-ai@1.3.2(@langchain/core@0.3.32(openai@4.79.3(encoding@0.1.13)(ws@7.5.10(bufferutil@4.0.9)(utf-8-validate@5.0.10))(zod@3.24.1))))(@langchain/core@0.3.32(openai@4.79.3(encoding@0.1.13)(ws@7.5.10(bufferutil@4.0.9)(utf-8-validate@5.0.10))(zod@3.24.1)))(axios@1.7.4)(crypto-js@4.2.0)(encoding@0.1.13)(handlebars@4.7.8)(ibm-cloud-sdk-core@5.1.1)(ignore@5.3.2)(jsonwebtoken@9.0.2)(lodash@4.17.21)(openai@4.79.3(encoding@0.1.13)(ws@7.5.10(bufferutil@4.0.9)(utf-8-validate@5.0.10))(zod@3.24.1))(pg@8.13.1)(playwright@1.49.1)(ws@7.5.10(bufferutil@4.0.9)(utf-8-validate@5.0.10))
-=======
         version: 0.3.26(@browserbasehq/sdk@2.0.0(encoding@0.1.13))(@browserbasehq/stagehand@1.10.0(@playwright/test@1.49.1)(bufferutil@4.0.9)(deepmerge@4.3.1)(dotenv@16.4.7)(encoding@0.1.13)(openai@4.79.3(encoding@0.1.13)(ws@7.5.10(bufferutil@4.0.9)(utf-8-validate@5.0.10))(zod@3.24.1))(utf-8-validate@5.0.10)(zod@3.24.1))(@ibm-cloud/watsonx-ai@1.3.2(@langchain/core@0.3.32(openai@4.79.3(encoding@0.1.13)(ws@7.5.10(bufferutil@4.0.9)(utf-8-validate@5.0.10))(zod@3.24.1))))(@langchain/core@0.3.32(openai@4.79.3(encoding@0.1.13)(ws@7.5.10(bufferutil@4.0.9)(utf-8-validate@5.0.10))(zod@3.24.1)))(axios@1.7.9)(crypto-js@4.2.0)(encoding@0.1.13)(handlebars@4.7.8)(ibm-cloud-sdk-core@5.1.3)(ignore@5.3.2)(jsonwebtoken@9.0.2)(lodash@4.17.21)(openai@4.79.3(encoding@0.1.13)(ws@7.5.10(bufferutil@4.0.9)(utf-8-validate@5.0.10))(zod@3.24.1))(pg@8.13.1)(playwright@1.49.1)(ws@7.5.10(bufferutil@4.0.9)(utf-8-validate@5.0.10))
->>>>>>> 49df3d9d
       '@langchain/core':
         specifier: ^0.3.32
         version: 0.3.32(openai@4.79.3(encoding@0.1.13)(ws@7.5.10(bufferutil@4.0.9)(utf-8-validate@5.0.10))(zod@3.24.1))
@@ -260,7 +253,7 @@
         version: link:../../plugins/retrieval
       axios:
         specifier: ^1.6.7
-        version: 1.7.9
+        version: 1.7.9(debug@4.4.0)
       zod:
         specifier: ^3.22.4
         version: 3.24.1
@@ -1973,12 +1966,9 @@
   '@types/connect@3.4.38':
     resolution: {integrity: sha512-K6uROf1LD88uDQqJCktA4yzL1YYAK6NgfsI0v/mTgyPKWsX1CnJ0XPSDhViejru1GcRkLWb8RlzFYJRqGUbaug==}
 
-<<<<<<< HEAD
-=======
   '@types/conventional-commits-parser@5.0.1':
     resolution: {integrity: sha512-7uz5EHdzz2TqoMfV7ee61Egf5y6NkcO4FB/1iCCQnbeiI1F3xzv3vK5dBCXUCLQgGYS+mUeigK1iKQzvED+QnQ==}
 
->>>>>>> 49df3d9d
   '@types/crypto-js@4.2.2':
     resolution: {integrity: sha512-sDOLlVbHhXpAUAL0YHDUUwDZf3iN4Bwi4W6a0W0b+QcAezUbRtH4FVb+9J4h+XFPW7l/gQ9F8qC7P+Ec4k8QVQ==}
 
@@ -4371,13 +4361,10 @@
     resolution: {integrity: sha512-WCtabS6t3c8SkpDBUlb1kjOs7l66xsGdKpIPZsg4wR+B3+u9UAum2odSsF9tnvxg80h4ZxLWMy4pRjOsFIqQpw==}
     engines: {node: '>=4.0.0'}
 
-<<<<<<< HEAD
-=======
   pg-numeric@1.0.2:
     resolution: {integrity: sha512-BM/Thnrw5jm2kKLE5uJkXqqExRUY/toLHda65XgFTBTFYZyopbKjBe29Ii3RbkvlsMoFwD+tHeGaCjjv0gHlyw==}
     engines: {node: '>=4'}
 
->>>>>>> 49df3d9d
   pg-pool@3.7.1:
     resolution: {integrity: sha512-xIOsFoh7Vdhojas6q3596mXFsR8nwBQBXX5JiV7p9buEVAGqYL4yFzclON5P9vFrpu1u7Zwl2oriyDa89n0wbw==}
     peerDependencies:
@@ -4390,13 +4377,10 @@
     resolution: {integrity: sha512-qTAAlrEsl8s4OiEQY69wDvcMIdQN6wdz5ojQiOy6YRMuynxenON0O5oCpJI6lshc6scgAY8qvJ2On/p+CXY0GA==}
     engines: {node: '>=4'}
 
-<<<<<<< HEAD
-=======
   pg-types@4.0.2:
     resolution: {integrity: sha512-cRL3JpS3lKMGsKaWndugWQoLOCoP+Cic8oseVcbr0qhPzYD5DWXK+RZ9LY9wxRf7RQia4SCwQlXk0q6FCPrVng==}
     engines: {node: '>=10'}
 
->>>>>>> 49df3d9d
   pg@8.13.1:
     resolution: {integrity: sha512-OUir1A0rPNZlX//c7ksiu7crsGZTKSOXJPgtNiHGIlC9H0lO+NC6ZDYksSgBYY/thSWhnSRBv8w1lieNNGATNQ==}
     engines: {node: '>= 8.0.0'}
@@ -4485,41 +4469,30 @@
     resolution: {integrity: sha512-VpZrUqU5A69eQyW2c5CA1jtLecCsN2U/bD6VilrFDWq5+5UIEVO7nazS3TEcHf1zuPYO/sqGvUvW62g86RXZuA==}
     engines: {node: '>=4'}
 
-<<<<<<< HEAD
-=======
   postgres-array@3.0.2:
     resolution: {integrity: sha512-6faShkdFugNQCLwucjPcY5ARoW1SlbnrZjmGl0IrrqewpvxvhSLHimCVzqeuULCbG0fQv7Dtk1yDbG3xv7Veog==}
     engines: {node: '>=12'}
 
->>>>>>> 49df3d9d
   postgres-bytea@1.0.0:
     resolution: {integrity: sha512-xy3pmLuQqRBZBXDULy7KbaitYqLcmxigw14Q5sj8QBVLqEwXfeybIKVWiqAXTlcvdvb0+xkOtDbfQMOf4lST1w==}
     engines: {node: '>=0.10.0'}
 
-<<<<<<< HEAD
-=======
   postgres-bytea@3.0.0:
     resolution: {integrity: sha512-CNd4jim9RFPkObHSjVHlVrxoVQXz7quwNFpz7RY1okNNme49+sVyiTvTRobiLV548Hx/hb1BG+iE7h9493WzFw==}
     engines: {node: '>= 6'}
 
->>>>>>> 49df3d9d
   postgres-date@1.0.7:
     resolution: {integrity: sha512-suDmjLVQg78nMK2UZ454hAG+OAW+HQPZ6n++TNDUX+L0+uUlLywnoxJKDou51Zm+zTCjrCl0Nq6J9C5hP9vK/Q==}
     engines: {node: '>=0.10.0'}
 
-<<<<<<< HEAD
-=======
   postgres-date@2.1.0:
     resolution: {integrity: sha512-K7Juri8gtgXVcDfZttFKVmhglp7epKb1K4pgrkLxehjqkrgPhfG6OO8LHLkfaqkbpjNRnra018XwAr1yQFWGcA==}
     engines: {node: '>=12'}
 
->>>>>>> 49df3d9d
   postgres-interval@1.2.0:
     resolution: {integrity: sha512-9ZhXKM/rw350N1ovuWHbGxnGh/SNJ4cnxHiM0rxE4VN41wsg8P8zWn9hv/buK00RP4WvlOyr/RBDiptyxVbkZQ==}
     engines: {node: '>=0.10.0'}
 
-<<<<<<< HEAD
-=======
   postgres-interval@3.0.0:
     resolution: {integrity: sha512-BSNDnbyZCXSxgA+1f5UU2GmwhoI0aU5yMxRGO8CdFEcY2BQF9xm/7MqKnYoM1nJDk8nONNWDk9WeSmePFhQdlw==}
     engines: {node: '>=12'}
@@ -4532,7 +4505,6 @@
     engines: {node: '>=14'}
     hasBin: true
 
->>>>>>> 49df3d9d
   pretty-format@29.7.0:
     resolution: {integrity: sha512-Pdlw/oPxN+aXdmM9R00JVC9WVFoCLTKJvDVLgmJ+qAffBMxsV85l/Lu7sNx4zSzPyoL2euImuEwHhOXdEgNFZQ==}
     engines: {node: ^14.15.0 || ^16.10.0 || >=18.0.0}
@@ -6454,11 +6426,7 @@
       '@jridgewell/resolve-uri': 3.1.2
       '@jridgewell/sourcemap-codec': 1.5.0
 
-<<<<<<< HEAD
-  '@langchain/community@0.3.26(@browserbasehq/sdk@2.0.0(encoding@0.1.13))(@browserbasehq/stagehand@1.10.0(@playwright/test@1.49.1)(bufferutil@4.0.9)(deepmerge@4.3.1)(dotenv@16.4.7)(encoding@0.1.13)(openai@4.79.3(encoding@0.1.13)(ws@7.5.10(bufferutil@4.0.9)(utf-8-validate@5.0.10))(zod@3.24.1))(utf-8-validate@5.0.10)(zod@3.24.1))(@ibm-cloud/watsonx-ai@1.3.2(@langchain/core@0.3.32(openai@4.79.3(encoding@0.1.13)(ws@7.5.10(bufferutil@4.0.9)(utf-8-validate@5.0.10))(zod@3.24.1))))(@langchain/core@0.3.32(openai@4.79.3(encoding@0.1.13)(ws@7.5.10(bufferutil@4.0.9)(utf-8-validate@5.0.10))(zod@3.24.1)))(axios@1.7.4)(crypto-js@4.2.0)(encoding@0.1.13)(handlebars@4.7.8)(ibm-cloud-sdk-core@5.1.1)(ignore@5.3.2)(jsonwebtoken@9.0.2)(lodash@4.17.21)(openai@4.79.3(encoding@0.1.13)(ws@7.5.10(bufferutil@4.0.9)(utf-8-validate@5.0.10))(zod@3.24.1))(pg@8.13.1)(playwright@1.49.1)(ws@7.5.10(bufferutil@4.0.9)(utf-8-validate@5.0.10))':
-=======
   '@langchain/community@0.3.26(@browserbasehq/sdk@2.0.0(encoding@0.1.13))(@browserbasehq/stagehand@1.10.0(@playwright/test@1.49.1)(bufferutil@4.0.9)(deepmerge@4.3.1)(dotenv@16.4.7)(encoding@0.1.13)(openai@4.79.3(encoding@0.1.13)(ws@7.5.10(bufferutil@4.0.9)(utf-8-validate@5.0.10))(zod@3.24.1))(utf-8-validate@5.0.10)(zod@3.24.1))(@ibm-cloud/watsonx-ai@1.3.2(@langchain/core@0.3.32(openai@4.79.3(encoding@0.1.13)(ws@7.5.10(bufferutil@4.0.9)(utf-8-validate@5.0.10))(zod@3.24.1))))(@langchain/core@0.3.32(openai@4.79.3(encoding@0.1.13)(ws@7.5.10(bufferutil@4.0.9)(utf-8-validate@5.0.10))(zod@3.24.1)))(axios@1.7.9)(crypto-js@4.2.0)(encoding@0.1.13)(handlebars@4.7.8)(ibm-cloud-sdk-core@5.1.3)(ignore@5.3.2)(jsonwebtoken@9.0.2)(lodash@4.17.21)(openai@4.79.3(encoding@0.1.13)(ws@7.5.10(bufferutil@4.0.9)(utf-8-validate@5.0.10))(zod@3.24.1))(pg@8.13.1)(playwright@1.49.1)(ws@7.5.10(bufferutil@4.0.9)(utf-8-validate@5.0.10))':
->>>>>>> 49df3d9d
     dependencies:
       '@browserbasehq/stagehand': 1.10.0(@playwright/test@1.49.1)(bufferutil@4.0.9)(deepmerge@4.3.1)(dotenv@16.4.7)(encoding@0.1.13)(openai@4.79.3(encoding@0.1.13)(ws@7.5.10(bufferutil@4.0.9)(utf-8-validate@5.0.10))(zod@3.24.1))(utf-8-validate@5.0.10)(zod@3.24.1)
       '@ibm-cloud/watsonx-ai': 1.3.2(@langchain/core@0.3.32(openai@4.79.3(encoding@0.1.13)(ws@7.5.10(bufferutil@4.0.9)(utf-8-validate@5.0.10))(zod@3.24.1)))
@@ -7340,13 +7308,10 @@
     dependencies:
       '@types/node': 20.17.14
 
-<<<<<<< HEAD
-=======
   '@types/conventional-commits-parser@5.0.1':
     dependencies:
       '@types/node': 20.17.14
 
->>>>>>> 49df3d9d
   '@types/crypto-js@4.2.2': {}
 
   '@types/debug@4.1.12':
@@ -10181,32 +10146,17 @@
   pg-cloudflare@1.1.1:
     optional: true
 
-<<<<<<< HEAD
-  pg-connection-string@2.7.0:
-    optional: true
-
-  pg-int8@1.0.1:
-    optional: true
-=======
   pg-connection-string@2.7.0: {}
 
   pg-int8@1.0.1: {}
 
   pg-numeric@1.0.2: {}
->>>>>>> 49df3d9d
 
   pg-pool@3.7.1(pg@8.13.1):
     dependencies:
       pg: 8.13.1
-<<<<<<< HEAD
-    optional: true
-
-  pg-protocol@1.7.1:
-    optional: true
-=======
 
   pg-protocol@1.7.1: {}
->>>>>>> 49df3d9d
 
   pg-types@2.2.0:
     dependencies:
@@ -10215,9 +10165,6 @@
       postgres-bytea: 1.0.0
       postgres-date: 1.0.7
       postgres-interval: 1.2.0
-<<<<<<< HEAD
-    optional: true
-=======
 
   pg-types@4.0.2:
     dependencies:
@@ -10228,7 +10175,6 @@
       postgres-date: 2.1.0
       postgres-interval: 3.0.0
       postgres-range: 1.1.4
->>>>>>> 49df3d9d
 
   pg@8.13.1:
     dependencies:
@@ -10239,18 +10185,10 @@
       pgpass: 1.0.5
     optionalDependencies:
       pg-cloudflare: 1.1.1
-<<<<<<< HEAD
-    optional: true
-=======
->>>>>>> 49df3d9d
 
   pgpass@1.0.5:
     dependencies:
       split2: 4.2.0
-<<<<<<< HEAD
-    optional: true
-=======
->>>>>>> 49df3d9d
 
   picocolors@1.1.1: {}
 
@@ -10294,16 +10232,6 @@
       cssesc: 3.0.0
       util-deprecate: 1.0.2
 
-<<<<<<< HEAD
-  postgres-array@2.0.0:
-    optional: true
-
-  postgres-bytea@1.0.0:
-    optional: true
-
-  postgres-date@1.0.7:
-    optional: true
-=======
   postgres-array@2.0.0: {}
 
   postgres-array@3.0.2: {}
@@ -10317,21 +10245,16 @@
   postgres-date@1.0.7: {}
 
   postgres-date@2.1.0: {}
->>>>>>> 49df3d9d
 
   postgres-interval@1.2.0:
     dependencies:
       xtend: 4.0.2
-<<<<<<< HEAD
-    optional: true
-=======
 
   postgres-interval@3.0.0: {}
 
   postgres-range@1.1.4: {}
 
   prettier@3.5.1: {}
->>>>>>> 49df3d9d
 
   pretty-format@29.7.0:
     dependencies:
@@ -10694,12 +10617,7 @@
     dependencies:
       readable-stream: 3.6.2
 
-<<<<<<< HEAD
-  split2@4.2.0:
-    optional: true
-=======
   split2@4.2.0: {}
->>>>>>> 49df3d9d
 
   split@1.0.1:
     dependencies:
