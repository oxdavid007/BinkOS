--- conflicted
+++ resolved
@@ -1,10 +1,6 @@
 {
   "$schema": "node_modules/lerna/schemas/lerna-schema.json",
-<<<<<<< HEAD
-  "version": "0.2.1-alpha.2",
-=======
   "version": "0.1.12-alpha.4",
->>>>>>> d208f21a
   "packages": ["packages/*", "packages/plugins/*", "packages/providers/*", "packages/adapters/*"],
   "npmClient": "pnpm"
 }