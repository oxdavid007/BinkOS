--- conflicted
+++ resolved
@@ -1,18 +1,12 @@
 import { z } from 'zod';
 import {
-<<<<<<< HEAD
   AgentNodeTypes,
-=======
->>>>>>> 95dd95bf
   BaseTool,
   CustomDynamicStructuredTool,
   IToolConfig,
   ToolProgress,
-<<<<<<< HEAD
-=======
   ErrorStep,
   StructuredError,
->>>>>>> 95dd95bf
 } from '@binkai/core';
 import { ProviderRegistry } from './ProviderRegistry';
 import { IWalletProvider, WalletInfo } from './types';
@@ -142,11 +136,6 @@
             );
           }
 
-<<<<<<< HEAD
-          // If no address provided, get it from the agent's wallet
-          if (!address || address.length === 0) {
-            address = await this.agent.getWallet().getAddress(network);
-=======
           // STEP 2: Get wallet address
           try {
             // If no address provided, get it from the agent's wallet
@@ -165,7 +154,6 @@
                 error: error instanceof Error ? error.message : String(error),
               },
             );
->>>>>>> 95dd95bf
           }
 
           onProgress?.({
