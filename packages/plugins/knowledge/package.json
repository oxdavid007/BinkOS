{
  "name": "@binkai/knowledge-plugin",
<<<<<<< HEAD
  "version": "0.2.2-alpha.0.2",
=======
  "version": "0.1.16-alpha.0",
>>>>>>> 755fccf5
  "main": "dist/index.js",
  "types": "dist/index.d.ts",
  "files": [
    "dist",
    "README.md",
    "LICENSE"
  ],
  "publishConfig": {
    "access": "public"
  },
  "scripts": {
    "build": "tsc",
    "clean": "rimraf dist"
  },
  "dependencies": {
    "@binkai/core": "workspace:*",
    "@langchain/core": "^0.3.32",
    "zod": "^3.22.4"
  },
  "devDependencies": {
    "@types/node": "^20.0.0",
    "rimraf": "^5.0.0",
    "typescript": "^5.0.0"
  },
  "repository": {
    "type": "git",
    "url": "https://github.com/Bink-AI/BinkOS"
  },
  "homepage": "https://bink.ai/"
}<|MERGE_RESOLUTION|>--- conflicted
+++ resolved
@@ -1,10 +1,6 @@
 {
   "name": "@binkai/knowledge-plugin",
-<<<<<<< HEAD
-  "version": "0.2.2-alpha.0.2",
-=======
-  "version": "0.1.16-alpha.0",
->>>>>>> 755fccf5
+  "version": "0.2.3-alpha.0",
   "main": "dist/index.js",
   "types": "dist/index.d.ts",
   "files": [
