--- conflicted
+++ resolved
@@ -191,18 +191,6 @@
           // Determine which orders to cancel
           let orderIdsToCancel: string[] = [];
 
-<<<<<<< HEAD
-          // Cancel specific order(s) or all orders
-          let result: any;
-          const cancelResults: any[] = [];
-          if (orderId) {
-            // Handle both single order ID and array of order IDs
-            const orderIds = Array.isArray(orderId) ? orderId : [orderId];
-            if (selectedProvider.getName() === 'jupiter') {
-              const cancelResult: any = await selectedProvider.cancelOrder(orderIds, userAddress);
-              if (!cancelResult?.tx) {
-                throw new Error(`Failed to cancel order ${orderIds}`);
-=======
           // If orderId is 'all' or not provided, fetch all orders
           if (!orderId || orderId === 'all') {
             onProgress?.({
@@ -218,28 +206,95 @@
                 message: 'No pending orders found to cancel.',
                 network: network,
               });
-            }
-
-            // check valid order id
-            const validOrders: number[] = [];
-            for (let i = 0; i < allOrders.length; i++) {
-              const orderId = allOrders[i];
-              const isValid = await selectedProvider.checkValidOrderId(orderId);
-              if (isValid) {
-                validOrders.push(orderId);
->>>>>>> 39d6955c
+            } else {
+              // Cancel each specified order
+              if (selectedProvider.getName() !== 'jupiter') {
+                // check valid order id
+                const validOrders: number[] = [];
+                for (let i = 0; i < allOrders.length; i++) {
+                  const orderId = allOrders[i];
+                  const isValid = await selectedProvider.checkValidOrderId(orderId);
+                  if (isValid) {
+                    validOrders.push(orderId);
+                  }
+                }
+                orderIdsToCancel = validOrders.map(id => id.toString());
               }
             }
-            orderIdsToCancel = validOrders.map(id => id.toString());
           } else {
             // Handle both single order ID and array of order IDs
             orderIdsToCancel = Array.isArray(orderId) ? orderId : [orderId];
           }
 
-<<<<<<< HEAD
+          onProgress?.({
+            progress: 40,
+            message: `Preparing to cancel ${orderIdsToCancel.length} order(s)...`,
+          });
+
+          if (!orderIdsToCancel || orderIdsToCancel.length === 0) {
+            // Return result as JSON string
+            throw new Error('No orders to cancel.');
+          }
+
+          // Cancel each specified order
+          const cancelResults: any[] = [];
+
+          if (selectedProvider.getName() === 'jupiter') {
+            const cancelResult: any = await selectedProvider.cancelOrder(
+              orderIdsToCancel,
+              userAddress,
+            );
+            if (!cancelResult?.tx) {
+              throw new Error(`Failed to cancel order ${orderIdsToCancel}`);
+            }
+
+            onProgress?.({
+              progress: 80,
+              message: `Signing transaction for order ${orderIdsToCancel}...`,
+            });
+
+            const { tx, to } = cancelResult;
+            const cancelReceipt = await wallet.signAndSendTransaction(network, {
+              to: to,
+              data: tx as any,
+              value: 0n,
+              lastValidBlockHeight: cancelResult.lastValidBlockHeight,
+            });
+
+            onProgress?.({
+              progress: 90,
+              message: `Confirming transaction for order ${orderIdsToCancel}...`,
+            });
+
+            const txh = await cancelReceipt.wait();
+            if (!txh?.hash) {
+              throw new Error(`Failed to cancel order ${orderIdsToCancel}`);
+            }
+            cancelResults.push({
+              orderId: orderIdsToCancel,
+              success: true,
+              message: 'Order canceled successfully',
+            });
+          } else {
+            for (let i = 0; i < orderIdsToCancel.length; i++) {
+              const id = orderIdsToCancel[i];
+
               onProgress?.({
-                progress: 80,
-                message: `Signing transaction for order ${orderIds}...`,
+                progress: 40 + Math.floor((i / orderIdsToCancel.length) * 40),
+                message: `Canceling order ${id} (${i + 1}/${orderIdsToCancel.length})...`,
+              });
+
+              //convert id to number
+              const cancelResult: any = await selectedProvider.cancelOrder(Number(id));
+              if (!cancelResult?.tx) {
+                throw new Error(`Failed to cancel order ${id}`);
+              }
+
+              const statusOrderId: any = await selectedProvider.getStatusOrderId(Number(id));
+
+              onProgress?.({
+                progress: 80 + Math.floor((i / orderIdsToCancel.length) * 10),
+                message: `Signing transaction for order ${id}...`,
               });
 
               const { tx, to } = cancelResult;
@@ -247,173 +302,47 @@
                 to: to,
                 data: tx as any,
                 value: 0n,
-                lastValidBlockHeight: cancelResult.lastValidBlockHeight,
               });
 
               onProgress?.({
-                progress: 90,
-                message: `Confirming transaction for order ${orderIds}...`,
-              });
-
-              const txh = await cancelReceipt.wait();
-              if (!txh?.hash) {
-                throw new Error(`Failed to cancel order ${orderIds}`);
+                progress: 90 + Math.floor((i / orderIdsToCancel.length) * 5),
+                message: `Confirming transaction for order ${id}...`,
+              });
+
+              await cancelReceipt.wait();
+
+              onProgress?.({
+                progress: 95,
+                message: `Unwrapping WBNB to BNB...`,
+              });
+
+              //unwrap token if needed
+              userAddress = await wallet.getAddress(network);
+              const amount = statusOrderId[6][4];
+              const unwrapTx = await selectedProvider.unwrapToken(amount.toString(), userAddress);
+
+              const unwrapReceipt = await wallet.signAndSendTransaction(network, {
+                to: WrapToken.WBNB,
+                data: unwrapTx.data,
+                value: BigInt(0),
+                gasLimit: unwrapTx?.gasLimit || '85000',
+              });
+
+              // Wait for approval to be mined
+              const unwraptxh = await unwrapReceipt.wait();
+              if (unwraptxh?.hash) {
+                onProgress?.({
+                  progress: 97,
+                  message: `Successfully unwrapped WBNB to BNB`,
+                });
               }
+
               cancelResults.push({
-                orderId: orderIds,
+                orderId: id,
                 success: true,
                 message: 'Order canceled successfully',
               });
-            } else {
-              // Cancel each specified order
-
-              for (let i = 0; i < orderIds.length; i++) {
-                const id = orderIds[i];
-
-                onProgress?.({
-                  progress: 40 + Math.floor((i / orderIds.length) * 40),
-                  message: `Canceling order ${id} (${i + 1}/${orderIds.length})...`,
-                });
-
-                //convert id to number
-                const cancelResult: any = await selectedProvider.cancelOrder(id, userAddress);
-                if (!cancelResult?.tx) {
-                  throw new Error(`Failed to cancel order ${id}`);
-                }
-
-                onProgress?.({
-                  progress: 80 + Math.floor((i / orderIds.length) * 10),
-                  message: `Signing transaction for order ${id}...`,
-                });
-
-                const { tx, to } = cancelResult;
-                const cancelReceipt = await wallet.signAndSendTransaction(network, {
-                  to: to,
-                  data: tx as any,
-                  value: 0n,
-                });
-
-                onProgress?.({
-                  progress: 90 + Math.floor((i / orderIds.length) * 5),
-                  message: `Confirming transaction for order ${id}...`,
-                });
-
-                await cancelReceipt.wait();
-
-                onProgress?.({
-                  progress: 95,
-                  message: `Unwrapping WBNB to BNB...`,
-                });
-
-                const statusOrderId: any = await selectedProvider.getStatusOrderId(Number(id));
-
-                //unwrap token if needed
-                userAddress = await wallet.getAddress(network);
-                const amount = statusOrderId[6][4];
-                const unwrapTx = await selectedProvider.unwrapToken(amount.toString(), userAddress);
-
-                const unwrapReceipt = await wallet.signAndSendTransaction(network, {
-                  to: WrapToken.WBNB,
-                  data: unwrapTx.data,
-                  value: BigInt(0),
-                  gasLimit: unwrapTx?.gasLimit || '85000',
-                });
-
-                // Wait for approval to be mined
-                const unwraptxh = await unwrapReceipt.wait();
-                if (unwraptxh?.hash) {
-                  onProgress?.({
-                    progress: 97,
-                    message: `Successfully unwrapped WBNB to BNB`,
-                  });
-                }
-
-                cancelResults.push({
-                  orderId: id,
-                  success: true,
-                  message: 'Order canceled successfully',
-                });
-              }
-            }
-            result = {
-              success: cancelResults.every(r => r.success),
-              message: `Canceled ${cancelResults.filter(r => r.success).length} of ${orderIds.length} orders`,
-              details: cancelResults,
-            };
-=======
-          onProgress?.({
-            progress: 40,
-            message: `Preparing to cancel ${orderIdsToCancel.length} order(s)...`,
-          });
-
-          // Cancel each specified order
-          const cancelResults: any[] = [];
-          for (let i = 0; i < orderIdsToCancel.length; i++) {
-            const id = orderIdsToCancel[i];
-
-            onProgress?.({
-              progress: 40 + Math.floor((i / orderIdsToCancel.length) * 40),
-              message: `Canceling order ${id} (${i + 1}/${orderIdsToCancel.length})...`,
-            });
-
-            //convert id to number
-            const cancelResult: any = await selectedProvider.cancelOrder(Number(id));
-            if (!cancelResult?.tx) {
-              throw new Error(`Failed to cancel order ${id}`);
-            }
-
-            const statusOrderId: any = await selectedProvider.getStatusOrderId(Number(id));
-
-            onProgress?.({
-              progress: 80 + Math.floor((i / orderIdsToCancel.length) * 10),
-              message: `Signing transaction for order ${id}...`,
-            });
-
-            const { tx, to } = cancelResult;
-            const cancelReceipt = await wallet.signAndSendTransaction(network, {
-              to: to,
-              data: tx as any,
-              value: 0n,
-            });
-
-            onProgress?.({
-              progress: 90 + Math.floor((i / orderIdsToCancel.length) * 5),
-              message: `Confirming transaction for order ${id}...`,
-            });
-
-            await cancelReceipt.wait();
-
-            onProgress?.({
-              progress: 95,
-              message: `Unwrapping WBNB to BNB...`,
-            });
-
-            //unwrap token if needed
-            userAddress = await wallet.getAddress(network);
-            const amount = statusOrderId[6][4];
-            const unwrapTx = await selectedProvider.unwrapToken(amount.toString(), userAddress);
-
-            const unwrapReceipt = await wallet.signAndSendTransaction(network, {
-              to: WrapToken.WBNB,
-              data: unwrapTx.data,
-              value: BigInt(0),
-              gasLimit: unwrapTx?.gasLimit || '85000',
-            });
-
-            // Wait for approval to be mined
-            const unwraptxh = await unwrapReceipt.wait();
-            if (unwraptxh?.hash) {
-              onProgress?.({
-                progress: 97,
-                message: `Successfully unwrapped WBNB to BNB`,
-              });
-            }
-
-            cancelResults.push({
-              orderId: id,
-              success: true,
-              message: 'Order canceled successfully',
-            });
+            }
           }
 
           const result = {
@@ -431,34 +360,14 @@
             progress: 100,
             message: 'Order cancellation completed successfully!',
           });
->>>>>>> 39d6955c
-
-            onProgress?.({
-              progress: 99,
-              message: 'Finalizing cancellation process...',
-            });
-
-            onProgress?.({
-              progress: 100,
-              message: 'Order cancellation completed successfully!',
-            });
-
-            // Return result as JSON string
-            return JSON.stringify({
-              status: 'success',
-              message: 'Successfully canceled orders.',
-              details: result?.details || {},
-              network: network,
-            });
-          } else {
-            // Return result as JSON string
-            return JSON.stringify({
-              status: 'failed',
-              message: 'No orders to cancel.',
-              details: result?.details || {},
-              network: network,
-            });
-          }
+
+          // Return result as JSON string
+          return JSON.stringify({
+            status: 'success',
+            message: 'Successfully canceled orders.',
+            details: result?.details || {},
+            network: network,
+          });
         } catch (error: any) {
           onProgress?.({
             progress: 100,
