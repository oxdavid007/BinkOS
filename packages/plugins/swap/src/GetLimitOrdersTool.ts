--- conflicted
+++ resolved
@@ -195,46 +195,30 @@
             message: `Found ${allOrders.length} orders. Validating each order...`,
           });
           let validatedCount = 0;
-<<<<<<< HEAD
-          let validOrders;
-          console.log('🤖 Selected provider:', selectedProvider.getName());
+          let validOrders = [];
+
           if (selectedProvider.getName() === 'jupiter') {
             // Validate each order
             validatedCount = allOrders.length;
             validOrders = allOrders;
           } else {
-            validOrders = await Promise.all(
-              allOrders.map(async (orderId, index) => {
-                onProgress?.({
-                  progress: 70 + Math.floor((index / allOrders.length) * 25),
-                  message: `Validating order ${index + 1}/${allOrders.length}...`,
-                });
-
+            for (let i = 0; i < allOrders.length; i++) {
+              const orderId = allOrders[i];
+              onProgress?.({
+                progress: 70 + Math.floor((i / allOrders.length) * 25),
+                message: `Validating order ${i + 1}/${allOrders.length}...`,
+              });
+
+              try {
                 const isValid = await selectedProvider.checkValidOrderId(orderId);
-                validatedCount += isValid ? 1 : 0;
-                return isValid ? orderId : null;
-              }),
-            ).then(orders => orders.filter(Boolean));
-=======
-          const validOrders = [];
-
-          for (let i = 0; i < allOrders.length; i++) {
-            const orderId = allOrders[i];
-            onProgress?.({
-              progress: 70 + Math.floor((i / allOrders.length) * 25),
-              message: `Validating order ${i + 1}/${allOrders.length}...`,
-            });
-
-            try {
-              const isValid = await selectedProvider.checkValidOrderId(orderId);
-              if (isValid) {
-                validatedCount++;
-                validOrders.push(orderId);
+                if (isValid) {
+                  validatedCount++;
+                  validOrders.push(orderId);
+                }
+              } catch (error) {
+                console.error(`Error validating order ${orderId}:`, error);
               }
-            } catch (error) {
-              console.error(`Error validating order ${orderId}:`, error);
             }
->>>>>>> 39d6955c
           }
 
           onProgress?.({
