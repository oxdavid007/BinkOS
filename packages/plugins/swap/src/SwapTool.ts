--- conflicted
+++ resolved
@@ -13,12 +13,9 @@
 import { validateTokenAddress } from './utils/addressValidation';
 import { parseTokenAmount } from './utils/tokenUtils';
 import { isSolanaNetwork } from './utils/networkUtils';
-<<<<<<< HEAD
 import type { TokenInfo } from '@binkai/token-plugin';
 import { defaultTokens } from '@binkai/token-plugin';
-=======
-import { defaultTokens, TokenInfo } from '@binkai/token-plugin';
->>>>>>> a1d69d18
+
 
 export interface SwapToolConfig extends IToolConfig {
   defaultSlippage?: number;
