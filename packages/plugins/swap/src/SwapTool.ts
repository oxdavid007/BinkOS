import { DynamicStructuredTool } from '@langchain/core/tools';
import { z } from 'zod';
import {
  AgentNodeTypes,
  BaseTool,
  CustomDynamicStructuredTool,
  IToolConfig,
  ToolProgress,
  StructuredError,
  ErrorStep,
  EVM_NATIVE_TOKEN_ADDRESS,
} from '@binkai/core';
import { ProviderRegistry } from './ProviderRegistry';
import { ISwapProvider, SwapQuote, SwapParams } from './types';
import { validateTokenAddress } from './utils/addressValidation';
import { parseTokenAmount } from './utils/tokenUtils';
import { isSolanaNetwork } from './utils/networkUtils';
import type { TokenInfo } from '@binkai/token-plugin';
import { defaultTokens } from '@binkai/token-plugin';
import { WrapToken } from './types';

export interface SwapToolConfig extends IToolConfig {
  defaultSlippage?: number;
  defaultNetwork?: string;
  supportedNetworks?: string[];
}

export class SwapTool extends BaseTool {
  public registry: ProviderRegistry;
  private defaultSlippage: number;
  private supportedNetworks: Set<string>;

  constructor(config: SwapToolConfig) {
    super(config);
    this.registry = new ProviderRegistry();
    this.defaultSlippage = config.defaultSlippage || 0.5;
    this.supportedNetworks = new Set<string>(config.supportedNetworks || []);
  }

  registerProvider(provider: ISwapProvider): void {
    this.registry.registerProvider(provider);
    console.log('✓ Provider registered', provider.constructor.name);
    // Add provider's supported networks
    provider.getSupportedNetworks().forEach(network => {
      this.supportedNetworks.add(network);
    });
  }

  getName(): string {
    return 'swap';
  }

  getDescription(): string {
    const providers = this.registry.getProviderNames().join(', ');
    const networks = Array.from(this.supportedNetworks).join(', ');
    let description = `The SwapTool enables users to exchange one cryptocurrency token for another using various Decentralized Exchange (DEX) 
    providers across supported blockchain networks. This tool facilitates token swaps, 
    allowing users to specify either the input amount (the amount they wish to spend, if amount is percent, must get balance before swap). 
    or the output amount (the amount they wish to receive). Supported networks include ${networks}.
    Do not reasoning about Token information. If user want to do action with token A, you would take actions on token A. 
    Providers include ${providers}.`;

    // Add provider-specific prompts if they exist
    const providerPrompts = this.registry
      .getProviders()
      .map((provider: ISwapProvider) => {
        const prompt = provider.getPrompt?.();
        return prompt ? `${provider.getName()}: ${prompt}` : null;
      })
      .filter((prompt: unknown): prompt is string => !!prompt);

    if (providerPrompts.length > 0) {
      description += '\n\nProvider-specific information:\n' + providerPrompts.join('\n');
    }

    return description;
  }

  private getSupportedNetworks(): string[] {
    // Get networks from agent's wallet
    const agentNetworks = Object.keys(this.agent.getNetworks());

    // Intersect with supported networks from providers
    const providerNetworks = Array.from(this.supportedNetworks);

    // Return intersection of agent networks and provider supported networks
    return agentNetworks.filter(network => providerNetworks.includes(network));
  }

  getSchema(): z.ZodObject<any> {
    const providers = this.registry.getProviderNames();
    if (providers.length === 0) {
      throw new Error('No swap providers registered');
    }

    const supportedNetworks = this.getSupportedNetworks();
    if (supportedNetworks.length === 0) {
      throw new Error('No supported networks available');
    }

    return z.object({
      fromToken: z.string().describe(`The adress of source token on network. (spend)`),
      toToken: z.string().describe(`The adress of destination token on network. (receive)`),
      amount: z.string().describe('The amount of tokens to swap'),
      limitPrice: z.number().default(0).describe('The price at which to place a limit order'),
      amountType: z
        .enum(['input', 'output'])
        .describe('Whether the amount is input (spend) or output (receive)'),
      network: z.enum([
        'bnb',
        'solana',
        'ethereum',
        'arbitrum',
        'base',
        'optimism',
        'polygon',
        'null',
      ]).describe(`Determine blockchain network from user input. 
        Priority rules:
          1. Use explicitly mentioned network
          2. Infer from native tokens (ETH→Ethereum, SOL→Solana)
          3. For cross-chain mentions, determine main network
          4. Return null if no network detected`),
      provider: z
        .enum(providers as [string, ...string[]])
        .optional()
        .describe(
          'The DEX provider to use for the swap. If not specified, the best rate will be found',
        ),
      slippage: z
        .number()
        .optional()
        .describe(`Maximum slippage percentage allowed (default: ${this.defaultSlippage})`),
      //atPrice: z.number().default(0).describe('The price at which to place a limit order'),
    });
  }

  private async findBestQuote(
    params: SwapParams & { network: string },
    userAddress: string,
  ): Promise<{ provider: ISwapProvider; quote: SwapQuote }> {
    // Validate network is supported
    const providers = this.registry.getProvidersByNetwork(params.network);
    if (providers.length === 0) {
      throw new Error(`No providers available for network ${params.network}`);
    }

    const quotes = await Promise.all(
      providers.map(async (provider: ISwapProvider) => {
        try {
          console.log('🤖 Getting quote from', provider.getName());
          const quote = await provider.getQuote(params, userAddress);
          return { provider, quote };
        } catch (error: any) {
          console.warn(`Failed to get quote from ${provider.getName()}:`, error);
          return null;
        }
      }),
    );

    type QuoteResult = { provider: ISwapProvider; quote: SwapQuote };
    const validQuotes = quotes.filter((q): q is QuoteResult => q !== null);
    if (validQuotes.length === 0) {
      throw new Error('No valid quotes found');
    }

    // Find the best quote based on amount type
    return validQuotes.reduce((best: QuoteResult, current: QuoteResult) => {
      if (params.type === 'input') {
        // For input amount, find highest output amount
        const bestAmount = BigInt(Number(best.quote.toAmount) * 10 ** best.quote.toToken.decimals);
        const currentAmount = BigInt(
          Number(current.quote.toAmount) * 10 ** current.quote.toToken.decimals,
        );
        return currentAmount > bestAmount ? current : best;
      } else {
        // For output amount, find lowest input amount
        const bestAmount = BigInt(
          Number(best.quote.fromAmount) * 10 ** best.quote.fromToken.decimals,
        );
        const currentAmount = BigInt(
          Number(current.quote.fromAmount) * 10 ** current.quote.fromToken.decimals,
        );
        return currentAmount < bestAmount ? current : best;
      }
    }, validQuotes[0]);
  }

  async getQuote(
    args: any,
    onProgress?: (data: ToolProgress) => void,
  ): Promise<{
    selectedProvider: ISwapProvider;
    quote: SwapQuote;
    userAddress: string;
  }> {
    const {
      fromToken,
      toToken,
      amount,
      amountType,
      network,
      provider: preferredProvider,
      slippage = this.defaultSlippage,
      limitPrice,
    } = args;
    const supportedNetworks = this.getSupportedNetworks();
    if (!supportedNetworks.includes(network)) {
      throw this.createError(ErrorStep.NETWORK_VALIDATION, `Network ${network} is not supported.`, {
        requestedNetwork: network,
        supportedNetworks: supportedNetworks,
      });
    }

    // STEP 2: Validate token addresses
    if (!validateTokenAddress(fromToken, network)) {
      throw this.createError(
        ErrorStep.TOKEN_NOT_FOUND,
        `Invalid fromToken address for network ${network}: ${fromToken}`,
        {
          token: fromToken,
          network: network,
          tokenType: 'fromToken',
        },
      );
    }

    if (!validateTokenAddress(toToken, network)) {
      throw this.createError(
        ErrorStep.TOKEN_NOT_FOUND,
        `Invalid toToken address for network ${network}: ${toToken}`,
        {
          token: toToken,
          network: network,
          tokenType: 'toToken',
        },
      );
    }

    // STEP 3: Get wallet address
    let userAddress;
    try {
      // Get agent's wallet and address
      const wallet = this.agent.getWallet();
      userAddress = await wallet.getAddress(network);
    } catch (error: any) {
      throw error;
    }

    const swapParams: SwapParams = {
      network,
      fromToken,
      toToken,
      amount,
      type: amountType,
      slippage,
      limitPrice,
    };
    let selectedProvider: ISwapProvider;
    let quote: SwapQuote;
    let isWrapToken = false;

    onProgress?.({
      progress: 0,
      message: 'Searching for the best exchange rate for your swap.',
    });

    // STEP 4: Get provider and quote
    try {
      if (preferredProvider) {
        selectedProvider = this.registry.getProvider(preferredProvider);

        // Validate provider supports the network
        if (!selectedProvider.getSupportedNetworks().includes(network)) {
          throw this.createError(
            ErrorStep.PROVIDER_VALIDATION,
            `Provider ${preferredProvider} does not support network ${network}.`,
            {
              provider: preferredProvider,
              requestedNetwork: network,
              providerSupportedNetworks: selectedProvider.getSupportedNetworks(),
            },
          );
        }

        // STEP 5: Handle wrapped token BNB
        // validate is valid limit order
        if (swapParams?.limitPrice && swapParams.fromToken === EVM_NATIVE_TOKEN_ADDRESS) {
          onProgress?.({
            progress: 5,
            message: `Wrapping BNB to WBNB`,
          });

          const wrapTx = await selectedProvider.wrapToken(amount.toString(), WrapToken.WBNB);

          const wallet = this.agent.getWallet();
          const wrapReceipt = await wallet.signAndSendTransaction(network, {
            to: wrapTx.to,
            data: wrapTx.data,
            value: BigInt(wrapTx.value),
          });

          // Wait for approval to be mined
          const wrapResult = await wrapReceipt.wait();

          if (!wrapResult?.hash) {
            throw new Error(`Failed to wrap BNB to WBNB`);
          }
          // set wrap token address
          swapParams.fromToken = WrapToken.WBNB;
          isWrapToken = true;

          onProgress?.({
            progress: 8,
            message: `Successfully wrapped BNB to WBNB`,
          });
        }

        try {
          quote = await selectedProvider.getQuote(swapParams, userAddress);
        } catch (error: any) {
          throw error;
        }
      } else {
        try {
          const bestQuote = await this.findBestQuote(
            {
              ...swapParams,
              network,
            },
            userAddress,
          );
          selectedProvider = bestQuote.provider;
          quote = bestQuote.quote;
        } catch (error: any) {
          throw error;
        }
      }
    } catch (error: any) {
      console.warn(`Failed to get quote:`, error);
      throw error;
    }

    console.log('🤖 The selected provider is:', selectedProvider.getName());

    onProgress?.({
      progress: 10,
      message: `Verifying you have sufficient ${quote.fromToken.symbol || 'tokens'} for this swap.`,
    });

    // STEP 5: Check balance
    try {
      const balanceCheck = await selectedProvider.checkBalance(quote, userAddress);
      if (!balanceCheck.isValid) {
        throw 'Not valid checking balance';
      }
    } catch (error: any) {
      throw error; // Re-throw structured errors
    }

    return {
      selectedProvider,
      quote,
      userAddress,
    };
  }

  async simulateQuoteTool(args: any): Promise<SwapQuote> {
    return (await this.getQuote(args)).quote;
  }

  createTool(): CustomDynamicStructuredTool {
    console.log('✓ Creating tool', this.getName());
    return {
      name: this.getName(),
      description: this.getDescription(),
      schema: this.getSchema(),
      func: async (
        args: any,
        runManager?: any,
        config?: any,
        onProgress?: (data: ToolProgress) => void,
      ) => {
        try {
          const {
            fromToken,
            toToken,
            amount,
            amountType,
            network,
            provider: preferredProvider,
            slippage = this.defaultSlippage,
            limitPrice,
          } = args;

          console.log('🔄 Doing swap operation...');
          console.log('🤖 Swap Args:', args);

<<<<<<< HEAD
          const { selectedProvider, quote, userAddress } = await this.getQuote(args, onProgress);
=======
          // STEP 1: Validate network
          const supportedNetworks = this.getSupportedNetworks();
          if (!supportedNetworks.includes(network)) {
            throw this.createError(
              ErrorStep.NETWORK_VALIDATION,
              `Network ${network} is not supported.`,
              {
                requestedNetwork: network,
                supportedNetworks: supportedNetworks,
              },
            );
          }

          // STEP 2: Validate token addresses
          if (!validateTokenAddress(fromToken, network)) {
            throw this.createError(
              ErrorStep.TOKEN_NOT_FOUND,
              `Invalid fromToken address for network ${network}: ${fromToken}`,
              {
                token: fromToken,
                network: network,
                tokenType: 'fromToken',
              },
            );
          }

          if (!validateTokenAddress(toToken, network)) {
            throw this.createError(
              ErrorStep.TOKEN_NOT_FOUND,
              `Invalid toToken address for network ${network}: ${toToken}`,
              {
                token: toToken,
                network: network,
                tokenType: 'toToken',
              },
            );
          }

          // STEP 3: Get wallet address
          let userAddress;
          try {
            // Get agent's wallet and address
            const wallet = this.agent.getWallet();
            userAddress = await wallet.getAddress(network);
          } catch (error: any) {
            throw error;
          }

          const swapParams: SwapParams = {
            network,
            fromToken,
            toToken,
            amount,
            type: amountType,
            slippage,
            limitPrice,
          };
          let selectedProvider: ISwapProvider;
          let quote: SwapQuote;

          onProgress?.({
            progress: 0,
            message: 'Searching for the best exchange rate for your swap.',
          });

          // STEP 5: Handle wrapped token BNB
          // validate is valid limit order
          if (swapParams?.limitPrice && swapParams.fromToken === EVM_NATIVE_TOKEN_ADDRESS) {
            onProgress?.({
              progress: 5,
              message: `Wrapping BNB to WBNB`,
            });

            selectedProvider = this.registry.getProvider(preferredProvider);
            const wrapTx = await selectedProvider.wrapToken(amount.toString(), WrapToken.WBNB);

            const wallet = this.agent.getWallet();
            const wrapReceipt = await wallet.signAndSendTransaction(network, {
              to: wrapTx.to,
              data: wrapTx.data,
              value: BigInt(wrapTx.value),
            });

            // Wait for approval to be mined
            const wrapResult = await wrapReceipt.wait();

            if (!wrapResult?.hash) {
              throw new Error(`Failed to wrap BNB to WBNB`);
            }
            // set wrap token address
            swapParams.fromToken = WrapToken.WBNB;

            onProgress?.({
              progress: 8,
              message: `Successfully wrapped BNB to WBNB`,
            });
          }

          // STEP 4: Get provider and quote
          try {
            if (preferredProvider) {
              selectedProvider = this.registry.getProvider(preferredProvider);

              // Validate provider supports the network
              if (!selectedProvider.getSupportedNetworks().includes(network)) {
                throw this.createError(
                  ErrorStep.PROVIDER_VALIDATION,
                  `Provider ${preferredProvider} does not support network ${network}.`,
                  {
                    provider: preferredProvider,
                    requestedNetwork: network,
                    providerSupportedNetworks: selectedProvider.getSupportedNetworks(),
                  },
                );
              }

              try {
                quote = await selectedProvider.getQuote(swapParams, userAddress);
              } catch (error: any) {
                throw error;
              }
            } else {
              try {
                const bestQuote = await this.findBestQuote(
                  {
                    ...swapParams,
                    network,
                  },
                  userAddress,
                );
                selectedProvider = bestQuote.provider;
                quote = bestQuote.quote;
              } catch (error: any) {
                throw error;
              }
            }
          } catch (error: any) {
            console.warn(`Failed to get quote:`, error);
            throw error;
          }

          console.log('🤖 The selected provider is:', selectedProvider.getName());

          onProgress?.({
            progress: 10,
            message: `Verifying you have sufficient ${quote.fromToken.symbol || 'tokens'} for this swap.`,
          });

          // STEP 5: Check balance
          try {
            const balanceCheck = await selectedProvider.checkBalance(quote, userAddress);
            if (!balanceCheck.isValid) {
              throw 'Not valid checking balance';
            }
          } catch (error: any) {
            throw error; // Re-throw structured errors
          }
>>>>>>> 21d8976d

          onProgress?.({
            progress: 20,
            message: `Preparing to swap ${quote.fromAmount} ${quote.fromToken.symbol || 'tokens'} for approximately ${quote.toAmount} ${quote.toToken.symbol || 'tokens'} via ${selectedProvider.getName()}.`,
          });

          // STEP 6: Build swap transaction
          let swapTx;
          try {
            swapTx = await selectedProvider.buildSwapTransaction(quote, userAddress);
          } catch (error: any) {
            throw error;
          }

          onProgress?.({
            progress: 40,
            message: `Checking allowance... Verifying if approval is needed for ${selectedProvider.getName()} to access your ${quote.fromToken.symbol || 'tokens'}.`,
          });

          // STEP 7: Handle token approval (for EVM chains)
          if (!isSolanaNetwork(network)) {
            try {
              // Check if approval is needed and handle it
              const allowance = await selectedProvider.checkAllowance(
                network,
                quote.fromToken.address,
                userAddress,
                swapTx.spender,
              );

              const requiredAmount = parseTokenAmount(quote.fromAmount, quote.fromToken.decimals);

              console.log('🤖 Allowance: ', allowance, ' Required amount: ', requiredAmount);

              if (allowance < requiredAmount) {
                try {
                  const approveTx = await selectedProvider.buildApproveTransaction(
                    network,
                    quote.fromToken.address,
                    swapTx.spender,
                    quote.fromAmount,
                    userAddress,
                  );

                  // Sign and send approval transaction
                  onProgress?.({
                    progress: 60,
                    message: `Approving ${selectedProvider.getName()} to access your ${quote.fromToken.symbol || 'tokens'}`,
                  });

                  const wallet = this.agent.getWallet();
                  const approveReceipt = await wallet.signAndSendTransaction(network, {
                    to: approveTx.to,
                    data: approveTx.data,
                    value: BigInt(approveTx.value),
                  });

                  console.log('🤖 ApproveReceipt:', approveReceipt);

                  // Wait for approval to be mined
                  await approveReceipt.wait();
                } catch (error: any) {
                  throw error;
                }
              }
            } catch (error: any) {
              throw error; // Re-throw structured errors
            }
          }

          console.log('🤖 Swapping...');

          onProgress?.({
            progress: 80,
            message: `Swapping ${quote.fromAmount} ${quote.fromToken.symbol || 'tokens'} for approximately ${quote.toAmount} ${quote.toToken.symbol || 'tokens'} with ${slippage}% max slippage.`,
          });

          // STEP 8: Execute swap transaction
          let receipt;
          let finalReceipt;
          try {
            // Sign and send swap transaction
            const wallet = this.agent.getWallet();
            receipt = await wallet.signAndSendTransaction(network, {
              to: swapTx.to,
              data: swapTx.data,
              value: BigInt(swapTx.value),
              lastValidBlockHeight: swapTx.lastValidBlockHeight,
            });

            // Wait for transaction to be mined
            finalReceipt = await receipt?.wait();
          } catch (error: any) {
            throw error;
          }

          try {
            // Clear token balance caches after successful swap
            selectedProvider.invalidateBalanceCache(quote.fromToken.address, userAddress, network);
            selectedProvider.invalidateBalanceCache(quote.toToken.address, userAddress, network);
          } catch (error: any) {
            console.error('Error clearing token balance caches:', error);
            // Non-critical error, don't throw
          }

          // onProgress?.({
          //   progress: 100,
          //   message: `Swap complete! Successfully swapped ${quote.fromAmount} ${quote.fromToken.symbol || 'tokens'} for ${quote.toAmount} ${quote.toToken.symbol || 'tokens'} via ${selectedProvider.getName()}. Transaction hash: ${finalReceipt.hash}`,
          // });

          // Return result as JSON string
          return JSON.stringify({
            status: 'success',
            provider: selectedProvider.getName(),
            fromToken: quote.fromToken,
            toToken: quote.toToken,
            fromAmount: quote.fromAmount.toString(),
            toAmount: quote.toAmount.toString(),
            transactionHash: finalReceipt?.hash,
            priceImpact: quote.priceImpact,
            type: quote.type,
            network,
          });
        } catch (error: any) {
          console.error('Swap error:', error);

          // Special handling for token validation errors that we can try to fix
          if (
            error instanceof Error ||
            (typeof error === 'object' && error !== null && 'step' in error)
          ) {
            const errorStep = 'step' in error ? error.step : '';
            const isTokenValidationError =
              errorStep === 'token_validation' ||
              errorStep === ErrorStep.TOKEN_NOT_FOUND ||
              error.message?.includes('Invalid fromToken address') ||
              error.message?.includes('Invalid toToken address');

            if (isTokenValidationError && !args._attempt) {
              return await this.attemptTokenAddressFix(args, error);
            }
          }

          // Use BaseTool's error handling
          return this.handleError(error, args);
        }
      },
    };
  }

  // Helper method to attempt fixing token addresses
  private async attemptTokenAddressFix(args: any, error: any): Promise<string> {
    console.log('🔍 Fixing token addresses in Swap...');

    // Determine which token has the error
    const isFromTokenAddressError =
      error.message?.includes('Invalid fromToken address') ||
      error.details?.tokenType === 'fromToken';
    const isToTokenAddressError =
      error.message?.includes('Invalid toToken address') || error.details?.tokenType === 'toToken';

    // Add type assertion for args.network to match the NetworkName type
    const tokenInfos = defaultTokens[args.network as keyof typeof defaultTokens] as
      | Record<string, TokenInfo>
      | undefined;

    // Add null check for tokenInfos
    if (!tokenInfos) {
      console.log(`❌ No token information found for network ${args.network}`);
      return this.handleError(
        this.createError(
          ErrorStep.TOKEN_NOT_FOUND,
          `No token information found for network ${args.network}`,
          { network: args.network },
        ),
        args,
      );
    }

    let updatedArgs = { ...args, _attempt: true };
    let foundCorrectAddress = false;

    // Attempt to fix token addresses
    if (isFromTokenAddressError) {
      for (const [address, tokenInfo] of Object.entries(tokenInfos) as [string, TokenInfo][]) {
        if (tokenInfo.symbol.toLowerCase() === args.fromToken.toLowerCase()) {
          console.log(`🔍 Found correct address for ${args.fromToken}: ${address}`);
          updatedArgs.fromToken = address;
          foundCorrectAddress = true;
          break;
        }
      }
    }

    if (isToTokenAddressError) {
      for (const [address, tokenInfo] of Object.entries(tokenInfos) as [string, TokenInfo][]) {
        if (tokenInfo.symbol.toLowerCase() === args.toToken.toLowerCase()) {
          console.log(`🔍 Found correct address for ${args.toToken}: ${address}`);
          updatedArgs.toToken = address;
          foundCorrectAddress = true;
          break;
        }
      }
    }

    // Retry the operation with corrected addresses if found
    if (foundCorrectAddress) {
      console.log('🔄 Retrying with corrected token address...');
      try {
        const result = await this.createTool().func(updatedArgs);
        return result;
      } catch (retryError) {
        console.error('Error during retry:', retryError);
        return this.handleError(
          this.createError(
            ErrorStep.TOKEN_NOT_FOUND,
            `We attempted to correct the token address but the swap still failed.`,
            {
              error: retryError instanceof Error ? retryError.message : String(retryError),
              originalArgs: args,
              correctedArgs: updatedArgs,
            },
          ),
          updatedArgs,
        );
      }
    } else {
      // If we couldn't find a matching token symbol
      return this.handleError(
        this.createError(
          ErrorStep.TOKEN_NOT_FOUND,
          `Could not find a valid address for the token symbol.`,
          {
            network: args.network,
            fromToken: args.fromToken,
            toToken: args.toToken,
          },
        ),
        args,
      );
    }
  }
}<|MERGE_RESOLUTION|>--- conflicted
+++ resolved
@@ -204,6 +204,7 @@
       slippage = this.defaultSlippage,
       limitPrice,
     } = args;
+    // STEP 1: Validate network
     const supportedNetworks = this.getSupportedNetworks();
     if (!supportedNetworks.includes(network)) {
       throw this.createError(ErrorStep.NETWORK_VALIDATION, `Network ${network} is not supported.`, {
@@ -258,12 +259,44 @@
     };
     let selectedProvider: ISwapProvider;
     let quote: SwapQuote;
-    let isWrapToken = false;
 
     onProgress?.({
       progress: 0,
       message: 'Searching for the best exchange rate for your swap.',
     });
+
+    // STEP 5: Handle wrapped token BNB
+    // validate is valid limit order
+    if (swapParams?.limitPrice && swapParams.fromToken === EVM_NATIVE_TOKEN_ADDRESS) {
+      onProgress?.({
+        progress: 5,
+        message: `Wrapping BNB to WBNB`,
+      });
+
+      selectedProvider = this.registry.getProvider(preferredProvider);
+      const wrapTx = await selectedProvider.wrapToken(amount.toString(), WrapToken.WBNB);
+
+      const wallet = this.agent.getWallet();
+      const wrapReceipt = await wallet.signAndSendTransaction(network, {
+        to: wrapTx.to,
+        data: wrapTx.data,
+        value: BigInt(wrapTx.value),
+      });
+
+      // Wait for approval to be mined
+      const wrapResult = await wrapReceipt.wait();
+
+      if (!wrapResult?.hash) {
+        throw new Error(`Failed to wrap BNB to WBNB`);
+      }
+      // set wrap token address
+      swapParams.fromToken = WrapToken.WBNB;
+
+      onProgress?.({
+        progress: 8,
+        message: `Successfully wrapped BNB to WBNB`,
+      });
+    }
 
     // STEP 4: Get provider and quote
     try {
@@ -281,39 +314,6 @@
               providerSupportedNetworks: selectedProvider.getSupportedNetworks(),
             },
           );
-        }
-
-        // STEP 5: Handle wrapped token BNB
-        // validate is valid limit order
-        if (swapParams?.limitPrice && swapParams.fromToken === EVM_NATIVE_TOKEN_ADDRESS) {
-          onProgress?.({
-            progress: 5,
-            message: `Wrapping BNB to WBNB`,
-          });
-
-          const wrapTx = await selectedProvider.wrapToken(amount.toString(), WrapToken.WBNB);
-
-          const wallet = this.agent.getWallet();
-          const wrapReceipt = await wallet.signAndSendTransaction(network, {
-            to: wrapTx.to,
-            data: wrapTx.data,
-            value: BigInt(wrapTx.value),
-          });
-
-          // Wait for approval to be mined
-          const wrapResult = await wrapReceipt.wait();
-
-          if (!wrapResult?.hash) {
-            throw new Error(`Failed to wrap BNB to WBNB`);
-          }
-          // set wrap token address
-          swapParams.fromToken = WrapToken.WBNB;
-          isWrapToken = true;
-
-          onProgress?.({
-            progress: 8,
-            message: `Successfully wrapped BNB to WBNB`,
-          });
         }
 
         try {
@@ -396,167 +396,7 @@
           console.log('🔄 Doing swap operation...');
           console.log('🤖 Swap Args:', args);
 
-<<<<<<< HEAD
           const { selectedProvider, quote, userAddress } = await this.getQuote(args, onProgress);
-=======
-          // STEP 1: Validate network
-          const supportedNetworks = this.getSupportedNetworks();
-          if (!supportedNetworks.includes(network)) {
-            throw this.createError(
-              ErrorStep.NETWORK_VALIDATION,
-              `Network ${network} is not supported.`,
-              {
-                requestedNetwork: network,
-                supportedNetworks: supportedNetworks,
-              },
-            );
-          }
-
-          // STEP 2: Validate token addresses
-          if (!validateTokenAddress(fromToken, network)) {
-            throw this.createError(
-              ErrorStep.TOKEN_NOT_FOUND,
-              `Invalid fromToken address for network ${network}: ${fromToken}`,
-              {
-                token: fromToken,
-                network: network,
-                tokenType: 'fromToken',
-              },
-            );
-          }
-
-          if (!validateTokenAddress(toToken, network)) {
-            throw this.createError(
-              ErrorStep.TOKEN_NOT_FOUND,
-              `Invalid toToken address for network ${network}: ${toToken}`,
-              {
-                token: toToken,
-                network: network,
-                tokenType: 'toToken',
-              },
-            );
-          }
-
-          // STEP 3: Get wallet address
-          let userAddress;
-          try {
-            // Get agent's wallet and address
-            const wallet = this.agent.getWallet();
-            userAddress = await wallet.getAddress(network);
-          } catch (error: any) {
-            throw error;
-          }
-
-          const swapParams: SwapParams = {
-            network,
-            fromToken,
-            toToken,
-            amount,
-            type: amountType,
-            slippage,
-            limitPrice,
-          };
-          let selectedProvider: ISwapProvider;
-          let quote: SwapQuote;
-
-          onProgress?.({
-            progress: 0,
-            message: 'Searching for the best exchange rate for your swap.',
-          });
-
-          // STEP 5: Handle wrapped token BNB
-          // validate is valid limit order
-          if (swapParams?.limitPrice && swapParams.fromToken === EVM_NATIVE_TOKEN_ADDRESS) {
-            onProgress?.({
-              progress: 5,
-              message: `Wrapping BNB to WBNB`,
-            });
-
-            selectedProvider = this.registry.getProvider(preferredProvider);
-            const wrapTx = await selectedProvider.wrapToken(amount.toString(), WrapToken.WBNB);
-
-            const wallet = this.agent.getWallet();
-            const wrapReceipt = await wallet.signAndSendTransaction(network, {
-              to: wrapTx.to,
-              data: wrapTx.data,
-              value: BigInt(wrapTx.value),
-            });
-
-            // Wait for approval to be mined
-            const wrapResult = await wrapReceipt.wait();
-
-            if (!wrapResult?.hash) {
-              throw new Error(`Failed to wrap BNB to WBNB`);
-            }
-            // set wrap token address
-            swapParams.fromToken = WrapToken.WBNB;
-
-            onProgress?.({
-              progress: 8,
-              message: `Successfully wrapped BNB to WBNB`,
-            });
-          }
-
-          // STEP 4: Get provider and quote
-          try {
-            if (preferredProvider) {
-              selectedProvider = this.registry.getProvider(preferredProvider);
-
-              // Validate provider supports the network
-              if (!selectedProvider.getSupportedNetworks().includes(network)) {
-                throw this.createError(
-                  ErrorStep.PROVIDER_VALIDATION,
-                  `Provider ${preferredProvider} does not support network ${network}.`,
-                  {
-                    provider: preferredProvider,
-                    requestedNetwork: network,
-                    providerSupportedNetworks: selectedProvider.getSupportedNetworks(),
-                  },
-                );
-              }
-
-              try {
-                quote = await selectedProvider.getQuote(swapParams, userAddress);
-              } catch (error: any) {
-                throw error;
-              }
-            } else {
-              try {
-                const bestQuote = await this.findBestQuote(
-                  {
-                    ...swapParams,
-                    network,
-                  },
-                  userAddress,
-                );
-                selectedProvider = bestQuote.provider;
-                quote = bestQuote.quote;
-              } catch (error: any) {
-                throw error;
-              }
-            }
-          } catch (error: any) {
-            console.warn(`Failed to get quote:`, error);
-            throw error;
-          }
-
-          console.log('🤖 The selected provider is:', selectedProvider.getName());
-
-          onProgress?.({
-            progress: 10,
-            message: `Verifying you have sufficient ${quote.fromToken.symbol || 'tokens'} for this swap.`,
-          });
-
-          // STEP 5: Check balance
-          try {
-            const balanceCheck = await selectedProvider.checkBalance(quote, userAddress);
-            if (!balanceCheck.isValid) {
-              throw 'Not valid checking balance';
-            }
-          } catch (error: any) {
-            throw error; // Re-throw structured errors
-          }
->>>>>>> 21d8976d
 
           onProgress?.({
             progress: 20,
