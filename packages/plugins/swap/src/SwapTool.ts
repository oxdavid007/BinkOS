--- conflicted
+++ resolved
@@ -104,21 +104,8 @@
     }
 
     return z.object({
-<<<<<<< HEAD
-      fromToken: z
-        .string()
-        .describe(
-          `The address of source token on network. (spend). If action on hyperliquid chain, can accept symbol`,
-        ),
-      toToken: z
-        .string()
-        .describe(
-          `The address of destination token on network. (receive). If action on hyperliquid chain, can accept symbol`,
-        ),
-=======
       fromToken: z.string().describe(`The address of source token on network. (spend)`),
       toToken: z.string().describe(`The address of destination token on network. (receive)`),
->>>>>>> c6d3d20f
       amount: z.string().describe('The amount of tokens to swap'),
       limitPrice: z.number().default(0).describe('The price at which to place a limit order'),
       amountType: z
@@ -550,12 +537,11 @@
             // Sign and send swap transaction
             if (network === NetworkName.HYPERLIQUID) {
               const wallet = this.agent.getWallet();
-              receipt = await selectedProvider.buildSwapTransaction(
-                quote,
-                await wallet.getPrivateKey(network),
-              );
+              const privateKey = await wallet.getPrivateKey(network);
+              receipt = await selectedProvider.buildSendTransaction(quote, privateKey);
+              console.log('🚀 ~ SwapTool ~ createTool ~ receipt:', receipt);
               finalReceipt = {
-                hash: '0x123',
+                hash: receipt,
               };
             } else {
               const wallet = this.agent.getWallet();
