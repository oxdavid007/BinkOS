--- conflicted
+++ resolved
@@ -1,19 +1,13 @@
 import { DynamicStructuredTool } from '@langchain/core/tools';
 import { z } from 'zod';
 import {
-<<<<<<< HEAD
   AgentNodeTypes,
-=======
->>>>>>> 95dd95bf
   BaseTool,
   CustomDynamicStructuredTool,
   IToolConfig,
   ToolProgress,
-<<<<<<< HEAD
-=======
   StructuredError,
   ErrorStep,
->>>>>>> 95dd95bf
 } from '@binkai/core';
 import { ProviderRegistry } from './ProviderRegistry';
 import { ISwapProvider, SwapQuote, SwapParams } from './types';
@@ -22,7 +16,6 @@
 import { isSolanaNetwork } from './utils/networkUtils';
 import type { TokenInfo } from '@binkai/token-plugin';
 import { defaultTokens } from '@binkai/token-plugin';
-
 
 export interface SwapToolConfig extends IToolConfig {
   defaultSlippage?: number;
@@ -577,16 +570,8 @@
             }
           }
 
-<<<<<<< HEAD
-          console.error('Swap error:', error);
-          return JSON.stringify({
-            status: 'error',
-            message: error instanceof Error ? error.message : String(error),
-          });
-=======
           // Use BaseTool's error handling
           return this.handleError(error, args);
->>>>>>> 95dd95bf
         }
       },
     };
