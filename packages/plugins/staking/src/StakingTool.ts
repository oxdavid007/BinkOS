--- conflicted
+++ resolved
@@ -190,16 +190,6 @@
 
           let selectedProvider: IStakingProvider;
           let quote: StakingQuote;
-
-          onProgress?.({
-<<<<<<< HEAD
-            progress: 0,
-            message: 'Getting quote...',
-=======
-            progress: 10,
-            message: `Searching for the best ${type} rate for your tokens.`,
->>>>>>> 1a73f3f9
-          });
 
           if (preferredProvider) {
             try {
@@ -241,16 +231,6 @@
 
           console.log('🤖 The selected provider is:', selectedProvider.getName());
 
-          onProgress?.({
-<<<<<<< HEAD
-            progress: 10,
-            message: 'Checking balance...',
-=======
-            progress: 20,
-            message: `Verifying you have sufficient ${quote.fromToken.symbol || 'tokens'} for this ${type} operation.`,
->>>>>>> 1a73f3f9
-          });
-
           // Check user's balance before proceeding
           const balanceCheck = await selectedProvider.checkBalance(quote, userAddress);
 
@@ -258,27 +238,8 @@
             throw new Error(balanceCheck.message || 'Insufficient balance for staking');
           }
 
-          onProgress?.({
-<<<<<<< HEAD
-            progress: 20,
-            message: 'Building staking transaction...',
-=======
-            progress: 30,
-            message: `Preparing to ${type} ${quote.fromAmount} ${quote.fromToken.symbol || 'tokens'} via ${selectedProvider.getName()}.`,
->>>>>>> 1a73f3f9
-          });
-
           // Build staking transaction
           const stakingTx = await selectedProvider.buildStakingTransaction(quote, userAddress);
-
-          onProgress?.({
-            progress: 40,
-<<<<<<< HEAD
-            message: 'Checking allowance...',
-=======
-            message: `Verifying if approval is needed for ${selectedProvider.getName()} to access your ${quote.fromToken.symbol || 'tokens'}.`,
->>>>>>> 1a73f3f9
-          });
 
           // Check if approval is needed and handle it
           const allowance = await selectedProvider.checkAllowance(
@@ -305,19 +266,12 @@
               userAddress,
             );
             console.log('🤖 Approving...');
-
             // Sign and send approval transaction
             onProgress?.({
               progress: 60,
-<<<<<<< HEAD
-              message: 'Signing and sending approval transaction...',
+              message: `Approving ${selectedProvider.getName()} to access your ${quote.tokenA.symbol || 'tokens'}`,
             });
-            // Sign and send approval transaction
-=======
-              message: `Approving ${selectedProvider.getName()} to access your ${quote.fromToken.symbol || 'tokens'}`,
-            });
-
->>>>>>> 1a73f3f9
+
             const approveReceipt = await wallet.signAndSendTransaction(network, {
               to: approveTx.to,
               data: approveTx.data,
@@ -330,15 +284,6 @@
             await approveReceipt.wait();
           }
           console.log('🤖 Staking...');
-
-          onProgress?.({
-            progress: 80,
-<<<<<<< HEAD
-            message: 'Signing and sending staking transaction...',
-=======
-            message: `Executing ${type} operation for ${quote.fromAmount} ${quote.fromToken.symbol || 'tokens'}.`,
->>>>>>> 1a73f3f9
-          });
 
           // Sign and send Staking transaction
           const receipt = await wallet.signAndSendTransaction(network, {
@@ -348,21 +293,6 @@
           });
           // Wait for transaction to be mined
           const finalReceipt = await receipt.wait();
-
-<<<<<<< HEAD
-          try {
-            // Clear token balance caches after successful swap
-            selectedProvider.invalidateBalanceCache(quote.tokenA.address, userAddress, network);
-            selectedProvider.invalidateBalanceCache(quote.tokenB.address, userAddress, network);
-          } catch (error) {
-            console.error('Error clearing token balance caches:', error);
-          }
-=======
-          onProgress?.({
-            progress: 100,
-            message: `${type.charAt(0).toUpperCase() + type.slice(1)} operation complete! Successfully processed ${quote.fromAmount} ${quote.fromToken.symbol || 'tokens'} via ${selectedProvider.getName()}. Transaction hash: ${finalReceipt.hash}`,
-          });
->>>>>>> 1a73f3f9
 
           // Return result as JSON string
           return JSON.stringify({
