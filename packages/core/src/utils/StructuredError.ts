/**
 * Standard interface for structured errors across all tools
 */
export interface StructuredError {
  step: string;
  message: string;
  details: Record<string, any>;
}

/**
 * Error types that can be used across different tools
 */
export enum ErrorStep {
  NETWORK_VALIDATION = 'network_validation',
  WALLET_ACCESS = 'wallet_access',
  PROVIDER_AVAILABILITY = 'provider_availability',
  DATA_RETRIEVAL = 'data_retrieval',
  TOKEN_NOT_FOUND = 'token_not_found',
  PRICE_RETRIEVAL = 'price_retrieval',
  PROVIDER_VALIDATION = 'provider_validation',
  INITIALIZATION = 'initialization',
  EXECUTION = 'execution',
  REASONING = 'reasoning',
  DATABASE = 'database',
  TOOL_EXECUTION = 'tool_execution',
  UNKNOWN = 'unknown',
<<<<<<< HEAD
=======
  API_RESPONSE = 'api_response',
  API_REQUEST = 'api_request',
>>>>>>> b1375130
}

/**
 * Tool types for error context
 */
export enum ToolType {
  WALLET_BALANCE = 'wallet_balance',
  TOKEN_INFO = 'token_info',
  SWAP = 'swap',
  AGENT = 'agent',
}

/**
 * Creates a structured error object
 */
export function createStructuredError(
  step: string,
  message: string,
  details: Record<string, any> = {},
): StructuredError {
  return {
    step,
    message,
    details,
  };
}

/**
 * Logs a structured error to the console
 */
export function logStructuredError(
  source: string,
  error: StructuredError | Error | unknown,
  level: 'error' | 'warn' | 'info' = 'error',
): void {
  let structuredError: StructuredError;

  if (typeof error === 'object' && error !== null && 'step' in error) {
    structuredError = error as StructuredError;
  } else if (error instanceof Error) {
    structuredError = {
      step: ErrorStep.EXECUTION,
      message: error.message,
      details: { error: error.message },
    };
  } else {
    structuredError = {
      step: ErrorStep.UNKNOWN,
      message: String(error),
      details: { error: String(error) },
    };
  }

  const logMethod =
    level === 'error' ? console.error : level === 'warn' ? console.warn : console.info;

  logMethod(`${source}:`, JSON.stringify(structuredError));
}<|MERGE_RESOLUTION|>--- conflicted
+++ resolved
@@ -24,11 +24,8 @@
   DATABASE = 'database',
   TOOL_EXECUTION = 'tool_execution',
   UNKNOWN = 'unknown',
-<<<<<<< HEAD
-=======
   API_RESPONSE = 'api_response',
   API_REQUEST = 'api_request',
->>>>>>> b1375130
 }
 
 /**
