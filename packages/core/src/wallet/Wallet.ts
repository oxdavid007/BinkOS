--- conflicted
+++ resolved
@@ -242,25 +242,17 @@
 
       // Try to parse as VersionedTransaction first
       try {
-        let tx = VersionedTransaction.deserialize(Buffer.from(transaction.data, "base64"));  
+        let tx = VersionedTransaction.deserialize(Buffer.from(transaction.data, 'base64'));
 
         // Sign transaction
         tx.sign([this.#solanaKeypair]);
 
         // Send raw transaction
-<<<<<<< HEAD
         const rawTransaction = Buffer.from(tx.serialize());
-        const signature = await connection.sendRawTransaction(
-          rawTransaction,
-          { skipPreflight: false, preflightCommitment: 'confirmed' }
-        );
-=======
-        const rawTransaction = tx.serialize();
         const signature = await connection.sendRawTransaction(rawTransaction, {
           skipPreflight: false,
           preflightCommitment: 'confirmed',
         });
->>>>>>> 58b3ff10
 
         return {
           hash: signature,
@@ -278,22 +270,8 @@
           },
         };
       } catch (e) {
-<<<<<<< HEAD
-          console.log("🚀 ~ Wallet ~ signAndSendTransactionSolana ~ error:", e)
-      
-          // If not a VersionedTransaction, try as regular Transaction
-          const tx = SolanaTransaction.from(Buffer.from(transaction.data, 'base64'));
-          
-          // Sign transaction
-          tx.sign(this.#solanaKeypair);
-          
-          // Send raw transaction
-          const rawTransaction = tx.serialize();
-          const signature = await connection.sendRawTransaction(
-            rawTransaction,
-            { skipPreflight: false, preflightCommitment: 'confirmed' }
-          );
-=======
+        console.log('🚀 ~ Wallet ~ signAndSendTransactionSolana ~ error:', e);
+
         // If not a VersionedTransaction, try as regular Transaction
         const tx = SolanaTransaction.from(Buffer.from(transaction.data, 'base64'));
 
@@ -306,23 +284,15 @@
           skipPreflight: false,
           preflightCommitment: 'confirmed',
         });
->>>>>>> 58b3ff10
-
-          return {
-            hash: signature,
-            wait: async () => {
-              await connection.confirmTransaction(signature);
-              return {
+
+        return {
+          hash: signature,
+          wait: async () => {
+            await connection.confirmTransaction(signature);
+            return {
+              hash: signature,
+              wait: async () => ({
                 hash: signature,
-<<<<<<< HEAD
-                wait: async () => ({
-                  hash: signature,
-                  wait: async () => { throw new Error('Already waited') }
-                })
-              };
-            },
-          };
-=======
                 wait: async () => {
                   throw new Error('Already waited');
                 },
@@ -330,7 +300,6 @@
             };
           },
         };
->>>>>>> 58b3ff10
       }
     }
   }
