--- conflicted
+++ resolved
@@ -19,15 +19,10 @@
 export class ExtensionWallet implements IWallet {
   socket: Socket | null = null;
   readonly #network: Network;
-<<<<<<< HEAD
-  readonly timeout: number;
-=======
-  readonly timeout: number = 60000; // 30 seconds timeout
->>>>>>> 1d175eca
-
-  constructor(network: Network, timeout: number = 60000) {
+  readonly timeout: number = 60000; // 60 seconds timeout
+
+  constructor(network: Network) {
     this.#network = network;
-    this.timeout = timeout;
   }
 
   public async connect(socket: Socket): Promise<void> {
@@ -90,41 +85,27 @@
     await this.ensureConnection();
 
     let transactionStr: string;
-    let response: { signedTransaction?: string; error?: string; tx_hash?: string } = {};
+
     if (params.transaction instanceof EvmTransaction) {
       transactionStr = params.transaction.unsignedSerialized;
-      response = (await this.socket?.timeout(this.timeout).emitWithAck('send_transaction', {
-        network: params.network,
-        transaction: transactionStr,
-      })) as { tx_hash?: string; error?: string };
     } else if (params.transaction instanceof VersionedTransaction) {
       transactionStr = Buffer.from(params.transaction.serialize()).toString('base64');
-      response = (await this.socket?.timeout(this.timeout).emitWithAck('sign_transaction', {
-        network: params.network,
-        transaction: transactionStr,
-      })) as { signedTransaction?: string; error?: string };
     } else {
       transactionStr = Buffer.from(params.transaction.serialize()).toString('base64');
-      response = (await this.socket?.timeout(this.timeout).emitWithAck('sign_transaction', {
-        network: params.network,
-        transaction: transactionStr,
-      })) as { signedTransaction?: string; error?: string };
-    }
-
-<<<<<<< HEAD
+    }
+
     const response = (await this.socket?.timeout(this.timeout).emitWithAck('sign_transaction', {
       network: params.network,
       transaction: transactionStr,
     })) as { signedTransaction?: string; error?: string };
-=======
->>>>>>> 1d175eca
+
     if (response.error) {
       throw new Error(response.error);
     }
-    if (!response.signedTransaction && !response.tx_hash) {
-      throw new Error('No signed transaction found or tx_hash');
-    }
-    return response.signedTransaction || response.tx_hash || '';
+    if (!response.signedTransaction) {
+      throw new Error('No signed transaction found');
+    }
+    return response.signedTransaction;
   }
 
   public async waitForSolanaTransaction(
@@ -292,20 +273,19 @@
       });
 
       tx.from = null;
-      const tx_hash = await this.signTransaction({
+
+      const signedTx = await this.signTransaction({
         network,
         transaction: EvmTransaction.from(tx),
       });
 
       // Send signed transaction
-      // const sentTx = await this.sendTransaction(network, { transaction: signedTx });
-      const sentTx = await provider.getTransaction(tx_hash);
-      if (!sentTx) throw new Error('Transaction failed');
+      const sentTx = await this.sendTransaction(network, { transaction: signedTx });
       const receipt = await sentTx.wait();
       if (!receipt) throw new Error('Transaction failed');
 
       return {
-        hash: receipt.hash,
+        hash: sentTx.hash,
         wait: async () => {
           const finalReceipt = await sentTx.wait();
           if (!finalReceipt) throw new Error('Transaction failed');
