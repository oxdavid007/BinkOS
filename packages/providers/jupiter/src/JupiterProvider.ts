--- conflicted
+++ resolved
@@ -373,10 +373,6 @@
           throw new Error('No amount out from Jupiter');
         }
 
-<<<<<<< HEAD
-=======
-      if (params?.limitPrice && Number(params?.limitPrice) !== 0) {
->>>>>>> 801a0615
         swapData = await this.getQuoteJupiter(
           {
             inputMint: new PublicKey(sourceToken.address),
@@ -433,15 +429,10 @@
         quoteId: quoteId,
         fromToken: sourceToken,
         toToken: destinationToken,
-<<<<<<< HEAD
-        fromAmount: adjustedAmount,
+        fromAmount: ethers.formatUnits(swapData.inAmount, sourceToken.decimals),
         toAmount: params?.limitPrice
           ? amountOutLimitOrder?.toString() || '0'
           : ethers.formatUnits(swapData.outAmount, destinationToken.decimals),
-=======
-        fromAmount: ethers.formatUnits(swapData.inAmount, sourceToken.decimals),
-        toAmount: ethers.formatUnits(swapData.outAmount, destinationToken.decimals),
->>>>>>> 801a0615
         priceImpact: 0,
         route: [],
         estimatedGas: '',
