--- conflicted
+++ resolved
@@ -6,27 +6,15 @@
   Transaction,
 } from '@binkai/swap-plugin';
 import { ethers, Provider } from 'ethers';
-<<<<<<< HEAD
 import { NetworkName, Token, logger } from '@binkai/core';
-import { orderRequestToOrderWire, orderWiresToOrderAction } from './utils/order';
-import { OrderRequest } from './utils/order';
-import { signStandardL1Action } from './utils/singing';
-import { privateKeyToAccount } from 'viem/accounts';
-import axios from 'axios';
-=======
-import { EVM_NATIVE_TOKEN_ADDRESS, NetworkName, Token, logger } from '@binkai/core';
-import { TokenInfo } from '@binkai/token-plugin';
->>>>>>> c6d3d20f
+import { Hyperliquid } from './hyperliquid';
 
 // Core system constants
 const CONSTANTS = {
   DEFAULT_GAS_LIMIT: '350000',
   APPROVE_GAS_LIMIT: '50000',
   QUOTE_EXPIRY: 5 * 60 * 1000, // 5 minutes in milliseconds
-  HYPERLIQUID_API_BASE: {
-    [NetworkName.BNB]: 'https://api.hyperliquid.xyz/v1/',
-    [NetworkName.BASE]: 'https://api.hyperliquid.xyz/v1/',
-  },
+  HYPERLIQUID_API_BASE: 'https://api.hyperliquid.xyz/exchange',
   USDC_ADDRESS: '0x6d1e7cde53ba9467b783cb7c530ce054',
 } as const;
 
@@ -69,7 +57,6 @@
     return tokenAddress.toLowerCase() === CONSTANTS.USDC_ADDRESS.toLowerCase();
   }
 
-<<<<<<< HEAD
   protected async getToken(tokenAddress: string, network: NetworkName): Promise<Token> {
     const token = await (
       await fetch(`https://api-ui.hyperliquid.xyz/info`, {
@@ -80,38 +67,6 @@
         body: JSON.stringify({
           type: 'tokenDetails',
           tokenId: tokenAddress,
-=======
-
-  
-
-
-  private async callHyperliquidApi(
-    amount: string,
-    fromToken: Token,
-    toToken: Token,
-    userAddress: string,
-  ) {
-    const network = this.chainId === ChainId.BASE ? NetworkName.BASE : NetworkName.BNB;
-    const routePath = `api/v1/routes?tokenIn=${fromToken.address}&tokenOut=${toToken.address}&amountIn=${amount}&gasInclude=true`;
-    logger.info('🤖 Kyber Path', routePath);
-    const routeResponse = await fetch(`${CONSTANTS.HYPERLIQUID_API_BASE[network]}${routePath}`);
-    const routeData = await routeResponse.json();
-
-    if (!routeData.data || routeData.data.length === 0) {
-      throw new Error('No swap routes available from Kyber');
-    }
-
-    const transactionResponse = await fetch(
-      `${CONSTANTS.HYPERLIQUID_API_BASE[network]}api/v1/route/build`,
-      {
-        method: 'POST',
-        body: JSON.stringify({
-          routeSummary: routeData.data.routeSummary,
-          sender: userAddress,
-          recipient: userAddress,
-          skipSimulateTx: false,
-          slippageTolerance: 200,
->>>>>>> c6d3d20f
         }),
       })
     ).json();
@@ -122,42 +77,24 @@
       decimals: tokenAddress === CONSTANTS.USDC_ADDRESS ? 8 : token.weiDecimals,
       symbol: token.name,
       price: token.midPx,
+      markPx: token.markPx,
+      szDecimals: token.szDecimals,
     };
     return tokenInfo;
   }
 
-  async getQuote(params1: SwapParams, userAddress: string): Promise<SwapQuote> {
-    console.log('🚀 ~ HyperliquidProvider ~ getQuote ~ params1:', params1);
+  async getQuote(params: SwapParams, userAddress: string): Promise<SwapQuote> {
     try {
       // check is valid limit order
-      if (params1?.limitPrice) {
+      if (params?.limitPrice) {
         throw new Error('Hyperliquid does not support limit order for native token swaps');
       }
-
-<<<<<<< HEAD
-      const params: SwapParams = {
-        fromToken: CONSTANTS.USDC_ADDRESS,
-        toToken: '0x0d01dc56dcaaca66ad901c959b4011ec',
-        type: 'input',
-        amount: '1', // 1 USDC
-        network: NetworkName.HYPERLIQUID,
-        slippage: 10, // 10% default slippage
-      };
-
       // Fetch input and output token information
       const [fromToken, toToken] = await Promise.all([
-=======
-      const [sourceToken, destinationToken] = await Promise.all([
->>>>>>> c6d3d20f
         this.getToken(params.fromToken, params.network),
         this.getToken(params.toToken, params.network),
       ]);
 
-<<<<<<< HEAD
-=======
-
-
->>>>>>> c6d3d20f
       let adjustedAmount = params.amount;
       // if (params.type === 'input') {
       //   // Use the adjustAmount method for all tokens (both native and ERC20)
@@ -176,24 +113,29 @@
 
       // Calculate amountIn based on swap type
       let amountIn: string;
+      let amountOut: string;
       if (params.type === 'input') {
-        amountIn = ethers.parseUnits(adjustedAmount, fromToken.decimals).toString();
+        amountIn = adjustedAmount;
+        amountOut = (
+          (Number(adjustedAmount) * Number(fromToken.markPx)) /
+          Number(toToken.markPx)
+        ).toString();
       } else {
         // For output type, get reverse quote to calculate input amount
-        throw new Error('Hyperliquid does not support output type swaps for native token swaps');
+        amountOut = adjustedAmount;
+        amountIn = (
+          (Number(adjustedAmount) * Number(toToken.markPx)) /
+          Number(fromToken.markPx)
+        ).toString();
       }
       // Fetch swap transaction data from Hyperliquid API
       const swapTransactionData = {
         amountIn,
-        amountOut:
-          params.type === 'input'
-            ? Number(adjustedAmount) / Number(toToken.price)
-            : Number(adjustedAmount) / Number(fromToken.price),
+        amountOut,
       };
 
       // Create and store quote
       const swapQuote = this.createSwapQuote(params, fromToken, toToken, swapTransactionData);
-      logger.info('🚀 ~ HyperliquidProvider ~ getQuote ~ swapQuote:', swapQuote);
       this.storeQuoteWithExpiry(swapQuote);
       return swapQuote;
     } catch (error: unknown) {
@@ -219,55 +161,96 @@
     }
   }
 
-  async buildSwapTransaction(quote: SwapQuote, pkWallet: string): Promise<Transaction> {
-    console.log('🚀 ~ buildSwapTransaction ~ pkWallet:', pkWallet);
-    console.log('🚀 ~ buildSwapTransaction ~ quote:', quote);
-    const wallet = privateKeyToAccount(pkWallet as `0x${string}`);
-    const vault_or_subaccount_address = null;
-    const nonce = Date.now();
-
-    const orderRequest: OrderRequest = {
-      asset: 0, // BTC
-      is_buy: true,
-      sz: 0.001,
-      limit_px: 90000,
+  private calculateOrderSize(amount: string, decimals: number | undefined): number {
+    const szDecimals = decimals ?? 2; // Use nullish coalescing to default to 2 if undefined
+    return Math.floor(Number(amount) * Math.pow(10, szDecimals)) / Math.pow(10, szDecimals);
+  }
+
+  private validateQuote(quote: SwapQuote): void {
+    if (!quote.fromToken || !quote.toToken) {
+      throw new Error('Invalid quote: missing token information');
+    }
+    if (!quote.fromAmount || !quote.toAmount) {
+      throw new Error('Invalid quote: missing amount information');
+    }
+  }
+
+  private createOrderRequest(
+    tokenInfo: Token,
+    isBuy: boolean,
+    size: number,
+    markPrice: number,
+  ): any {
+    return {
+      coin: `${tokenInfo.symbol}-SPOT`,
+      is_buy: isBuy,
+      sz: size,
+      limit_px: Number(markPrice),
+      order_type: { limit: { tif: 'Gtc' } },
       reduce_only: false,
-      order_type: {
-        limit: { tif: 'Gtc' }, // Gtc: Good till Cancel
-      },
     };
-    const orderWire = orderRequestToOrderWire(orderRequest);
-    const orderAction = orderWiresToOrderAction([orderWire]);
-
-    const signature = await signStandardL1Action(
-      orderAction,
-      wallet,
-      vault_or_subaccount_address,
-      nonce,
-    );
-
-    const requestData = {
-      action: orderAction,
-      nonce: nonce, // Current timestamp in milliseconds
-      signature: signature,
-    };
-
-    // WARNING: This sends an actual order on the mainnet.
-    // If switching to the testnet, also update the endpoint in Signing.tsx.
-    const res = await axios.post('https://api.hyperliquid.xyz/exchange', requestData, {
-      headers: {
-        'Content-Type': 'application/json',
-      },
-    });
-    console.log('🚀 ~ buildSwapTransaction ~ res:', res);
-
-    return {
-      to: '',
-      data: res.data,
-      value: '',
-      spender: '',
-      network: quote.network,
-    };
+  }
+
+  async buildSendTransaction(quote: SwapQuote, pkWallet: string): Promise<Transaction> {
+    try {
+      // Validate quote
+      this.validateQuote(quote);
+
+      // Initialize SDK
+      const testnet = false; // false for mainnet, true for testnet
+      const sdk = new Hyperliquid(pkWallet, testnet);
+
+      // Determine token and order direction
+      const needToken =
+        quote.fromToken.address === CONSTANTS.USDC_ADDRESS ? quote.toToken : quote.fromToken;
+      const isBuy = needToken.address !== quote.fromToken.address;
+
+      // Get token info with error handling
+      const tokenInfo = await this.getToken(needToken.address, quote.network).catch(error => {
+        logger.error('Failed to get token info:', error);
+        throw new Error(`Failed to get token info: ${error.message}`);
+      });
+
+      // Calculate order size
+      const amount = isBuy ? quote.toAmount : quote.fromAmount;
+      const sz = this.calculateOrderSize(amount, tokenInfo.szDecimals);
+
+      // Create and validate order request
+      const orderRequest = this.createOrderRequest(tokenInfo, isBuy, sz, Number(tokenInfo.markPx));
+
+      logger.info('Placing order with request:', orderRequest);
+
+      // Place order with error handling
+      const result = await sdk.exchange.placeOrder(orderRequest as any);
+
+      if (!result?.response?.data?.statuses?.[0]) {
+        throw new Error('Invalid response from Hyperliquid API');
+      }
+
+      const orderStatus = result.response.data.statuses[0];
+
+      if (orderStatus.error) {
+        throw new Error(`Order placement failed: ${orderStatus.error}`);
+      }
+
+      if (!orderStatus.resting?.oid) {
+        throw new Error('Order placed but no order ID returned');
+      }
+
+      // Return transaction object
+      return {
+        to: quote.tx?.to || '',
+        data: orderStatus.resting.oid,
+        value: '0',
+        spender: quote.tx?.spender || '',
+        network: quote.network,
+      };
+    } catch (error) {
+      logger.error('Error in buildSendTransaction:', error);
+      throw new Error(
+        `Failed to build transaction: ${error instanceof Error ? error.message : 'Unknown error'}`,
+      );
+    }
   }
 
   // Helper methods for better separation of concerns
@@ -310,4 +293,52 @@
       this.quotes.delete(quote.quoteId);
     }, CONSTANTS.QUOTE_EXPIRY);
   }
+
+  async findHyperLiquidToken(address: string, network: NetworkName): Promise<any> {
+    try {
+      const response = await fetch('https://api-ui.hyperliquid.xyz/info', {
+        method: 'POST',
+        headers: {
+          Accept: '*/*',
+          'Accept-Language': 'en-US,en;q=0.9',
+          Connection: 'keep-alive',
+          'Content-Type': 'application/json',
+          Origin: 'https://app.hyperliquid.xyz',
+          Referer: 'https://app.hyperliquid.xyz/',
+          'Sec-Fetch-Dest': 'empty',
+          'Sec-Fetch-Mode': 'cors',
+          'Sec-Fetch-Site': 'same-site',
+          'User-Agent':
+            'Mozilla/5.0 (X11; Linux x86_64) AppleWebKit/537.36 (KHTML, like Gecko) Chrome/136.0.0.0 Safari/537.36',
+          'sec-ch-ua': '"Chromium";v="136", "Google Chrome";v="136", "Not.A/Brand";v="99"',
+          'sec-ch-ua-mobile': '?0',
+          'sec-ch-ua-platform': '"Linux"',
+        },
+        body: JSON.stringify({
+          type: 'spotMeta',
+        }),
+      });
+
+      const parseResponse = await response.json();
+      const allTokens = parseResponse.tokens;
+
+      const hyperTokenInfo = allTokens.find(
+        (t: any) => t.tokenId?.toLowerCase() === address.toLowerCase(),
+      );
+
+      const tokenInfo = {
+        address: hyperTokenInfo.tokenId || '',
+        symbol: hyperTokenInfo.name,
+        name: hyperTokenInfo.fullName || hyperTokenInfo.name,
+        decimals: hyperTokenInfo.weiDecimals,
+        network: network as NetworkName,
+        index: hyperTokenInfo.index,
+      };
+
+      return tokenInfo;
+    } catch (error) {
+      console.error(`Error in findToken in  hyperliquid provider: ${error}`);
+      throw error;
+    }
+  }
 }