--- conflicted
+++ resolved
@@ -126,7 +126,6 @@
       let swapTransactionData;
 
       let optimalRoute;
-<<<<<<< HEAD
       let amountOut;
       if (params?.limitPrice && Number(params?.limitPrice) !== 0) {
         // check token in is stable token
@@ -141,9 +140,6 @@
           throw new Error('No amount out from Thena');
         }
 
-=======
-      if (params?.limitPrice && Number(params?.limitPrice) !== 0) {
->>>>>>> 801a0615
         swapTransactionData = null;
 
         // Fetch optimal limit order route
