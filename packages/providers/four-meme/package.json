{
  "name": "@binkai/four-meme-provider",
<<<<<<< HEAD
  "version": "0.2.0-alpha.2",
=======
  "version": "0.1.9-alpha.5",
>>>>>>> 1b45464e
  "main": "dist/index.js",
  "types": "dist/index.d.ts",
  "repository": {
    "type": "git",
    "url": "https://github.com/Bink-AI/BinkOS"
  },
  "files": [
    "dist",
    "README.md",
    "LICENSE"
  ],
  "publishConfig": {
    "access": "public"
  },
  "scripts": {
    "build": "tsc",
    "clean": "rimraf dist"
  },
  "dependencies": {
    "@binkai/core": "workspace:*",
    "@binkai/swap-plugin": "workspace:*",
    "ethers": "^6.13.5"
  },
  "devDependencies": {
    "@types/node": "^20.0.0",
    "rimraf": "^5.0.0",
    "typescript": "^5.0.0"
  }
}<|MERGE_RESOLUTION|>--- conflicted
+++ resolved
@@ -1,10 +1,6 @@
 {
   "name": "@binkai/four-meme-provider",
-<<<<<<< HEAD
   "version": "0.2.0-alpha.2",
-=======
-  "version": "0.1.9-alpha.5",
->>>>>>> 1b45464e
   "main": "dist/index.js",
   "types": "dist/index.d.ts",
   "repository": {
