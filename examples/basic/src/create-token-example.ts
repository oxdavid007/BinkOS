--- conflicted
+++ resolved
@@ -123,11 +123,7 @@
   console.log('💎 Example 1: Create a token on BSC');
   const result = await agent.execute({
     input:
-<<<<<<< HEAD
-      'Create a new token on BNB chain with name: "OXdavid", symbol: "Ox", description: "This is a Ken Test token". image is https://static.four.meme/market/6fbb933c-7dde-4d0a-960b-008fd727707f4551736094573656710.jpg. Buy 0.0012 BNB',
-=======
-      'Create a new token on BNB chain with name: "SUDO", symbol: "SUDO", description: "This is a SUDO Test token"',
->>>>>>> bb34e549
+      'Create a new token on BNB chain with name: "OXdavid", symbol: "Ox", description: "This is a Ken Test token". image is https://static.four.meme/market/6fbb933c-7dde-4d0a-960b-008fd727707f4551736094573656710.jpg.',
   });
   console.log('✓ Token created:', result, '\n');
   // Get plugin information
