--- conflicted
+++ resolved
@@ -12,12 +12,8 @@
     "moduleResolution": "node",
     "resolveJsonModule": true
   },
-<<<<<<< HEAD
   "references": [
     { "path": "./packages/adapters/postgres" },
   ],
-=======
-  "references": [],
->>>>>>> e005b016
   "exclude": ["node_modules", "dist"]
 }